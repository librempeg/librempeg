--- conflicted
+++ resolved
@@ -17,15 +17,9 @@
 @section Filtergraph syntax
 
 A filtergraph can be represented using a textual representation, which
-<<<<<<< HEAD
 is recognized by the @code{-vf} and @code{-af} options of the ff*
 tools, and by the @code{avfilter_graph_parse()} function defined in
 @file{libavfilter/avfiltergraph.h}.
-=======
-is recognized by the @code{-vf} and @code{-af} options in @command{avconv}
-and @command{avplay}, and by the @code{av_parse_graph()} function defined in
-@file{libavfilter/avfiltergraph}.
->>>>>>> 1f948745
 
 A filterchain consists of a sequence of connected filters, each one
 connected to the previous one in the sequence. A filterchain is
@@ -1289,11 +1283,7 @@
 
 For example:
 @example
-<<<<<<< HEAD
 ffmpeg -i in.vob -vf "fieldorder=bff" out.dv
-=======
-./avconv -i in.vob -vf "fieldorder=bff" out.dv
->>>>>>> 1f948745
 @end example
 
 @section fifo
@@ -1411,9 +1401,9 @@
 
 Flip the input video horizontally.
 
-For example to horizontally flip the input video with @command{avconv}:
-@example
-avconv -i in.avi -vf "hflip" out.avi
+For example to horizontally flip the input video with @command{ffmpeg}:
+@example
+ffmpeg -i in.avi -vf "hflip" out.avi
 @end example
 
 @section hqdn3d
@@ -2368,11 +2358,7 @@
 slices.
 
 @example
-<<<<<<< HEAD
 ffmpeg -i in.avi -vf "slicify=32" out.avi
-=======
-./avconv -i in.avi -vf "slicify=32" out.avi
->>>>>>> 1f948745
 @end example
 
 The filter accepts the slice height as parameter. If the parameter is
@@ -2483,13 +2469,8 @@
 # Strong blur of both luma and chroma parameters
 unsharp=7:7:-2:7:7:-2
 
-<<<<<<< HEAD
 # Use the default values with @command{ffmpeg}
 ffmpeg -i in.avi -vf "unsharp" out.mp4
-=======
-# Use the default values with @command{avconv}
-./avconv -i in.avi -vf "unsharp" out.mp4
->>>>>>> 1f948745
 @end example
 
 @section vflip
@@ -2497,11 +2478,7 @@
 Flip the input video vertically.
 
 @example
-<<<<<<< HEAD
 ffmpeg -i in.avi -vf "vflip" out.avi
-=======
-./avconv -i in.avi -vf "vflip" out.avi
->>>>>>> 1f948745
 @end example
 
 @section yadif
