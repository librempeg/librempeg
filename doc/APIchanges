--- conflicted
+++ resolved
@@ -15,12 +15,6 @@
 
 API changes, most recent first:
 
-<<<<<<< HEAD
-2014-07-30 - ba3e331 - lavu 52.94.100 - frame.h
-  Add av_frame_side_data_name()
-
-2014-07-29 - 31e0b5d / 69e7336 - lavu 52.92.100 / 53.19.0 - avstring.h
-=======
 2014-08-xx - xxxxxxx - lavc 55.57.1 - avcodec.h
   Deprecate unused FF_IDCT_IPP define and ipp avcodec option.
   Deprecate unused FF_DEBUG_PTS define and pts avcodec option.
@@ -28,8 +22,10 @@
   Deprecate unused FF_DCT_INT define and int avcodec option.
   Deprecate unused avcodec option scenechange_factor.
 
-2014-07-xx - xxxxxxx - lavu 53.19.0 - avstring.h
->>>>>>> 9f17685d
+2014-07-30 - ba3e331 - lavu 52.94.100 - frame.h
+  Add av_frame_side_data_name()
+
+2014-07-29 - 31e0b5d / 69e7336 - lavu 52.92.100 / 53.19.0 - avstring.h
   Make name matching function from lavf public as av_match_name().
 
 2014-07-28 - 2e5c8b0 / c5fca01 - lavc 55.71.100 / 55.57.0 - avcodec.h
