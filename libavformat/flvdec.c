/*
 * FLV demuxer
 * Copyright (c) 2003 The FFmpeg Project
 *
 * This demuxer will generate a 1 byte extradata for VP6F content.
 * It is composed of:
 *  - upper 4bits: difference between encoded width and visible width
 *  - lower 4bits: difference between encoded height and visible height
 *
 * This file is part of FFmpeg.
 *
 * FFmpeg is free software; you can redistribute it and/or
 * modify it under the terms of the GNU Lesser General Public
 * License as published by the Free Software Foundation; either
 * version 2.1 of the License, or (at your option) any later version.
 *
 * FFmpeg is distributed in the hope that it will be useful,
 * but WITHOUT ANY WARRANTY; without even the implied warranty of
 * MERCHANTABILITY or FITNESS FOR A PARTICULAR PURPOSE.  See the GNU
 * Lesser General Public License for more details.
 *
 * You should have received a copy of the GNU Lesser General Public
 * License along with FFmpeg; if not, write to the Free Software
 * Foundation, Inc., 51 Franklin Street, Fifth Floor, Boston, MA 02110-1301 USA
 */

#include "libavutil/avstring.h"
#include "libavutil/dict.h"
#include "libavutil/intfloat_readwrite.h"
#include "libavutil/mathematics.h"
#include "libavcodec/bytestream.h"
#include "libavcodec/mpeg4audio.h"
#include "avformat.h"
#include "avio_internal.h"
#include "flv.h"

typedef struct {
    int wrong_dts; ///< wrong dts due to negative cts
} FLVContext;

static int flv_probe(AVProbeData *p)
{
    const uint8_t *d;

    d = p->buf;
    if (d[0] == 'F' && d[1] == 'L' && d[2] == 'V' && d[3] < 5 && d[5]==0 && AV_RB32(d+5)>8) {
        return AVPROBE_SCORE_MAX;
    }
    return 0;
}

static void flv_set_audio_codec(AVFormatContext *s, AVStream *astream, int flv_codecid) {
    AVCodecContext *acodec = astream->codec;
    switch(flv_codecid) {
        //no distinction between S16 and S8 PCM codec flags
        case FLV_CODECID_PCM:
            acodec->codec_id = acodec->bits_per_coded_sample == 8 ? CODEC_ID_PCM_U8 :
#if HAVE_BIGENDIAN
                                CODEC_ID_PCM_S16BE;
#else
                                CODEC_ID_PCM_S16LE;
#endif
            break;
        case FLV_CODECID_PCM_LE:
            acodec->codec_id = acodec->bits_per_coded_sample == 8 ? CODEC_ID_PCM_U8 : CODEC_ID_PCM_S16LE; break;
        case FLV_CODECID_AAC  : acodec->codec_id = CODEC_ID_AAC;                                    break;
        case FLV_CODECID_ADPCM: acodec->codec_id = CODEC_ID_ADPCM_SWF;                              break;
        case FLV_CODECID_SPEEX:
            acodec->codec_id = CODEC_ID_SPEEX;
            acodec->sample_rate = 16000;
            break;
        case FLV_CODECID_MP3  : acodec->codec_id = CODEC_ID_MP3      ; astream->need_parsing = AVSTREAM_PARSE_FULL; break;
        case FLV_CODECID_NELLYMOSER_8KHZ_MONO:
            acodec->sample_rate = 8000; //in case metadata does not otherwise declare samplerate
            acodec->codec_id = CODEC_ID_NELLYMOSER;
            break;
        case FLV_CODECID_NELLYMOSER_16KHZ_MONO:
            acodec->sample_rate = 16000;
            acodec->codec_id = CODEC_ID_NELLYMOSER;
            break;
        case FLV_CODECID_NELLYMOSER:
            acodec->codec_id = CODEC_ID_NELLYMOSER;
            break;
        default:
            av_log(s, AV_LOG_INFO, "Unsupported audio codec (%x)\n", flv_codecid >> FLV_AUDIO_CODECID_OFFSET);
            acodec->codec_tag = flv_codecid >> FLV_AUDIO_CODECID_OFFSET;
    }
}

static int flv_set_video_codec(AVFormatContext *s, AVStream *vstream, int flv_codecid) {
    AVCodecContext *vcodec = vstream->codec;
    switch(flv_codecid) {
        case FLV_CODECID_H263  : vcodec->codec_id = CODEC_ID_FLV1   ; break;
        case FLV_CODECID_REALH263: vcodec->codec_id = CODEC_ID_H263 ; break; // Really mean it this time
        case FLV_CODECID_SCREEN: vcodec->codec_id = CODEC_ID_FLASHSV; break;
        case FLV_CODECID_SCREEN2: vcodec->codec_id = CODEC_ID_FLASHSV2; break;
        case FLV_CODECID_VP6   : vcodec->codec_id = CODEC_ID_VP6F   ;
        case FLV_CODECID_VP6A  :
            if(flv_codecid == FLV_CODECID_VP6A)
                vcodec->codec_id = CODEC_ID_VP6A;
            if(vcodec->extradata_size != 1) {
                vcodec->extradata_size = 1;
                vcodec->extradata = av_malloc(1);
            }
            vcodec->extradata[0] = avio_r8(s->pb);
            return 1; // 1 byte body size adjustment for flv_read_packet()
        case FLV_CODECID_H264:
            vcodec->codec_id = CODEC_ID_H264;
            return 3; // not 4, reading packet type will consume one byte
        case FLV_CODECID_MPEG4:
            vcodec->codec_id = CODEC_ID_MPEG4;
            return 3;
        default:
            av_log(s, AV_LOG_INFO, "Unsupported video codec (%x)\n", flv_codecid);
            vcodec->codec_tag = flv_codecid;
    }

    return 0;
}

static int amf_get_string(AVIOContext *ioc, char *buffer, int buffsize) {
    int length = avio_rb16(ioc);
    if(length >= buffsize) {
        avio_skip(ioc, length);
        return -1;
    }

    avio_read(ioc, buffer, length);

    buffer[length] = '\0';

    return length;
}

static int parse_keyframes_index(AVFormatContext *s, AVIOContext *ioc, AVStream *vstream, int64_t max_pos) {
    unsigned int timeslen = 0, fileposlen = 0, i;
    char str_val[256];
    int64_t *times = NULL;
    int64_t *filepositions = NULL;
    int ret = AVERROR(ENOSYS);
    int64_t initial_pos = avio_tell(ioc);
    AVDictionaryEntry *creator = av_dict_get(s->metadata, "metadatacreator",
                                             NULL, 0);

    if (creator && !strcmp(creator->value, "MEGA")) {
        /* Files with this metadatacreator tag seem to have filepositions
         * pointing at the 4 trailer bytes of the previous packet,
         * which isn't the norm (nor what we expect here, nor what
         * jwplayer + lighttpd expect, nor what flvtool2 produces).
         * Just ignore the index in this case, instead of risking trying
         * to adjust it to something that might or might not work. */
        return 0;
    }

    while (avio_tell(ioc) < max_pos - 2 && amf_get_string(ioc, str_val, sizeof(str_val)) > 0) {
        int64_t** current_array;
        unsigned int arraylen;

        // Expect array object in context
        if (avio_r8(ioc) != AMF_DATA_TYPE_ARRAY)
            break;

        arraylen = avio_rb32(ioc);
        if(arraylen>>28)
            break;

        if       (!strcmp(KEYFRAMES_TIMESTAMP_TAG , str_val) && !times){
            current_array= &times;
            timeslen= arraylen;
        }else if (!strcmp(KEYFRAMES_BYTEOFFSET_TAG, str_val) && !filepositions){
            current_array= &filepositions;
            fileposlen= arraylen;
        }else // unexpected metatag inside keyframes, will not use such metadata for indexing
            break;

        if (!(*current_array = av_mallocz(sizeof(**current_array) * arraylen))) {
            ret = AVERROR(ENOMEM);
            goto finish;
        }

        for (i = 0; i < arraylen && avio_tell(ioc) < max_pos - 1; i++) {
            if (avio_r8(ioc) != AMF_DATA_TYPE_NUMBER)
                goto finish;
            current_array[0][i] = av_int2dbl(avio_rb64(ioc));
        }
        if (times && filepositions) {
            // All done, exiting at a position allowing amf_parse_object
            // to finish parsing the object
            ret = 0;
            break;
        }
    }

    if (timeslen == fileposlen) {
         for(i = 0; i < timeslen; i++)
             av_add_index_entry(vstream, filepositions[i], times[i]*1000, 0, 0, AVINDEX_KEYFRAME);
    } else
        av_log(s, AV_LOG_WARNING, "Invalid keyframes object, skipping.\n");

finish:
    av_freep(&times);
    av_freep(&filepositions);
    avio_seek(ioc, initial_pos, SEEK_SET);
    return ret;
}

static int amf_parse_object(AVFormatContext *s, AVStream *astream, AVStream *vstream, const char *key, int64_t max_pos, int depth) {
    AVCodecContext *acodec, *vcodec;
    AVIOContext *ioc;
    AMFDataType amf_type;
    char str_val[256];
    double num_val;

    num_val = 0;
    ioc = s->pb;

    amf_type = avio_r8(ioc);

    switch(amf_type) {
        case AMF_DATA_TYPE_NUMBER:
            num_val = av_int2dbl(avio_rb64(ioc)); break;
        case AMF_DATA_TYPE_BOOL:
            num_val = avio_r8(ioc); break;
        case AMF_DATA_TYPE_STRING:
            if(amf_get_string(ioc, str_val, sizeof(str_val)) < 0)
                return -1;
            break;
        case AMF_DATA_TYPE_OBJECT: {
            unsigned int keylen;

            if (vstream && ioc->seekable && key && !strcmp(KEYFRAMES_TAG, key) && depth == 1)
                if (parse_keyframes_index(s, ioc, vstream, max_pos) < 0)
                    av_log(s, AV_LOG_ERROR, "Keyframe index parsing failed\n");

            while(avio_tell(ioc) < max_pos - 2 && (keylen = avio_rb16(ioc))) {
                avio_skip(ioc, keylen); //skip key string
                if(amf_parse_object(s, NULL, NULL, NULL, max_pos, depth + 1) < 0)
                    return -1; //if we couldn't skip, bomb out.
            }
            if(avio_r8(ioc) != AMF_END_OF_OBJECT)
                return -1;
        }
            break;
        case AMF_DATA_TYPE_NULL:
        case AMF_DATA_TYPE_UNDEFINED:
        case AMF_DATA_TYPE_UNSUPPORTED:
            break; //these take up no additional space
        case AMF_DATA_TYPE_MIXEDARRAY:
            avio_skip(ioc, 4); //skip 32-bit max array index
            while(avio_tell(ioc) < max_pos - 2 && amf_get_string(ioc, str_val, sizeof(str_val)) > 0) {
                //this is the only case in which we would want a nested parse to not skip over the object
                if(amf_parse_object(s, astream, vstream, str_val, max_pos, depth + 1) < 0)
                    return -1;
            }
            if(avio_r8(ioc) != AMF_END_OF_OBJECT)
                return -1;
            break;
        case AMF_DATA_TYPE_ARRAY: {
            unsigned int arraylen, i;

            arraylen = avio_rb32(ioc);
            for(i = 0; i < arraylen && avio_tell(ioc) < max_pos - 1; i++) {
                if(amf_parse_object(s, NULL, NULL, NULL, max_pos, depth + 1) < 0)
                    return -1; //if we couldn't skip, bomb out.
            }
        }
            break;
        case AMF_DATA_TYPE_DATE:
            avio_skip(ioc, 8 + 2); //timestamp (double) and UTC offset (int16)
            break;
        default: //unsupported type, we couldn't skip
            return -1;
    }

    if(depth == 1 && key) { //only look for metadata values when we are not nested and key != NULL
        acodec = astream ? astream->codec : NULL;
        vcodec = vstream ? vstream->codec : NULL;

        if (amf_type == AMF_DATA_TYPE_NUMBER) {
            if (!strcmp(key, "duration"))
                s->duration = num_val * AV_TIME_BASE;
            else if (!strcmp(key, "videodatarate") && vcodec && 0 <= (int)(num_val * 1024.0))
                vcodec->bit_rate = num_val * 1024.0;
            else if (!strcmp(key, "audiodatarate") && acodec && 0 <= (int)(num_val * 1024.0))
                acodec->bit_rate = num_val * 1024.0;
        }

        if (!strcmp(key, "duration")        ||
            !strcmp(key, "filesize")        ||
            !strcmp(key, "width")           ||
            !strcmp(key, "height")          ||
            !strcmp(key, "videodatarate")   ||
            !strcmp(key, "framerate")       ||
            !strcmp(key, "videocodecid")    ||
            !strcmp(key, "audiodatarate")   ||
            !strcmp(key, "audiosamplerate") ||
            !strcmp(key, "audiosamplesize") ||
            !strcmp(key, "stereo")          ||
            !strcmp(key, "audiocodecid"))
            return 0;

        if(amf_type == AMF_DATA_TYPE_BOOL) {
            av_strlcpy(str_val, num_val > 0 ? "true" : "false", sizeof(str_val));
            av_dict_set(&s->metadata, key, str_val, 0);
        } else if(amf_type == AMF_DATA_TYPE_NUMBER) {
            snprintf(str_val, sizeof(str_val), "%.f", num_val);
            av_dict_set(&s->metadata, key, str_val, 0);
        } else if(amf_type == AMF_DATA_TYPE_OBJECT){
            if(s->nb_streams==1 && ((!acodec && !strcmp(key, "audiocodecid")) || (!vcodec && !strcmp(key, "videocodecid")))){
                s->ctx_flags &= ~AVFMTCTX_NOHEADER; //If there is either audio/video missing, codecid will be an empty object
            }
        } else if (amf_type == AMF_DATA_TYPE_STRING)
            av_dict_set(&s->metadata, key, str_val, 0);
    }

    return 0;
}

static int flv_read_metabody(AVFormatContext *s, int64_t next_pos) {
    AMFDataType type;
    AVStream *stream, *astream, *vstream, *dstream;
    AVIOContext *ioc;
    int i;
    char buffer[11]; //only needs to hold the string "onMetaData". Anything longer is something we don't want.

    vstream = astream = dstream = NULL;
    ioc = s->pb;

    //first object needs to be "onMetaData" string
    type = avio_r8(ioc);
    if(type != AMF_DATA_TYPE_STRING || amf_get_string(ioc, buffer, sizeof(buffer)) < 0 || strcmp(buffer, "onMetaData"))
        return -1;

    //find the streams now so that amf_parse_object doesn't need to do the lookup every time it is called.
    for(i = 0; i < s->nb_streams; i++) {
        stream = s->streams[i];
        if(stream->codec->codec_type == AVMEDIA_TYPE_VIDEO) vstream = stream;
        else if(stream->codec->codec_type == AVMEDIA_TYPE_AUDIO) astream = stream;
        else if(stream->codec->codec_type == AVMEDIA_TYPE_VIDEO) dstream = stream;
    }

    //parse the second object (we want a mixed array)
    if(amf_parse_object(s, astream, vstream, buffer, next_pos, 0) < 0)
        return -1;

    return 0;
}

<<<<<<< HEAD
static AVStream *create_stream(AVFormatContext *s, int stream_type){
    AVStream *st = av_new_stream(s, stream_type);
    if (!st)
        return NULL;
    switch(stream_type) {
        case FLV_STREAM_TYPE_VIDEO:    st->codec->codec_type = AVMEDIA_TYPE_VIDEO;    break;
        case FLV_STREAM_TYPE_AUDIO:    st->codec->codec_type = AVMEDIA_TYPE_AUDIO;    break;
        case FLV_STREAM_TYPE_DATA:
            st->codec->codec_type = AVMEDIA_TYPE_DATA;
            st->codec->codec_id = CODEC_ID_NONE; // Going to rely on copy for now
            av_log(s, AV_LOG_DEBUG, "Data stream created\n");
    }
=======
static AVStream *create_stream(AVFormatContext *s, int is_audio){
    AVStream *st = avformat_new_stream(s, NULL);
    if (!st)
        return NULL;
    st->id = is_audio;
    st->codec->codec_type = is_audio ? AVMEDIA_TYPE_AUDIO : AVMEDIA_TYPE_VIDEO;
>>>>>>> 8096fdf0
    av_set_pts_info(st, 32, 1, 1000); /* 32 bit pts in ms */
    return st;
}

static int flv_read_header(AVFormatContext *s,
                           AVFormatParameters *ap)
{
    int offset, flags;

    avio_skip(s->pb, 4);
    flags = avio_r8(s->pb);
    /* old flvtool cleared this field */
    /* FIXME: better fix needed */
    if (!flags) {
        flags = FLV_HEADER_FLAG_HASVIDEO | FLV_HEADER_FLAG_HASAUDIO;
        av_log(s, AV_LOG_WARNING, "Broken FLV file, which says no streams present, this might fail\n");
    }

    if((flags & (FLV_HEADER_FLAG_HASVIDEO|FLV_HEADER_FLAG_HASAUDIO))
             != (FLV_HEADER_FLAG_HASVIDEO|FLV_HEADER_FLAG_HASAUDIO))
        s->ctx_flags |= AVFMTCTX_NOHEADER;

    if(flags & FLV_HEADER_FLAG_HASVIDEO){
        if(!create_stream(s, FLV_STREAM_TYPE_VIDEO))
            return AVERROR(ENOMEM);
    }
    if(flags & FLV_HEADER_FLAG_HASAUDIO){
        if(!create_stream(s, FLV_STREAM_TYPE_AUDIO))
            return AVERROR(ENOMEM);
    }
    // Flag doesn't indicate whether or not there is script-data present. Must
    // create that stream if it's encountered.

    offset = avio_rb32(s->pb);
    avio_seek(s->pb, offset, SEEK_SET);
    avio_skip(s->pb, 4);

    s->start_time = 0;

    return 0;
}

static int flv_get_extradata(AVFormatContext *s, AVStream *st, int size)
{
    av_free(st->codec->extradata);
    st->codec->extradata = av_mallocz(size + FF_INPUT_BUFFER_PADDING_SIZE);
    if (!st->codec->extradata)
        return AVERROR(ENOMEM);
    st->codec->extradata_size = size;
    avio_read(s->pb, st->codec->extradata, st->codec->extradata_size);
    return 0;
}

static int flv_read_packet(AVFormatContext *s, AVPacket *pkt)
{
    FLVContext *flv = s->priv_data;
    int ret, i, type, size, flags;
    int stream_type=-1;
    int64_t next, pos;
    int64_t dts, pts = AV_NOPTS_VALUE;
    AVStream *st = NULL;

 for(;;avio_skip(s->pb, 4)){ /* pkt size is repeated at end. skip it */
    pos = avio_tell(s->pb);
    type = avio_r8(s->pb);
    size = avio_rb24(s->pb);
    dts = avio_rb24(s->pb);
    dts |= avio_r8(s->pb) << 24;
    av_dlog(s, "type:%d, size:%d, dts:%"PRId64"\n", type, size, dts);
    if (url_feof(s->pb))
        return AVERROR_EOF;
    avio_skip(s->pb, 3); /* stream id, always 0 */
    flags = 0;

    if(size == 0)
        continue;

    next= size + avio_tell(s->pb);

    if (type == FLV_TAG_TYPE_AUDIO) {
        stream_type=FLV_STREAM_TYPE_AUDIO;
        flags = avio_r8(s->pb);
        size--;
    } else if (type == FLV_TAG_TYPE_VIDEO) {
        stream_type=FLV_STREAM_TYPE_VIDEO;
        flags = avio_r8(s->pb);
        size--;
        if ((flags & 0xf0) == 0x50) /* video info / command frame */
            goto skip;
    } else if (type == FLV_TAG_TYPE_META) {
        if (size > 13+1+4 && dts == 0) { // Header-type metadata stuff
            flv_read_metabody(s, next);
            goto skip;
        } else if (dts != 0) { // Script-data "special" metadata frames - don't skip
            stream_type=FLV_STREAM_TYPE_DATA;
        } else {
            goto skip;
        }
    } else {
        av_log(s, AV_LOG_DEBUG, "skipping flv packet: type %d, size %d, flags %d\n", type, size, flags);
    skip:
        avio_seek(s->pb, next, SEEK_SET);
        continue;
    }

    /* skip empty data packets */
    if (!size)
        continue;

    /* now find stream */
    for(i=0;i<s->nb_streams;i++) {
        st = s->streams[i];
        if (st->id == stream_type)
            break;
    }
    if(i == s->nb_streams){
        av_log(s, AV_LOG_WARNING, "Stream discovered after head already parsed\n");
        st= create_stream(s, stream_type);
        s->ctx_flags &= ~AVFMTCTX_NOHEADER;
    }
    av_dlog(s, "%d %X %d \n", stream_type, flags, st->discard);
    if(  (st->discard >= AVDISCARD_NONKEY && !((flags & FLV_VIDEO_FRAMETYPE_MASK) == FLV_FRAME_KEY || (stream_type == FLV_STREAM_TYPE_AUDIO)))
       ||(st->discard >= AVDISCARD_BIDIR  &&  ((flags & FLV_VIDEO_FRAMETYPE_MASK) == FLV_FRAME_DISP_INTER && (stream_type == FLV_STREAM_TYPE_VIDEO)))
       || st->discard >= AVDISCARD_ALL
       ){
        avio_seek(s->pb, next, SEEK_SET);
        continue;
    }
    if ((flags & FLV_VIDEO_FRAMETYPE_MASK) == FLV_FRAME_KEY)
        av_add_index_entry(st, pos, dts, size, 0, AVINDEX_KEYFRAME);
    break;
 }

    // if not streamed and no duration from metadata then seek to end to find the duration from the timestamps
    if(s->pb->seekable && (!s->duration || s->duration==AV_NOPTS_VALUE)){
        int size;
        const int64_t pos= avio_tell(s->pb);
        const int64_t fsize= avio_size(s->pb);
        avio_seek(s->pb, fsize-4, SEEK_SET);
        size= avio_rb32(s->pb);
        avio_seek(s->pb, fsize-3-size, SEEK_SET);
        if(size == avio_rb24(s->pb) + 11){
            uint32_t ts = avio_rb24(s->pb);
            ts |= avio_r8(s->pb) << 24;
            s->duration = ts * (int64_t)AV_TIME_BASE / 1000;
        }
        avio_seek(s->pb, pos, SEEK_SET);
    }

    if(stream_type == FLV_STREAM_TYPE_AUDIO){
        if(!st->codec->channels || !st->codec->sample_rate || !st->codec->bits_per_coded_sample) {
            st->codec->channels = (flags & FLV_AUDIO_CHANNEL_MASK) == FLV_STEREO ? 2 : 1;
            st->codec->sample_rate = (44100 << ((flags & FLV_AUDIO_SAMPLERATE_MASK) >> FLV_AUDIO_SAMPLERATE_OFFSET) >> 3);
            st->codec->bits_per_coded_sample = (flags & FLV_AUDIO_SAMPLESIZE_MASK) ? 16 : 8;
        }
        if(!st->codec->codec_id){
            flv_set_audio_codec(s, st, flags & FLV_AUDIO_CODECID_MASK);
        }
    } else if(stream_type == FLV_STREAM_TYPE_VIDEO) {
        size -= flv_set_video_codec(s, st, flags & FLV_VIDEO_CODECID_MASK);
    }

    if (st->codec->codec_id == CODEC_ID_AAC ||
        st->codec->codec_id == CODEC_ID_H264 ||
        st->codec->codec_id == CODEC_ID_MPEG4) {
        int type = avio_r8(s->pb);
        size--;
        if (st->codec->codec_id == CODEC_ID_H264 || st->codec->codec_id == CODEC_ID_MPEG4) {
            int32_t cts = (avio_rb24(s->pb)+0xff800000)^0xff800000; // sign extension
            pts = dts + cts;
            if (cts < 0) { // dts are wrong
                flv->wrong_dts = 1;
                av_log(s, AV_LOG_WARNING, "negative cts, previous timestamps might be wrong\n");
            }
            if (flv->wrong_dts)
                dts = AV_NOPTS_VALUE;
        }

        if (type == 0 && !st->codec->extradata) {
            if ((ret = flv_get_extradata(s, st, size)) < 0)
                return ret;
            if (st->codec->codec_id == CODEC_ID_AAC) {
                MPEG4AudioConfig cfg;
                ff_mpeg4audio_get_config(&cfg, st->codec->extradata,
                                         st->codec->extradata_size);
                st->codec->channels = cfg.channels;
                if (cfg.ext_sample_rate)
                    st->codec->sample_rate = cfg.ext_sample_rate;
                else
                    st->codec->sample_rate = cfg.sample_rate;
                av_dlog(s, "mp4a config channels %d sample rate %d\n",
                        st->codec->channels, st->codec->sample_rate);
            }

            ret = AVERROR(EAGAIN);
            goto leave;
        }
    }

    /* skip empty data packets */
    if (!size) {
        ret = AVERROR(EAGAIN);
        goto leave;
    }

    ret= av_get_packet(s->pb, pkt, size);
    if (ret < 0) {
        return AVERROR(EIO);
    }
    /* note: we need to modify the packet size here to handle the last
       packet */
    pkt->size = ret;
    pkt->dts = dts;
    pkt->pts = pts == AV_NOPTS_VALUE ? dts : pts;
    pkt->stream_index = st->index;

    if (    stream_type == FLV_STREAM_TYPE_AUDIO ||
            ((flags & FLV_VIDEO_FRAMETYPE_MASK) == FLV_FRAME_KEY) ||
            stream_type == FLV_STREAM_TYPE_DATA)
        pkt->flags |= AV_PKT_FLAG_KEY;

leave:
    avio_skip(s->pb, 4);
    return ret;
}

static int flv_read_seek(AVFormatContext *s, int stream_index,
    int64_t ts, int flags)
{
    return avio_seek_time(s->pb, stream_index, ts, flags);
}

#if 0 /* don't know enough to implement this */
static int flv_read_seek2(AVFormatContext *s, int stream_index,
    int64_t min_ts, int64_t ts, int64_t max_ts, int flags)
{
    int ret = AVERROR(ENOSYS);

    if (ts - min_ts > (uint64_t)(max_ts - ts)) flags |= AVSEEK_FLAG_BACKWARD;

    if (!s->pb->seekable) {
        if (stream_index < 0) {
            stream_index = av_find_default_stream_index(s);
            if (stream_index < 0)
                return -1;

            /* timestamp for default must be expressed in AV_TIME_BASE units */
            ts = av_rescale_rnd(ts, 1000, AV_TIME_BASE,
                flags & AVSEEK_FLAG_BACKWARD ? AV_ROUND_DOWN : AV_ROUND_UP);
        }
        ret = avio_seek_time(s->pb, stream_index, ts, flags);
    }

    if (ret == AVERROR(ENOSYS))
        ret = av_seek_frame(s, stream_index, ts, flags);
    return ret;
}
#endif

AVInputFormat ff_flv_demuxer = {
    .name           = "flv",
    .long_name      = NULL_IF_CONFIG_SMALL("FLV format"),
    .priv_data_size = sizeof(FLVContext),
    .read_probe     = flv_probe,
    .read_header    = flv_read_header,
    .read_packet    = flv_read_packet,
    .read_seek = flv_read_seek,
#if 0
    .read_seek2 = flv_read_seek2,
#endif
    .extensions = "flv",
    .value = CODEC_ID_FLV1,
};<|MERGE_RESOLUTION|>--- conflicted
+++ resolved
@@ -346,11 +346,11 @@
     return 0;
 }
 
-<<<<<<< HEAD
 static AVStream *create_stream(AVFormatContext *s, int stream_type){
-    AVStream *st = av_new_stream(s, stream_type);
+    AVStream *st = avformat_new_stream(s, NULL);
     if (!st)
         return NULL;
+    st->id = stream_type;
     switch(stream_type) {
         case FLV_STREAM_TYPE_VIDEO:    st->codec->codec_type = AVMEDIA_TYPE_VIDEO;    break;
         case FLV_STREAM_TYPE_AUDIO:    st->codec->codec_type = AVMEDIA_TYPE_AUDIO;    break;
@@ -359,14 +359,6 @@
             st->codec->codec_id = CODEC_ID_NONE; // Going to rely on copy for now
             av_log(s, AV_LOG_DEBUG, "Data stream created\n");
     }
-=======
-static AVStream *create_stream(AVFormatContext *s, int is_audio){
-    AVStream *st = avformat_new_stream(s, NULL);
-    if (!st)
-        return NULL;
-    st->id = is_audio;
-    st->codec->codec_type = is_audio ? AVMEDIA_TYPE_AUDIO : AVMEDIA_TYPE_VIDEO;
->>>>>>> 8096fdf0
     av_set_pts_info(st, 32, 1, 1000); /* 32 bit pts in ms */
     return st;
 }
