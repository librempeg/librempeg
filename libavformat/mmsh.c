/*
 * MMS protocol over HTTP
 * Copyright (c) 2010 Zhentan Feng <spyfeng at gmail dot com>
 *
 * This file is part of FFmpeg.
 *
 * FFmpeg is free software; you can redistribute it and/or
 * modify it under the terms of the GNU Lesser General Public
 * License as published by the Free Software Foundation; either
 * version 2.1 of the License, or (at your option) any later version.
 *
 * FFmpeg is distributed in the hope that it will be useful,
 * but WITHOUT ANY WARRANTY; without even the implied warranty of
 * MERCHANTABILITY or FITNESS FOR A PARTICULAR PURPOSE.  See the GNU
 * Lesser General Public License for more details.
 *
 * You should have received a copy of the GNU Lesser General Public
 * License along with FFmpeg; if not, write to the Free Software
 * Foundation, Inc., 51 Franklin Street, Fifth Floor, Boston, MA 02110-1301 USA
 */

/*
 * Reference
 * Windows Media HTTP Streaming Protocol.
 * http://msdn.microsoft.com/en-us/library/cc251059(PROT.10).aspx
 */

#include <string.h>
#include "libavutil/intreadwrite.h"
#include "libavutil/avstring.h"
#include "libavutil/opt.h"
#include "internal.h"
#include "mms.h"
#include "asf.h"
#include "http.h"
#include "url.h"

#define CHUNK_HEADER_LENGTH 4   // 2bytes chunk type and 2bytes chunk length.
#define EXT_HEADER_LENGTH   8   // 4bytes sequence, 2bytes useless and 2bytes chunk length.

// see Ref 2.2.1.8
#define USERAGENT  "User-Agent: NSPlayer/4.1.0.3856\r\n"
// see Ref 2.2.1.4.33
// the guid value can be changed to any valid value.
#define CLIENTGUID "Pragma: xClientGUID={c77e7400-738a-11d2-9add-0020af0a3278}\r\n"

// see Ref 2.2.3 for packet type define:
// chunk type contains 2 fields: Frame and PacketID.
// Frame is 0x24 or 0xA4(rarely), different PacketID indicates different packet type.
typedef enum {
    CHUNK_TYPE_DATA          = 0x4424,
    CHUNK_TYPE_ASF_HEADER    = 0x4824,
    CHUNK_TYPE_END           = 0x4524,
    CHUNK_TYPE_STREAM_CHANGE = 0x4324,
} ChunkType;

typedef struct MMSHContext {
    MMSContext mms;
    uint8_t location[1024];
    int request_seq;  ///< request packet sequence
    int chunk_seq;    ///< data packet sequence
} MMSHContext;

static int mmsh_close(URLContext *h)
{
    MMSHContext *mmsh = (MMSHContext *)h->priv_data;
    MMSContext *mms   = &mmsh->mms;
    if (mms->mms_hd)
        ffurl_closep(&mms->mms_hd);
    av_freep(&mms->streams);
    av_freep(&mms->asf_header);
    return 0;
}

static ChunkType get_chunk_header(MMSHContext *mmsh, int *len)
{
    MMSContext *mms = &mmsh->mms;
    uint8_t chunk_header[CHUNK_HEADER_LENGTH];
    uint8_t ext_header[EXT_HEADER_LENGTH];
    ChunkType chunk_type;
    int chunk_len, res, ext_header_len;

    res = ffurl_read_complete(mms->mms_hd, chunk_header, CHUNK_HEADER_LENGTH);
    if (res != CHUNK_HEADER_LENGTH) {
        av_log(NULL, AV_LOG_ERROR, "Read data packet header failed!\n");
        return AVERROR(EIO);
    }
    chunk_type = AV_RL16(chunk_header);
    chunk_len  = AV_RL16(chunk_header + 2);

    switch (chunk_type) {
    case CHUNK_TYPE_END:
    case CHUNK_TYPE_STREAM_CHANGE:
        ext_header_len = 4;
        break;
    case CHUNK_TYPE_ASF_HEADER:
    case CHUNK_TYPE_DATA:
        ext_header_len = 8;
        break;
    default:
        av_log(NULL, AV_LOG_ERROR, "Strange chunk type %d\n", chunk_type);
        return AVERROR_INVALIDDATA;
    }

    res = ffurl_read_complete(mms->mms_hd, ext_header, ext_header_len);
    if (res != ext_header_len) {
        av_log(NULL, AV_LOG_ERROR, "Read ext header failed!\n");
        return AVERROR(EIO);
    }
    *len = chunk_len - ext_header_len;
    if (chunk_type == CHUNK_TYPE_END || chunk_type == CHUNK_TYPE_DATA)
        mmsh->chunk_seq = AV_RL32(ext_header);
    return chunk_type;
}

static int read_data_packet(MMSHContext *mmsh, const int len)
{
    MMSContext *mms   = &mmsh->mms;
    int res;
    if (len > sizeof(mms->in_buffer)) {
        av_log(NULL, AV_LOG_ERROR,
               "Data packet length %d exceeds the in_buffer size %"SIZE_SPECIFIER"\n",
               len, sizeof(mms->in_buffer));
        return AVERROR(EIO);
    }
    res = ffurl_read_complete(mms->mms_hd, mms->in_buffer, len);
    av_log(NULL, AV_LOG_TRACE, "Data packet len = %d\n", len);
    if (res != len) {
        av_log(NULL, AV_LOG_ERROR, "Read data packet failed!\n");
        return AVERROR(EIO);
    }
    if (len > mms->asf_packet_len) {
        av_log(NULL, AV_LOG_ERROR,
               "Chunk length %d exceed packet length %d\n",len, mms->asf_packet_len);
        return AVERROR_INVALIDDATA;
    } else {
        memset(mms->in_buffer + len, 0, mms->asf_packet_len - len); // padding
    }
    mms->read_in_ptr      = mms->in_buffer;
    mms->remaining_in_len = mms->asf_packet_len;
    return 0;
}

static int get_http_header_data(MMSHContext *mmsh)
{
    MMSContext *mms = &mmsh->mms;
    int res, len;
    ChunkType chunk_type;

    for (;;) {
        len = 0;
        res = chunk_type = get_chunk_header(mmsh, &len);
        if (res < 0) {
            return res;
        } else if (chunk_type == CHUNK_TYPE_ASF_HEADER){
            // get asf header and stored it
            if (!mms->header_parsed) {
                if (mms->asf_header) {
                    if (len != mms->asf_header_size) {
                        mms->asf_header_size = len;
                        av_log(NULL, AV_LOG_TRACE, "Header len changed from %d to %d\n",
                                mms->asf_header_size, len);
                        av_freep(&mms->asf_header);
                    }
                }
                mms->asf_header = av_mallocz(len);
                if (!mms->asf_header) {
                    return AVERROR(ENOMEM);
                }
                mms->asf_header_size = len;
            }
            if (len > mms->asf_header_size) {
                av_log(NULL, AV_LOG_ERROR,
                       "Asf header packet len = %d exceed the asf header buf size %d\n",
                       len, mms->asf_header_size);
                return AVERROR(EIO);
            }
            res = ffurl_read_complete(mms->mms_hd, mms->asf_header, len);
            if (res != len) {
                av_log(NULL, AV_LOG_ERROR,
                       "Recv asf header data len %d != expected len %d\n", res, len);
                return AVERROR(EIO);
            }
            mms->asf_header_size = len;
            if (!mms->header_parsed) {
                res = ff_mms_asf_header_parser(mms);
                mms->header_parsed = 1;
                return res;
            }
        } else if (chunk_type == CHUNK_TYPE_DATA) {
            // read data packet and do padding
            return read_data_packet(mmsh, len);
        } else {
            if (len) {
                if (len > sizeof(mms->in_buffer)) {
                    av_log(NULL, AV_LOG_ERROR,
                           "Other packet len = %d exceed the in_buffer size %"SIZE_SPECIFIER"\n",
                           len, sizeof(mms->in_buffer));
                    return AVERROR(EIO);
                }
                res = ffurl_read_complete(mms->mms_hd, mms->in_buffer, len);
                if (res != len) {
                    av_log(NULL, AV_LOG_ERROR, "Read other chunk type data failed!\n");
                    return AVERROR(EIO);
                } else {
                    av_log(NULL, AV_LOG_TRACE, "Skip chunk type %d \n", chunk_type);
                    continue;
                }
            }
        }
    }
}

static int mmsh_open_internal(URLContext *h, const char *uri, int flags, int timestamp, int64_t pos)
{
    int i, port, err;
    char httpname[256], path[256], host[128];
    char *stream_selection = NULL;
    char headers[1024];
    MMSHContext *mmsh = h->priv_data;
    MMSContext *mms;

    mmsh->request_seq = h->is_streamed = 1;
    mms = &mmsh->mms;
    av_strlcpy(mmsh->location, uri, sizeof(mmsh->location));

    av_url_split(NULL, 0, NULL, 0,
        host, sizeof(host), &port, path, sizeof(path), mmsh->location);
    if (port<0)
        port = 80; // default mmsh protocol port
    ff_url_join(httpname, sizeof(httpname), "http", NULL, host, port, "%s", path);

    if (ffurl_alloc(&mms->mms_hd, httpname, AVIO_FLAG_READ,
                    &h->interrupt_callback) < 0) {
        return AVERROR(EIO);
    }

    snprintf(headers, sizeof(headers),
             "Accept: */*\r\n"
             USERAGENT
             "Host: %s:%d\r\n"
             "Pragma: no-cache,rate=1.000000,stream-time=0,"
             "stream-offset=0:0,request-context=%u,max-duration=0\r\n"
             CLIENTGUID
             "Connection: Close\r\n",
             host, port, mmsh->request_seq++);
    av_opt_set(mms->mms_hd->priv_data, "headers", headers, 0);

    err = ffurl_connect(mms->mms_hd, NULL);
    if (err) {
        goto fail;
    }
    err = get_http_header_data(mmsh);
    if (err) {
        av_log(NULL, AV_LOG_ERROR, "Get http header data failed!\n");
        goto fail;
    }

    // close the socket and then reopen it for sending the second play request.
    ffurl_close(mms->mms_hd);
    memset(headers, 0, sizeof(headers));
    if ((err = ffurl_alloc(&mms->mms_hd, httpname, AVIO_FLAG_READ,
                           &h->interrupt_callback)) < 0) {
        goto fail;
    }
    stream_selection = av_mallocz(mms->stream_num * 19 + 1);
    if (!stream_selection)
        return AVERROR(ENOMEM);
    for (i = 0; i < mms->stream_num; i++) {
        char tmp[20];
        err = snprintf(tmp, sizeof(tmp), "ffff:%d:0 ", mms->streams[i].id);
        if (err < 0)
            goto fail;
        av_strlcat(stream_selection, tmp, mms->stream_num * 19 + 1);
    }
    // send play request
    err = snprintf(headers, sizeof(headers),
                   "Accept: */*\r\n"
                   USERAGENT
                   "Host: %s:%d\r\n"
                   "Pragma: no-cache,rate=1.000000,request-context=%u\r\n"
                   "Pragma: xPlayStrm=1\r\n"
                   CLIENTGUID
                   "Pragma: stream-switch-count=%d\r\n"
                   "Pragma: stream-switch-entry=%s\r\n"
                   "Pragma: no-cache,rate=1.000000,stream-time=%u"
                   "Connection: Close\r\n",
                   host, port, mmsh->request_seq++, mms->stream_num, stream_selection, timestamp);
    av_freep(&stream_selection);
    if (err < 0) {
        av_log(NULL, AV_LOG_ERROR, "Build play request failed!\n");
        goto fail;
    }
    av_log(NULL, AV_LOG_TRACE, "out_buffer is %s", headers);
    av_opt_set(mms->mms_hd->priv_data, "headers", headers, 0);

    err = ffurl_connect(mms->mms_hd, NULL);
    if (err) {
          goto fail;
    }

    err = get_http_header_data(mmsh);
    if (err) {
        av_log(NULL, AV_LOG_ERROR, "Get http header data failed!\n");
        goto fail;
    }

    av_log(NULL, AV_LOG_TRACE, "Connection successfully open\n");
    return 0;
fail:
    av_freep(&stream_selection);
    mmsh_close(h);
    av_log(NULL, AV_LOG_TRACE, "Connection failed with error %d\n", err);
    return err;
}

static int mmsh_open(URLContext *h, const char *uri, int flags)
{
    return mmsh_open_internal(h, uri, flags, 0, 0);
}

static int handle_chunk_type(MMSHContext *mmsh)
{
    MMSContext *mms = &mmsh->mms;
    int res, len = 0;
    ChunkType chunk_type;
    chunk_type = get_chunk_header(mmsh, &len);

    switch (chunk_type) {
    case CHUNK_TYPE_END:
        mmsh->chunk_seq = 0;
        av_log(NULL, AV_LOG_ERROR, "Stream ended!\n");
        return AVERROR(EIO);
    case CHUNK_TYPE_STREAM_CHANGE:
        mms->header_parsed = 0;
        if (res = get_http_header_data(mmsh)) {
            av_log(NULL, AV_LOG_ERROR,"Stream changed! Failed to get new header!\n");
            return res;
        }
        break;
    case CHUNK_TYPE_DATA:
        return read_data_packet(mmsh, len);
    default:
        av_log(NULL, AV_LOG_ERROR, "Recv other type packet %d\n", chunk_type);
        return AVERROR_INVALIDDATA;
    }
    return 0;
}

static int mmsh_read(URLContext *h, uint8_t *buf, int size)
{
    int res = 0;
    MMSHContext *mmsh = h->priv_data;
    MMSContext *mms   = &mmsh->mms;
    do {
        if (mms->asf_header_read_size < mms->asf_header_size) {
            // copy asf header into buffer
            res = ff_mms_read_header(mms, buf, size);
        } else {
            if (!mms->remaining_in_len && (res = handle_chunk_type(mmsh)))
                return res;
            res = ff_mms_read_data(mms, buf, size);
        }
    } while (!res);
    return res;
}

<<<<<<< HEAD
static int64_t mmsh_read_seek(URLContext *h, int stream_index,
                        int64_t timestamp, int flags)
{
    MMSHContext *mmsh_old = h->priv_data;
    MMSHContext *mmsh     = av_mallocz(sizeof(*mmsh));
    int ret;

    if (!mmsh)
        return AVERROR(ENOMEM);

    h->priv_data = mmsh;
    ret= mmsh_open_internal(h, mmsh_old->location, 0, FFMAX(timestamp, 0), 0);
    if(ret>=0){
        h->priv_data = mmsh_old;
        mmsh_close(h);
        h->priv_data = mmsh;
        av_free(mmsh_old);
        mmsh->mms.asf_header_read_size = mmsh->mms.asf_header_size;
    }else {
        h->priv_data = mmsh_old;
        av_free(mmsh);
    }

    return ret;
}

static int64_t mmsh_seek(URLContext *h, int64_t pos, int whence)
{
    MMSHContext *mmsh = h->priv_data;
    MMSContext *mms   = &mmsh->mms;

    if(pos == 0 && whence == SEEK_CUR)
        return mms->asf_header_read_size + mms->remaining_in_len + mmsh->chunk_seq * (int64_t)mms->asf_packet_len;
    return AVERROR(ENOSYS);
}

URLProtocol ff_mmsh_protocol = {
=======
const URLProtocol ff_mmsh_protocol = {
>>>>>>> 2758cded
    .name           = "mmsh",
    .url_open       = mmsh_open,
    .url_read       = mmsh_read,
    .url_seek       = mmsh_seek,
    .url_close      = mmsh_close,
    .url_read_seek  = mmsh_read_seek,
    .priv_data_size = sizeof(MMSHContext),
    .flags          = URL_PROTOCOL_FLAG_NETWORK,
};<|MERGE_RESOLUTION|>--- conflicted
+++ resolved
@@ -365,7 +365,6 @@
     return res;
 }
 
-<<<<<<< HEAD
 static int64_t mmsh_read_seek(URLContext *h, int stream_index,
                         int64_t timestamp, int flags)
 {
@@ -402,10 +401,7 @@
     return AVERROR(ENOSYS);
 }
 
-URLProtocol ff_mmsh_protocol = {
-=======
 const URLProtocol ff_mmsh_protocol = {
->>>>>>> 2758cded
     .name           = "mmsh",
     .url_open       = mmsh_open,
     .url_read       = mmsh_read,
