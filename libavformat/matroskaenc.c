--- conflicted
+++ resolved
@@ -839,7 +839,6 @@
     if (default_stream_exists && !(st->disposition & AV_DISPOSITION_DEFAULT))
         put_ebml_uint(pb, MATROSKA_ID_TRACKFLAGDEFAULT, !!(st->disposition & AV_DISPOSITION_DEFAULT));
 
-<<<<<<< HEAD
     if (st->disposition & AV_DISPOSITION_FORCED)
         put_ebml_uint(pb, MATROSKA_ID_TRACKFLAGFORCED, 1);
 
@@ -871,16 +870,10 @@
         }
     }
 
-    if (codec->codec_type == AVMEDIA_TYPE_AUDIO && codec->delay && codec->codec_id == AV_CODEC_ID_OPUS) {
-//         mkv->tracks[i].ts_offset = av_rescale_q(codec->delay,
+    if (codec->codec_type == AVMEDIA_TYPE_AUDIO && codec->initial_padding && codec->codec_id == AV_CODEC_ID_OPUS) {
+//         mkv->tracks[i].ts_offset = av_rescale_q(codec->initial_padding,
 //                                                 (AVRational){ 1, codec->sample_rate },
 //                                                 st->time_base);
-=======
-    if (codec->codec_type == AVMEDIA_TYPE_AUDIO && codec->initial_padding) {
-        mkv->tracks[i].ts_offset = av_rescale_q(codec->initial_padding,
-                                                (AVRational){ 1, codec->sample_rate },
-                                                st->time_base);
->>>>>>> eabdc2a8
 
         put_ebml_uint(pb, MATROSKA_ID_CODECDELAY,
                       av_rescale_q(codec->initial_padding,
