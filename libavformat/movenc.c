/*
 * MOV, 3GP, MP4 muxer
 * Copyright (c) 2003 Thomas Raivio
 * Copyright (c) 2004 Gildas Bazin <gbazin at videolan dot org>
 * Copyright (c) 2009 Baptiste Coudurier <baptiste dot coudurier at gmail dot com>
 *
 * This file is part of FFmpeg.
 *
 * FFmpeg is free software; you can redistribute it and/or
 * modify it under the terms of the GNU Lesser General Public
 * License as published by the Free Software Foundation; either
 * version 2.1 of the License, or (at your option) any later version.
 *
 * FFmpeg is distributed in the hope that it will be useful,
 * but WITHOUT ANY WARRANTY; without even the implied warranty of
 * MERCHANTABILITY or FITNESS FOR A PARTICULAR PURPOSE.  See the GNU
 * Lesser General Public License for more details.
 *
 * You should have received a copy of the GNU Lesser General Public
 * License along with FFmpeg; if not, write to the Free Software
 * Foundation, Inc., 51 Franklin Street, Fifth Floor, Boston, MA 02110-1301 USA
 */

#include "movenc.h"
#include "avformat.h"
#include "avio_internal.h"
#include "riff.h"
#include "avio.h"
#include "isom.h"
#include "avc.h"
#include "libavcodec/get_bits.h"
#include "libavcodec/put_bits.h"
#include "libavcodec/vc1.h"
#include "internal.h"
#include "libavutil/avstring.h"
#include "libavutil/intfloat.h"
#include "libavutil/mathematics.h"
#include "libavutil/opt.h"
#include "libavutil/dict.h"
#include "rtpenc.h"
#include "mov_chan.h"

#undef NDEBUG
#include <assert.h>

static const AVOption options[] = {
    { "movflags", "MOV muxer flags", offsetof(MOVMuxContext, flags), AV_OPT_TYPE_FLAGS, {.dbl = 0}, INT_MIN, INT_MAX, AV_OPT_FLAG_ENCODING_PARAM, "movflags" },
    { "rtphint", "Add RTP hint tracks", 0, AV_OPT_TYPE_CONST, {.dbl = FF_MOV_FLAG_RTP_HINT}, INT_MIN, INT_MAX, AV_OPT_FLAG_ENCODING_PARAM, "movflags" },
    { "moov_size", "maximum moov size so it can be placed at the begin", offsetof(MOVMuxContext, reserved_moov_size), AV_OPT_TYPE_INT, {.dbl = 0}, 0, INT_MAX, AV_OPT_FLAG_ENCODING_PARAM, 0 },
    { "empty_moov", "Make the initial moov atom empty (not supported by QuickTime)", 0, AV_OPT_TYPE_CONST, {.dbl = FF_MOV_FLAG_EMPTY_MOOV}, INT_MIN, INT_MAX, AV_OPT_FLAG_ENCODING_PARAM, "movflags" },
    { "frag_keyframe", "Fragment at video keyframes", 0, AV_OPT_TYPE_CONST, {.dbl = FF_MOV_FLAG_FRAG_KEYFRAME}, INT_MIN, INT_MAX, AV_OPT_FLAG_ENCODING_PARAM, "movflags" },
    { "separate_moof", "Write separate moof/mdat atoms for each track", 0, AV_OPT_TYPE_CONST, {.dbl = FF_MOV_FLAG_SEPARATE_MOOF}, INT_MIN, INT_MAX, AV_OPT_FLAG_ENCODING_PARAM, "movflags" },
    { "frag_custom", "Flush fragments on caller requests", 0, AV_OPT_TYPE_CONST, {.dbl = FF_MOV_FLAG_FRAG_CUSTOM}, INT_MIN, INT_MAX, AV_OPT_FLAG_ENCODING_PARAM, "movflags" },
    { "isml", "Create a live smooth streaming feed (for pushing to a publishing point)", 0, AV_OPT_TYPE_CONST, {.dbl = FF_MOV_FLAG_ISML}, INT_MIN, INT_MAX, AV_OPT_FLAG_ENCODING_PARAM, "movflags" },
    FF_RTP_FLAG_OPTS(MOVMuxContext, rtp_flags)
    { "skip_iods", "Skip writing iods atom.", offsetof(MOVMuxContext, iods_skip), AV_OPT_TYPE_INT, {.dbl = 1}, 0, 1, AV_OPT_FLAG_ENCODING_PARAM},
    { "iods_audio_profile", "iods audio profile atom.", offsetof(MOVMuxContext, iods_audio_profile), AV_OPT_TYPE_INT, {.dbl = -1}, -1, 255, AV_OPT_FLAG_ENCODING_PARAM},
    { "iods_video_profile", "iods video profile atom.", offsetof(MOVMuxContext, iods_video_profile), AV_OPT_TYPE_INT, {.dbl = -1}, -1, 255, AV_OPT_FLAG_ENCODING_PARAM},
    { "frag_duration", "Maximum fragment duration", offsetof(MOVMuxContext, max_fragment_duration), AV_OPT_TYPE_INT, {.dbl = 0}, 0, INT_MAX, AV_OPT_FLAG_ENCODING_PARAM},
    { "frag_size", "Maximum fragment size", offsetof(MOVMuxContext, max_fragment_size), AV_OPT_TYPE_INT, {.dbl = 0}, 0, INT_MAX, AV_OPT_FLAG_ENCODING_PARAM},
    { "ism_lookahead", "Number of lookahead entries for ISM files", offsetof(MOVMuxContext, ism_lookahead), AV_OPT_TYPE_INT, {.dbl = 0}, 0, INT_MAX, AV_OPT_FLAG_ENCODING_PARAM},
    { NULL },
};

#define MOV_CLASS(flavor)\
static const AVClass flavor ## _muxer_class = {\
    .class_name = #flavor " muxer",\
    .item_name  = av_default_item_name,\
    .option     = options,\
    .version    = LIBAVUTIL_VERSION_INT,\
};

//FIXME support 64 bit variant with wide placeholders
static int64_t update_size(AVIOContext *pb, int64_t pos)
{
    int64_t curpos = avio_tell(pb);
    avio_seek(pb, pos, SEEK_SET);
    avio_wb32(pb, curpos - pos); /* rewrite size */
    avio_seek(pb, curpos, SEEK_SET);

    return curpos - pos;
}

/* Chunk offset atom */
static int mov_write_stco_tag(AVIOContext *pb, MOVTrack *track)
{
    int i;
    int mode64 = 0; //   use 32 bit size variant if possible
    int64_t pos = avio_tell(pb);
    avio_wb32(pb, 0); /* size */
    if (pos > UINT32_MAX) {
        mode64 = 1;
        ffio_wfourcc(pb, "co64");
    } else
        ffio_wfourcc(pb, "stco");
    avio_wb32(pb, 0); /* version & flags */
    avio_wb32(pb, track->chunkCount); /* entry count */
    for (i=0; i<track->entry; i++) {
        if(!track->cluster[i].chunkNum)
            continue;
        if(mode64 == 1)
            avio_wb64(pb, track->cluster[i].pos + track->data_offset);
        else
            avio_wb32(pb, track->cluster[i].pos + track->data_offset);
    }
    return update_size(pb, pos);
}

/* Sample size atom */
static int mov_write_stsz_tag(AVIOContext *pb, MOVTrack *track)
{
    int equalChunks = 1;
    int i, j, entries = 0, tst = -1, oldtst = -1;

    int64_t pos = avio_tell(pb);
    avio_wb32(pb, 0); /* size */
    ffio_wfourcc(pb, "stsz");
    avio_wb32(pb, 0); /* version & flags */

    for (i=0; i<track->entry; i++) {
        tst = track->cluster[i].size/track->cluster[i].entries;
        if(oldtst != -1 && tst != oldtst) {
            equalChunks = 0;
        }
        oldtst = tst;
        entries += track->cluster[i].entries;
    }
    if (equalChunks && track->entry) {
        int sSize = track->entry ? track->cluster[0].size/track->cluster[0].entries : 0;
        sSize = FFMAX(1, sSize); // adpcm mono case could make sSize == 0
        avio_wb32(pb, sSize); // sample size
        avio_wb32(pb, entries); // sample count
    }
    else {
        avio_wb32(pb, 0); // sample size
        avio_wb32(pb, entries); // sample count
        for (i=0; i<track->entry; i++) {
            for (j=0; j<track->cluster[i].entries; j++) {
                avio_wb32(pb, track->cluster[i].size /
                         track->cluster[i].entries);
            }
        }
    }
    return update_size(pb, pos);
}

/* Sample to chunk atom */
static int mov_write_stsc_tag(AVIOContext *pb, MOVTrack *track)
{
    int index = 0, oldval = -1, i;
    int64_t entryPos, curpos;

    int64_t pos = avio_tell(pb);
    avio_wb32(pb, 0); /* size */
    ffio_wfourcc(pb, "stsc");
    avio_wb32(pb, 0); // version & flags
    entryPos = avio_tell(pb);
    avio_wb32(pb, track->chunkCount); // entry count
    for (i=0; i<track->entry; i++) {
        if (oldval != track->cluster[i].samples_in_chunk && track->cluster[i].chunkNum)
        {
            avio_wb32(pb, track->cluster[i].chunkNum); // first chunk
            avio_wb32(pb, track->cluster[i].samples_in_chunk); // samples per chunk
            avio_wb32(pb, 0x1); // sample description index
            oldval = track->cluster[i].samples_in_chunk;
            index++;
        }
    }
    curpos = avio_tell(pb);
    avio_seek(pb, entryPos, SEEK_SET);
    avio_wb32(pb, index); // rewrite size
    avio_seek(pb, curpos, SEEK_SET);

    return update_size(pb, pos);
}

/* Sync sample atom */
static int mov_write_stss_tag(AVIOContext *pb, MOVTrack *track, uint32_t flag)
{
    int64_t curpos, entryPos;
    int i, index = 0;
    int64_t pos = avio_tell(pb);
    avio_wb32(pb, 0); // size
    ffio_wfourcc(pb, flag == MOV_SYNC_SAMPLE ? "stss" : "stps");
    avio_wb32(pb, 0); // version & flags
    entryPos = avio_tell(pb);
    avio_wb32(pb, track->entry); // entry count
    for (i=0; i<track->entry; i++) {
        if (track->cluster[i].flags & flag) {
            avio_wb32(pb, i+1);
            index++;
        }
    }
    curpos = avio_tell(pb);
    avio_seek(pb, entryPos, SEEK_SET);
    avio_wb32(pb, index); // rewrite size
    avio_seek(pb, curpos, SEEK_SET);
    return update_size(pb, pos);
}

static int mov_write_amr_tag(AVIOContext *pb, MOVTrack *track)
{
    avio_wb32(pb, 0x11); /* size */
    if (track->mode == MODE_MOV) ffio_wfourcc(pb, "samr");
    else                         ffio_wfourcc(pb, "damr");
    ffio_wfourcc(pb, "FFMP");
    avio_w8(pb, 0); /* decoder version */

    avio_wb16(pb, 0x81FF); /* Mode set (all modes for AMR_NB) */
    avio_w8(pb, 0x00); /* Mode change period (no restriction) */
    avio_w8(pb, 0x01); /* Frames per sample */
    return 0x11;
}

static int mov_write_ac3_tag(AVIOContext *pb, MOVTrack *track)
{
    GetBitContext gbc;
    PutBitContext pbc;
    uint8_t buf[3];
    int fscod, bsid, bsmod, acmod, lfeon, frmsizecod;

    if (track->vos_len < 7)
        return -1;

    avio_wb32(pb, 11);
    ffio_wfourcc(pb, "dac3");

    init_get_bits(&gbc, track->vos_data + 4, (track->vos_len - 4) * 8);
    fscod      = get_bits(&gbc, 2);
    frmsizecod = get_bits(&gbc, 6);
    bsid       = get_bits(&gbc, 5);
    bsmod      = get_bits(&gbc, 3);
    acmod      = get_bits(&gbc, 3);
    if (acmod == 2) {
        skip_bits(&gbc, 2); // dsurmod
    } else {
        if ((acmod & 1) && acmod != 1)
            skip_bits(&gbc, 2); // cmixlev
        if (acmod & 4)
            skip_bits(&gbc, 2); // surmixlev
    }
    lfeon = get_bits1(&gbc);

    init_put_bits(&pbc, buf, sizeof(buf));
    put_bits(&pbc, 2, fscod);
    put_bits(&pbc, 5, bsid);
    put_bits(&pbc, 3, bsmod);
    put_bits(&pbc, 3, acmod);
    put_bits(&pbc, 1, lfeon);
    put_bits(&pbc, 5, frmsizecod>>1); // bit_rate_code
    put_bits(&pbc, 5, 0); // reserved

    flush_put_bits(&pbc);
    avio_write(pb, buf, sizeof(buf));

    return 11;
}

/**
 * This function writes extradata "as is".
 * Extradata must be formatted like a valid atom (with size and tag).
 */
static int mov_write_extradata_tag(AVIOContext *pb, MOVTrack *track)
{
    avio_write(pb, track->enc->extradata, track->enc->extradata_size);
    return track->enc->extradata_size;
}

static int mov_write_enda_tag(AVIOContext *pb)
{
    avio_wb32(pb, 10);
    ffio_wfourcc(pb, "enda");
    avio_wb16(pb, 1); /* little endian */
    return 10;
}

static void put_descr(AVIOContext *pb, int tag, unsigned int size)
{
    int i = 3;
    avio_w8(pb, tag);
    for(; i>0; i--)
        avio_w8(pb, (size>>(7*i)) | 0x80);
    avio_w8(pb, size & 0x7F);
}

static unsigned compute_avg_bitrate(MOVTrack *track)
{
    uint64_t size = 0;
    int i;
    if (!track->track_duration)
        return 0;
    for (i = 0; i < track->entry; i++)
        size += track->cluster[i].size;
    return size * 8 * track->timescale / track->track_duration;
}

static int mov_write_esds_tag(AVIOContext *pb, MOVTrack *track) // Basic
{
    int64_t pos = avio_tell(pb);
    int decoder_specific_info_len = track->vos_len ? 5 + track->vos_len : 0;
    unsigned avg_bitrate;

    avio_wb32(pb, 0); // size
    ffio_wfourcc(pb, "esds");
    avio_wb32(pb, 0); // Version

    // ES descriptor
    put_descr(pb, 0x03, 3 + 5+13 + decoder_specific_info_len + 5+1);
    avio_wb16(pb, track->track_id);
    avio_w8(pb, 0x00); // flags (= no flags)

    // DecoderConfig descriptor
    put_descr(pb, 0x04, 13 + decoder_specific_info_len);

    // Object type indication
    if ((track->enc->codec_id == CODEC_ID_MP2 ||
         track->enc->codec_id == CODEC_ID_MP3) &&
        track->enc->sample_rate > 24000)
        avio_w8(pb, 0x6B); // 11172-3
    else
        avio_w8(pb, ff_codec_get_tag(ff_mp4_obj_type, track->enc->codec_id));

    // the following fields is made of 6 bits to identify the streamtype (4 for video, 5 for audio)
    // plus 1 bit to indicate upstream and 1 bit set to 1 (reserved)
    if(track->enc->codec_type == AVMEDIA_TYPE_AUDIO)
        avio_w8(pb, 0x15); // flags (= Audiostream)
    else
        avio_w8(pb, 0x11); // flags (= Visualstream)

    avio_w8(pb,  track->enc->rc_buffer_size>>(3+16));      // Buffersize DB (24 bits)
    avio_wb16(pb, (track->enc->rc_buffer_size>>3)&0xFFFF); // Buffersize DB

    avg_bitrate = compute_avg_bitrate(track);
    // maxbitrate (FIXME should be max rate in any 1 sec window)
    avio_wb32(pb, FFMAX3(track->enc->bit_rate, track->enc->rc_max_rate, avg_bitrate));
    avio_wb32(pb, avg_bitrate);

    if (track->vos_len) {
        // DecoderSpecific info descriptor
        put_descr(pb, 0x05, track->vos_len);
        avio_write(pb, track->vos_data, track->vos_len);
    }

    // SL descriptor
    put_descr(pb, 0x06, 1);
    avio_w8(pb, 0x02);
    return update_size(pb, pos);
}

static int mov_pcm_le_gt16(enum CodecID codec_id)
{
    return codec_id == CODEC_ID_PCM_S24LE ||
           codec_id == CODEC_ID_PCM_S32LE ||
           codec_id == CODEC_ID_PCM_F32LE ||
           codec_id == CODEC_ID_PCM_F64LE;
}

static int mov_write_ms_tag(AVIOContext *pb, MOVTrack *track)
{
    int64_t pos = avio_tell(pb);
    avio_wb32(pb, 0);
    avio_wl32(pb, track->tag); // store it byteswapped
    track->enc->codec_tag = av_bswap16(track->tag >> 16);
    ff_put_wav_header(pb, track->enc);
    return update_size(pb, pos);
}

static int mov_write_wfex_tag(AVIOContext *pb, MOVTrack *track)
{
    int64_t pos = avio_tell(pb);
    avio_wb32(pb, 0);
    ffio_wfourcc(pb, "wfex");
    ff_put_wav_header(pb, track->enc);
    return update_size(pb, pos);
}

static int mov_write_chan_tag(AVIOContext *pb, MOVTrack *track)
{
    uint32_t layout_tag, bitmap;
    int64_t pos = avio_tell(pb);

    layout_tag = ff_mov_get_channel_layout_tag(track->enc->codec_id,
                                               track->enc->channel_layout,
                                               &bitmap);
    if (!layout_tag) {
        av_log(track->enc, AV_LOG_WARNING, "not writing 'chan' tag due to "
               "lack of channel information\n");
        return 0;
    }

    avio_wb32(pb, 0);           // Size
    ffio_wfourcc(pb, "chan");   // Type
    avio_w8(pb, 0);             // Version
    avio_wb24(pb, 0);           // Flags
    avio_wb32(pb, layout_tag);  // mChannelLayoutTag
    avio_wb32(pb, bitmap);      // mChannelBitmap
    avio_wb32(pb, 0);           // mNumberChannelDescriptions

    return update_size(pb, pos);
}

static int mov_write_wave_tag(AVIOContext *pb, MOVTrack *track)
{
    int64_t pos = avio_tell(pb);

    avio_wb32(pb, 0);     /* size */
    ffio_wfourcc(pb, "wave");

    avio_wb32(pb, 12);    /* size */
    ffio_wfourcc(pb, "frma");
    avio_wl32(pb, track->tag);

    if (track->enc->codec_id == CODEC_ID_AAC) {
        /* useless atom needed by mplayer, ipod, not needed by quicktime */
        avio_wb32(pb, 12); /* size */
        ffio_wfourcc(pb, "mp4a");
        avio_wb32(pb, 0);
        mov_write_esds_tag(pb, track);
    } else if (mov_pcm_le_gt16(track->enc->codec_id)) {
        mov_write_enda_tag(pb);
    } else if (track->enc->codec_id == CODEC_ID_AMR_NB) {
        mov_write_amr_tag(pb, track);
    } else if (track->enc->codec_id == CODEC_ID_AC3) {
        mov_write_chan_tag(pb, track);
        mov_write_ac3_tag(pb, track);
    } else if (track->enc->codec_id == CODEC_ID_ALAC) {
        mov_write_extradata_tag(pb, track);
    } else if (track->enc->codec_id == CODEC_ID_ADPCM_MS ||
               track->enc->codec_id == CODEC_ID_ADPCM_IMA_WAV) {
        mov_write_ms_tag(pb, track);
    }

    avio_wb32(pb, 8);     /* size */
    avio_wb32(pb, 0);     /* null tag */

    return update_size(pb, pos);
}

static int mov_write_dvc1_structs(MOVTrack *track, uint8_t *buf)
{
    uint8_t *unescaped;
    const uint8_t *start, *next, *end = track->vos_data + track->vos_len;
    int unescaped_size, seq_found = 0;
    int level = 0, interlace = 0;
    int packet_seq   = track->vc1_info.packet_seq;
    int packet_entry = track->vc1_info.packet_entry;
    int slices       = track->vc1_info.slices;
    PutBitContext pbc;

    if (track->start_dts == AV_NOPTS_VALUE) {
        /* No packets written yet, vc1_info isn't authoritative yet. */
        /* Assume inline sequence and entry headers. This will be
         * overwritten at the end if the file is seekable. */
        packet_seq = packet_entry = 1;
    }

    unescaped = av_mallocz(track->vos_len + FF_INPUT_BUFFER_PADDING_SIZE);
    if (!unescaped)
        return AVERROR(ENOMEM);
    start = find_next_marker(track->vos_data, end);
    for (next = start; next < end; start = next) {
        GetBitContext gb;
        int size;
        next = find_next_marker(start + 4, end);
        size = next - start - 4;
        if (size <= 0)
            continue;
        unescaped_size = vc1_unescape_buffer(start + 4, size, unescaped);
        init_get_bits(&gb, unescaped, 8 * unescaped_size);
        if (AV_RB32(start) == VC1_CODE_SEQHDR) {
            int profile = get_bits(&gb, 2);
            if (profile != PROFILE_ADVANCED) {
                av_free(unescaped);
                return AVERROR(ENOSYS);
            }
            seq_found = 1;
            level = get_bits(&gb, 3);
            /* chromaformat, frmrtq_postproc, bitrtq_postproc, postprocflag,
             * width, height */
            skip_bits_long(&gb, 2 + 3 + 5 + 1 + 2*12);
            skip_bits(&gb, 1); /* broadcast */
            interlace = get_bits1(&gb);
            skip_bits(&gb, 4); /* tfcntrflag, finterpflag, reserved, psf */
        }
    }
    if (!seq_found) {
        av_free(unescaped);
        return AVERROR(ENOSYS);
    }

    init_put_bits(&pbc, buf, 7);
    /* VC1DecSpecStruc */
    put_bits(&pbc, 4, 12); /* profile - advanced */
    put_bits(&pbc, 3, level);
    put_bits(&pbc, 1, 0); /* reserved */
    /* VC1AdvDecSpecStruc */
    put_bits(&pbc, 3, level);
    put_bits(&pbc, 1, 0); /* cbr */
    put_bits(&pbc, 6, 0); /* reserved */
    put_bits(&pbc, 1, !interlace); /* no interlace */
    put_bits(&pbc, 1, !packet_seq); /* no multiple seq */
    put_bits(&pbc, 1, !packet_entry); /* no multiple entry */
    put_bits(&pbc, 1, !slices); /* no slice code */
    put_bits(&pbc, 1, 0); /* no bframe */
    put_bits(&pbc, 1, 0); /* reserved */
    put_bits32(&pbc, track->enc->time_base.den); /* framerate */
    flush_put_bits(&pbc);

    av_free(unescaped);

    return 0;
}

static int mov_write_dvc1_tag(AVIOContext *pb, MOVTrack *track)
{
    uint8_t buf[7] = { 0 };
    int ret;

    if ((ret = mov_write_dvc1_structs(track, buf)) < 0)
        return ret;

    avio_wb32(pb, track->vos_len + 8 + sizeof(buf));
    ffio_wfourcc(pb, "dvc1");
    track->vc1_info.struct_offset = avio_tell(pb);
    avio_write(pb, buf, sizeof(buf));
    avio_write(pb, track->vos_data, track->vos_len);

    return 0;
}

static int mov_write_glbl_tag(AVIOContext *pb, MOVTrack *track)
{
    avio_wb32(pb, track->vos_len + 8);
    ffio_wfourcc(pb, "glbl");
    avio_write(pb, track->vos_data, track->vos_len);
    return 8 + track->vos_len;
}

/**
 * Compute flags for 'lpcm' tag.
 * See CoreAudioTypes and AudioStreamBasicDescription at Apple.
 */
static int mov_get_lpcm_flags(enum CodecID codec_id)
{
    switch (codec_id) {
    case CODEC_ID_PCM_F32BE:
    case CODEC_ID_PCM_F64BE:
        return 11;
    case CODEC_ID_PCM_F32LE:
    case CODEC_ID_PCM_F64LE:
        return 9;
    case CODEC_ID_PCM_U8:
        return 10;
    case CODEC_ID_PCM_S16BE:
    case CODEC_ID_PCM_S24BE:
    case CODEC_ID_PCM_S32BE:
        return 14;
    case CODEC_ID_PCM_S8:
    case CODEC_ID_PCM_S16LE:
    case CODEC_ID_PCM_S24LE:
    case CODEC_ID_PCM_S32LE:
        return 12;
    default:
        return 0;
    }
}

static int get_cluster_duration(MOVTrack *track, int cluster_idx)
{
    int64_t next_dts;

    if (cluster_idx >= track->entry)
        return 0;

    if (cluster_idx + 1 == track->entry)
        next_dts = track->track_duration + track->start_dts;
    else
        next_dts = track->cluster[cluster_idx + 1].dts;

    return next_dts - track->cluster[cluster_idx].dts;
}

static int get_samples_per_packet(MOVTrack *track)
{
    int i, first_duration;

    /* use 1 for raw PCM */
    if (!track->audio_vbr)
        return 1;

    /* check to see if duration is constant for all clusters */
    if (!track->entry)
        return 0;
    first_duration = get_cluster_duration(track, 0);
    for (i = 1; i < track->entry; i++) {
        if (get_cluster_duration(track, i) != first_duration)
            return 0;
    }
    return first_duration;
}

static int mov_write_audio_tag(AVIOContext *pb, MOVTrack *track)
{
    int64_t pos = avio_tell(pb);
    int version = 0;
    uint32_t tag = track->tag;

    if (track->mode == MODE_MOV) {
        if (track->timescale > UINT16_MAX) {
            if (mov_get_lpcm_flags(track->enc->codec_id))
                tag = AV_RL32("lpcm");
            version = 2;
        } else if (track->audio_vbr || mov_pcm_le_gt16(track->enc->codec_id) ||
                   track->enc->codec_id == CODEC_ID_ADPCM_MS ||
                   track->enc->codec_id == CODEC_ID_ADPCM_IMA_WAV) {
            version = 1;
        }
    }

    avio_wb32(pb, 0); /* size */
    avio_wl32(pb, tag); // store it byteswapped
    avio_wb32(pb, 0); /* Reserved */
    avio_wb16(pb, 0); /* Reserved */
    avio_wb16(pb, 1); /* Data-reference index, XXX  == 1 */

    /* SoundDescription */
    avio_wb16(pb, version); /* Version */
    avio_wb16(pb, 0); /* Revision level */
    avio_wb32(pb, 0); /* Reserved */

    if (version == 2) {
        avio_wb16(pb, 3);
        avio_wb16(pb, 16);
        avio_wb16(pb, 0xfffe);
        avio_wb16(pb, 0);
        avio_wb32(pb, 0x00010000);
        avio_wb32(pb, 72);
        avio_wb64(pb, av_double2int(track->enc->sample_rate));
        avio_wb32(pb, track->enc->channels);
        avio_wb32(pb, 0x7F000000);
        avio_wb32(pb, av_get_bits_per_sample(track->enc->codec_id));
        avio_wb32(pb, mov_get_lpcm_flags(track->enc->codec_id));
        avio_wb32(pb, track->sample_size);
<<<<<<< HEAD
        avio_wb32(pb, track->enc->frame_size);
=======
        avio_wb32(pb, get_samples_per_packet(track));
>>>>>>> d10319d8
    } else {
        if (track->mode == MODE_MOV) {
            avio_wb16(pb, track->enc->channels);
            if (track->enc->codec_id == CODEC_ID_PCM_U8 ||
                track->enc->codec_id == CODEC_ID_PCM_S8)
                avio_wb16(pb, 8); /* bits per sample */
            else
                avio_wb16(pb, 16);
            avio_wb16(pb, track->audio_vbr ? -2 : 0); /* compression ID */
        } else { /* reserved for mp4/3gp */
            avio_wb16(pb, 2);
            avio_wb16(pb, 16);
            avio_wb16(pb, 0);
        }

        avio_wb16(pb, 0); /* packet size (= 0) */
        avio_wb16(pb, track->enc->sample_rate);
        avio_wb16(pb, 0); /* Reserved */
    }

    if(version == 1) { /* SoundDescription V1 extended info */
        avio_wb32(pb, track->enc->frame_size); /* Samples per packet */
        avio_wb32(pb, track->sample_size / track->enc->channels); /* Bytes per packet */
        avio_wb32(pb, track->sample_size); /* Bytes per frame */
        avio_wb32(pb, 2); /* Bytes per sample */
    }

    if(track->mode == MODE_MOV &&
       (track->enc->codec_id == CODEC_ID_AAC ||
        track->enc->codec_id == CODEC_ID_AC3 ||
        track->enc->codec_id == CODEC_ID_AMR_NB ||
        track->enc->codec_id == CODEC_ID_ALAC ||
        track->enc->codec_id == CODEC_ID_ADPCM_MS ||
        track->enc->codec_id == CODEC_ID_ADPCM_IMA_WAV ||
        mov_pcm_le_gt16(track->enc->codec_id)))
        mov_write_wave_tag(pb, track);
    else if(track->tag == MKTAG('m','p','4','a'))
        mov_write_esds_tag(pb, track);
    else if(track->enc->codec_id == CODEC_ID_AMR_NB)
        mov_write_amr_tag(pb, track);
    else if(track->enc->codec_id == CODEC_ID_AC3)
        mov_write_ac3_tag(pb, track);
    else if(track->enc->codec_id == CODEC_ID_ALAC)
        mov_write_extradata_tag(pb, track);
    else if (track->enc->codec_id == CODEC_ID_WMAPRO)
        mov_write_wfex_tag(pb, track);
    else if (track->vos_len > 0)
        mov_write_glbl_tag(pb, track);

    return update_size(pb, pos);
}

static int mov_write_d263_tag(AVIOContext *pb)
{
    avio_wb32(pb, 0xf); /* size */
    ffio_wfourcc(pb, "d263");
    ffio_wfourcc(pb, "FFMP");
    avio_w8(pb, 0); /* decoder version */
    /* FIXME use AVCodecContext level/profile, when encoder will set values */
    avio_w8(pb, 0xa); /* level */
    avio_w8(pb, 0); /* profile */
    return 0xf;
}

/* TODO: No idea about these values */
static int mov_write_svq3_tag(AVIOContext *pb)
{
    avio_wb32(pb, 0x15);
    ffio_wfourcc(pb, "SMI ");
    ffio_wfourcc(pb, "SEQH");
    avio_wb32(pb, 0x5);
    avio_wb32(pb, 0xe2c0211d);
    avio_wb32(pb, 0xc0000000);
    avio_w8(pb, 0);
    return 0x15;
}

static int mov_write_avcc_tag(AVIOContext *pb, MOVTrack *track)
{
    int64_t pos = avio_tell(pb);

    avio_wb32(pb, 0);
    ffio_wfourcc(pb, "avcC");
    ff_isom_write_avcc(pb, track->vos_data, track->vos_len);
    return update_size(pb, pos);
}

/* also used by all avid codecs (dv, imx, meridien) and their variants */
static int mov_write_avid_tag(AVIOContext *pb, MOVTrack *track)
{
    int i;
    avio_wb32(pb, 24); /* size */
    ffio_wfourcc(pb, "ACLR");
    ffio_wfourcc(pb, "ACLR");
    ffio_wfourcc(pb, "0001");
    avio_wb32(pb, 2); /* yuv range: full 1 / normal 2 */
    avio_wb32(pb, 0); /* unknown */

    avio_wb32(pb, 24); /* size */
    ffio_wfourcc(pb, "APRG");
    ffio_wfourcc(pb, "APRG");
    ffio_wfourcc(pb, "0001");
    avio_wb32(pb, 1); /* unknown */
    avio_wb32(pb, 0); /* unknown */

    avio_wb32(pb, 120); /* size */
    ffio_wfourcc(pb, "ARES");
    ffio_wfourcc(pb, "ARES");
    ffio_wfourcc(pb, "0001");
    avio_wb32(pb, AV_RB32(track->vos_data + 0x28)); /* dnxhd cid, some id ? */
    avio_wb32(pb, track->enc->width);
    /* values below are based on samples created with quicktime and avid codecs */
    if (track->vos_data[5] & 2) { // interlaced
        avio_wb32(pb, track->enc->height/2);
        avio_wb32(pb, 2); /* unknown */
        avio_wb32(pb, 0); /* unknown */
        avio_wb32(pb, 4); /* unknown */
    } else {
        avio_wb32(pb, track->enc->height);
        avio_wb32(pb, 1); /* unknown */
        avio_wb32(pb, 0); /* unknown */
        if (track->enc->height == 1080)
            avio_wb32(pb, 5); /* unknown */
        else
            avio_wb32(pb, 6); /* unknown */
    }
    /* padding */
    for (i = 0; i < 10; i++)
        avio_wb64(pb, 0);

    /* extra padding for stsd needed */
    avio_wb32(pb, 0);
    return 0;
}

static int mp4_get_codec_tag(AVFormatContext *s, MOVTrack *track)
{
    int tag = track->enc->codec_tag;

    if (!ff_codec_get_tag(ff_mp4_obj_type, track->enc->codec_id))
        return 0;

    if      (track->enc->codec_id == CODEC_ID_H264)      tag = MKTAG('a','v','c','1');
    else if (track->enc->codec_id == CODEC_ID_AC3)       tag = MKTAG('a','c','-','3');
    else if (track->enc->codec_id == CODEC_ID_DIRAC)     tag = MKTAG('d','r','a','c');
    else if (track->enc->codec_id == CODEC_ID_MOV_TEXT)  tag = MKTAG('t','x','3','g');
    else if (track->enc->codec_id == CODEC_ID_VC1)       tag = MKTAG('v','c','-','1');
    else if (track->enc->codec_type == AVMEDIA_TYPE_VIDEO) tag = MKTAG('m','p','4','v');
    else if (track->enc->codec_type == AVMEDIA_TYPE_AUDIO) tag = MKTAG('m','p','4','a');

    return tag;
}

static const AVCodecTag codec_ipod_tags[] = {
    { CODEC_ID_H264,   MKTAG('a','v','c','1') },
    { CODEC_ID_MPEG4,  MKTAG('m','p','4','v') },
    { CODEC_ID_AAC,    MKTAG('m','p','4','a') },
    { CODEC_ID_ALAC,   MKTAG('a','l','a','c') },
    { CODEC_ID_AC3,    MKTAG('a','c','-','3') },
    { CODEC_ID_MOV_TEXT, MKTAG('t','x','3','g') },
    { CODEC_ID_MOV_TEXT, MKTAG('t','e','x','t') },
    { CODEC_ID_NONE, 0 },
};

static int ipod_get_codec_tag(AVFormatContext *s, MOVTrack *track)
{
    int tag = track->enc->codec_tag;

    // keep original tag for subs, ipod supports both formats
    if (!(track->enc->codec_type == AVMEDIA_TYPE_SUBTITLE &&
        (tag == MKTAG('t','x','3','g') ||
         tag == MKTAG('t','e','x','t'))))
        tag = ff_codec_get_tag(codec_ipod_tags, track->enc->codec_id);

    if (!av_match_ext(s->filename, "m4a") && !av_match_ext(s->filename, "m4v"))
        av_log(s, AV_LOG_WARNING, "Warning, extension is not .m4a nor .m4v "
               "Quicktime/Ipod might not play the file\n");

    return tag;
}

static int mov_get_dv_codec_tag(AVFormatContext *s, MOVTrack *track)
{
    int tag;

    if (track->enc->width == 720) /* SD */
        if (track->enc->height == 480) /* NTSC */
            if  (track->enc->pix_fmt == PIX_FMT_YUV422P) tag = MKTAG('d','v','5','n');
            else                                         tag = MKTAG('d','v','c',' ');
        else if (track->enc->pix_fmt == PIX_FMT_YUV422P) tag = MKTAG('d','v','5','p');
        else if (track->enc->pix_fmt == PIX_FMT_YUV420P) tag = MKTAG('d','v','c','p');
        else                                             tag = MKTAG('d','v','p','p');
    else if (track->enc->height == 720) /* HD 720 line */
        if  (track->enc->time_base.den == 50)            tag = MKTAG('d','v','h','q');
        else                                             tag = MKTAG('d','v','h','p');
    else if (track->enc->height == 1080) /* HD 1080 line */
        if  (track->enc->time_base.den == 25)            tag = MKTAG('d','v','h','5');
        else                                             tag = MKTAG('d','v','h','6');
    else {
        av_log(s, AV_LOG_ERROR, "unsupported height for dv codec\n");
        return 0;
    }

    return tag;
}

static const struct {
    enum PixelFormat pix_fmt;
    uint32_t tag;
    unsigned bps;
} mov_pix_fmt_tags[] = {
    { PIX_FMT_YUYV422, MKTAG('y','u','v','s'),  0 },
    { PIX_FMT_UYVY422, MKTAG('2','v','u','y'),  0 },
    { PIX_FMT_RGB555BE,MKTAG('r','a','w',' '), 16 },
    { PIX_FMT_RGB555LE,MKTAG('L','5','5','5'), 16 },
    { PIX_FMT_RGB565LE,MKTAG('L','5','6','5'), 16 },
    { PIX_FMT_RGB565BE,MKTAG('B','5','6','5'), 16 },
    { PIX_FMT_GRAY16BE,MKTAG('b','1','6','g'), 16 },
    { PIX_FMT_RGB24,   MKTAG('r','a','w',' '), 24 },
    { PIX_FMT_BGR24,   MKTAG('2','4','B','G'), 24 },
    { PIX_FMT_ARGB,    MKTAG('r','a','w',' '), 32 },
    { PIX_FMT_BGRA,    MKTAG('B','G','R','A'), 32 },
    { PIX_FMT_RGBA,    MKTAG('R','G','B','A'), 32 },
    { PIX_FMT_ABGR,    MKTAG('A','B','G','R'), 32 },
    { PIX_FMT_RGB48BE, MKTAG('b','4','8','r'), 48 },
};

static int mov_get_rawvideo_codec_tag(AVFormatContext *s, MOVTrack *track)
{
    int tag = track->enc->codec_tag;
    int i;

    for (i = 0; i < FF_ARRAY_ELEMS(mov_pix_fmt_tags); i++) {
        if (track->enc->pix_fmt == mov_pix_fmt_tags[i].pix_fmt) {
            tag = mov_pix_fmt_tags[i].tag;
            track->enc->bits_per_coded_sample = mov_pix_fmt_tags[i].bps;
            break;
        }
    }

    return tag;
}

static int mov_get_codec_tag(AVFormatContext *s, MOVTrack *track)
{
    int tag = track->enc->codec_tag;

    if (!tag || (track->enc->strict_std_compliance >= FF_COMPLIANCE_NORMAL &&
                 (track->enc->codec_id == CODEC_ID_DVVIDEO ||
                  track->enc->codec_id == CODEC_ID_RAWVIDEO ||
                  track->enc->codec_id == CODEC_ID_H263 ||
                  av_get_bits_per_sample(track->enc->codec_id)))) { // pcm audio
        if (track->enc->codec_id == CODEC_ID_DVVIDEO)
            tag = mov_get_dv_codec_tag(s, track);
        else if (track->enc->codec_id == CODEC_ID_RAWVIDEO)
            tag = mov_get_rawvideo_codec_tag(s, track);
        else if (track->enc->codec_type == AVMEDIA_TYPE_VIDEO) {
            tag = ff_codec_get_tag(ff_codec_movvideo_tags, track->enc->codec_id);
            if (!tag) { // if no mac fcc found, try with Microsoft tags
                tag = ff_codec_get_tag(ff_codec_bmp_tags, track->enc->codec_id);
                if (tag)
                    av_log(s, AV_LOG_WARNING, "Using MS style video codec tag, "
                           "the file may be unplayable!\n");
            }
        } else if (track->enc->codec_type == AVMEDIA_TYPE_AUDIO) {
            tag = ff_codec_get_tag(ff_codec_movaudio_tags, track->enc->codec_id);
            if (!tag) { // if no mac fcc found, try with Microsoft tags
                int ms_tag = ff_codec_get_tag(ff_codec_wav_tags, track->enc->codec_id);
                if (ms_tag) {
                    tag = MKTAG('m', 's', ((ms_tag >> 8) & 0xff), (ms_tag & 0xff));
                    av_log(s, AV_LOG_WARNING, "Using MS style audio codec tag, "
                           "the file may be unplayable!\n");
                }
            }
        } else if (track->enc->codec_type == AVMEDIA_TYPE_SUBTITLE)
            tag = ff_codec_get_tag(ff_codec_movsubtitle_tags, track->enc->codec_id);
    }

    return tag;
}

static const AVCodecTag codec_3gp_tags[] = {
    { CODEC_ID_H263,   MKTAG('s','2','6','3') },
    { CODEC_ID_H264,   MKTAG('a','v','c','1') },
    { CODEC_ID_MPEG4,  MKTAG('m','p','4','v') },
    { CODEC_ID_AAC,    MKTAG('m','p','4','a') },
    { CODEC_ID_AMR_NB, MKTAG('s','a','m','r') },
    { CODEC_ID_AMR_WB, MKTAG('s','a','w','b') },
    { CODEC_ID_MOV_TEXT, MKTAG('t','x','3','g') },
    { CODEC_ID_NONE, 0 },
};

static int mov_find_codec_tag(AVFormatContext *s, MOVTrack *track)
{
    int tag = track->enc->codec_tag;

    if (track->mode == MODE_MP4 || track->mode == MODE_PSP)
        tag = mp4_get_codec_tag(s, track);
    else if (track->mode == MODE_ISM) {
        tag = mp4_get_codec_tag(s, track);
        if (!tag && track->enc->codec_id == CODEC_ID_WMAPRO)
            tag = MKTAG('w', 'm', 'a', ' ');
    } else if (track->mode == MODE_IPOD)
        tag = ipod_get_codec_tag(s, track);
    else if (track->mode & MODE_3GP)
        tag = ff_codec_get_tag(codec_3gp_tags, track->enc->codec_id);
    else
        tag = mov_get_codec_tag(s, track);

    return tag;
}

/** Write uuid atom.
 * Needed to make file play in iPods running newest firmware
 * goes after avcC atom in moov.trak.mdia.minf.stbl.stsd.avc1
 */
static int mov_write_uuid_tag_ipod(AVIOContext *pb)
{
    avio_wb32(pb, 28);
    ffio_wfourcc(pb, "uuid");
    avio_wb32(pb, 0x6b6840f2);
    avio_wb32(pb, 0x5f244fc5);
    avio_wb32(pb, 0xba39a51b);
    avio_wb32(pb, 0xcf0323f3);
    avio_wb32(pb, 0x0);
    return 28;
}

static const uint16_t fiel_data[] = {
    0x0000, 0x0100, 0x0201, 0x0206, 0x0209, 0x020e
};

static int mov_write_fiel_tag(AVIOContext *pb, MOVTrack *track)
{
    unsigned mov_field_order = 0;
    if (track->enc->field_order < FF_ARRAY_ELEMS(fiel_data))
        mov_field_order = fiel_data[track->enc->field_order];
    else
        return 0;
    avio_wb32(pb, 10);
    ffio_wfourcc(pb, "fiel");
    avio_wb16(pb, mov_field_order);
    return 10;
}

static int mov_write_subtitle_tag(AVIOContext *pb, MOVTrack *track)
{
    int64_t pos = avio_tell(pb);
    avio_wb32(pb, 0);    /* size */
    avio_wl32(pb, track->tag); // store it byteswapped
    avio_wb32(pb, 0);    /* Reserved */
    avio_wb16(pb, 0);    /* Reserved */
    avio_wb16(pb, 1);    /* Data-reference index */

    if (track->enc->extradata_size)
        avio_write(pb, track->enc->extradata, track->enc->extradata_size);

    return update_size(pb, pos);
}

static int mov_write_pasp_tag(AVIOContext *pb, MOVTrack *track)
{
    AVRational sar;
    av_reduce(&sar.num, &sar.den, track->enc->sample_aspect_ratio.num,
              track->enc->sample_aspect_ratio.den, INT_MAX);

    avio_wb32(pb, 16);
    ffio_wfourcc(pb, "pasp");
    avio_wb32(pb, sar.num);
    avio_wb32(pb, sar.den);
    return 16;
}

static int mov_write_video_tag(AVIOContext *pb, MOVTrack *track)
{
    int64_t pos = avio_tell(pb);
    char compressor_name[32];

    avio_wb32(pb, 0); /* size */
    avio_wl32(pb, track->tag); // store it byteswapped
    avio_wb32(pb, 0); /* Reserved */
    avio_wb16(pb, 0); /* Reserved */
    avio_wb16(pb, 1); /* Data-reference index */

    avio_wb16(pb, 0); /* Codec stream version */
    avio_wb16(pb, 0); /* Codec stream revision (=0) */
    if (track->mode == MODE_MOV) {
        ffio_wfourcc(pb, "FFMP"); /* Vendor */
        if(track->enc->codec_id == CODEC_ID_RAWVIDEO) {
            avio_wb32(pb, 0); /* Temporal Quality */
            avio_wb32(pb, 0x400); /* Spatial Quality = lossless*/
        } else {
            avio_wb32(pb, 0x200); /* Temporal Quality = normal */
            avio_wb32(pb, 0x200); /* Spatial Quality = normal */
        }
    } else {
        avio_wb32(pb, 0); /* Reserved */
        avio_wb32(pb, 0); /* Reserved */
        avio_wb32(pb, 0); /* Reserved */
    }
    avio_wb16(pb, track->enc->width); /* Video width */
    avio_wb16(pb, track->height); /* Video height */
    avio_wb32(pb, 0x00480000); /* Horizontal resolution 72dpi */
    avio_wb32(pb, 0x00480000); /* Vertical resolution 72dpi */
    avio_wb32(pb, 0); /* Data size (= 0) */
    avio_wb16(pb, 1); /* Frame count (= 1) */

    memset(compressor_name,0,32);
    /* FIXME not sure, ISO 14496-1 draft where it shall be set to 0 */
    if (track->mode == MODE_MOV && track->enc->codec && track->enc->codec->name)
        av_strlcpy(compressor_name,track->enc->codec->name,32);
    avio_w8(pb, strlen(compressor_name));
    avio_write(pb, compressor_name, 31);

    if (track->mode == MODE_MOV && track->enc->bits_per_coded_sample)
        avio_wb16(pb, track->enc->bits_per_coded_sample);
    else
        avio_wb16(pb, 0x18); /* Reserved */
    avio_wb16(pb, 0xffff); /* Reserved */
    if(track->tag == MKTAG('m','p','4','v'))
        mov_write_esds_tag(pb, track);
    else if(track->enc->codec_id == CODEC_ID_H263)
        mov_write_d263_tag(pb);
    else if(track->enc->codec_id == CODEC_ID_SVQ3)
        mov_write_svq3_tag(pb);
    else if(track->enc->codec_id == CODEC_ID_DNXHD)
        mov_write_avid_tag(pb, track);
    else if(track->enc->codec_id == CODEC_ID_H264) {
        mov_write_avcc_tag(pb, track);
        if(track->mode == MODE_IPOD)
            mov_write_uuid_tag_ipod(pb);
    } else if (track->enc->field_order != AV_FIELD_UNKNOWN)
        mov_write_fiel_tag(pb, track);
    else if (track->enc->codec_id == CODEC_ID_VC1 && track->vos_len > 0)
        mov_write_dvc1_tag(pb, track);
    else if (track->vos_len > 0)
        mov_write_glbl_tag(pb, track);

    if (track->enc->sample_aspect_ratio.den && track->enc->sample_aspect_ratio.num &&
        track->enc->sample_aspect_ratio.den != track->enc->sample_aspect_ratio.num) {
        mov_write_pasp_tag(pb, track);
    }

    return update_size(pb, pos);
}

static int mov_write_rtp_tag(AVIOContext *pb, MOVTrack *track)
{
    int64_t pos = avio_tell(pb);
    avio_wb32(pb, 0); /* size */
    ffio_wfourcc(pb, "rtp ");
    avio_wb32(pb, 0); /* Reserved */
    avio_wb16(pb, 0); /* Reserved */
    avio_wb16(pb, 1); /* Data-reference index */

    avio_wb16(pb, 1); /* Hint track version */
    avio_wb16(pb, 1); /* Highest compatible version */
    avio_wb32(pb, track->max_packet_size); /* Max packet size */

    avio_wb32(pb, 12); /* size */
    ffio_wfourcc(pb, "tims");
    avio_wb32(pb, track->timescale);

    return update_size(pb, pos);
}

static int mov_write_stsd_tag(AVIOContext *pb, MOVTrack *track)
{
    int64_t pos = avio_tell(pb);
    avio_wb32(pb, 0); /* size */
    ffio_wfourcc(pb, "stsd");
    avio_wb32(pb, 0); /* version & flags */
    avio_wb32(pb, 1); /* entry count */
    if (track->enc->codec_type == AVMEDIA_TYPE_VIDEO)
        mov_write_video_tag(pb, track);
    else if (track->enc->codec_type == AVMEDIA_TYPE_AUDIO)
        mov_write_audio_tag(pb, track);
    else if (track->enc->codec_type == AVMEDIA_TYPE_SUBTITLE)
        mov_write_subtitle_tag(pb, track);
    else if (track->enc->codec_tag == MKTAG('r','t','p',' '))
        mov_write_rtp_tag(pb, track);
    return update_size(pb, pos);
}

static int mov_write_ctts_tag(AVIOContext *pb, MOVTrack *track)
{
    MOVStts *ctts_entries;
    uint32_t entries = 0;
    uint32_t atom_size;
    int i;

    ctts_entries = av_malloc((track->entry + 1) * sizeof(*ctts_entries)); /* worst case */
    ctts_entries[0].count = 1;
    ctts_entries[0].duration = track->cluster[0].cts;
    for (i=1; i<track->entry; i++) {
        if (track->cluster[i].cts == ctts_entries[entries].duration) {
            ctts_entries[entries].count++; /* compress */
        } else {
            entries++;
            ctts_entries[entries].duration = track->cluster[i].cts;
            ctts_entries[entries].count = 1;
        }
    }
    entries++; /* last one */
    atom_size = 16 + (entries * 8);
    avio_wb32(pb, atom_size); /* size */
    ffio_wfourcc(pb, "ctts");
    avio_wb32(pb, 0); /* version & flags */
    avio_wb32(pb, entries); /* entry count */
    for (i=0; i<entries; i++) {
        avio_wb32(pb, ctts_entries[i].count);
        avio_wb32(pb, ctts_entries[i].duration);
    }
    av_free(ctts_entries);
    return atom_size;
}

/* Time to sample atom */
static int mov_write_stts_tag(AVIOContext *pb, MOVTrack *track)
{
    MOVStts *stts_entries;
    uint32_t entries = -1;
    uint32_t atom_size;
    int i;

    if (track->enc->codec_type == AVMEDIA_TYPE_AUDIO && !track->audio_vbr) {
        stts_entries = av_malloc(sizeof(*stts_entries)); /* one entry */
        stts_entries[0].count = track->sample_count;
        stts_entries[0].duration = 1;
        entries = 1;
    } else {
        stts_entries = track->entry ?
                       av_malloc(track->entry * sizeof(*stts_entries)) : /* worst case */
                       NULL;
        for (i=0; i<track->entry; i++) {
            int duration = get_cluster_duration(track, i);
            if (i && duration == stts_entries[entries].duration) {
                stts_entries[entries].count++; /* compress */
            } else {
                entries++;
                stts_entries[entries].duration = duration;
                stts_entries[entries].count = 1;
            }
        }
        entries++; /* last one */
    }
    atom_size = 16 + (entries * 8);
    avio_wb32(pb, atom_size); /* size */
    ffio_wfourcc(pb, "stts");
    avio_wb32(pb, 0); /* version & flags */
    avio_wb32(pb, entries); /* entry count */
    for (i=0; i<entries; i++) {
        avio_wb32(pb, stts_entries[i].count);
        avio_wb32(pb, stts_entries[i].duration);
    }
    av_free(stts_entries);
    return atom_size;
}

static int mov_write_dref_tag(AVIOContext *pb)
{
    avio_wb32(pb, 28); /* size */
    ffio_wfourcc(pb, "dref");
    avio_wb32(pb, 0); /* version & flags */
    avio_wb32(pb, 1); /* entry count */

    avio_wb32(pb, 0xc); /* size */
    //FIXME add the alis and rsrc atom
    ffio_wfourcc(pb, "url ");
    avio_wb32(pb, 1); /* version & flags */

    return 28;
}

static int mov_write_stbl_tag(AVIOContext *pb, MOVTrack *track)
{
    int64_t pos = avio_tell(pb);
    avio_wb32(pb, 0); /* size */
    ffio_wfourcc(pb, "stbl");
    mov_write_stsd_tag(pb, track);
    mov_write_stts_tag(pb, track);
    if ((track->enc->codec_type == AVMEDIA_TYPE_VIDEO ||
         track->enc->codec_tag == MKTAG('r','t','p',' ')) &&
        track->has_keyframes && track->has_keyframes < track->entry)
        mov_write_stss_tag(pb, track, MOV_SYNC_SAMPLE);
    if (track->mode == MODE_MOV && track->flags & MOV_TRACK_STPS)
        mov_write_stss_tag(pb, track, MOV_PARTIAL_SYNC_SAMPLE);
    if (track->enc->codec_type == AVMEDIA_TYPE_VIDEO &&
        track->flags & MOV_TRACK_CTTS)
        mov_write_ctts_tag(pb, track);
    mov_write_stsc_tag(pb, track);
    mov_write_stsz_tag(pb, track);
    mov_write_stco_tag(pb, track);
    return update_size(pb, pos);
}

static int mov_write_dinf_tag(AVIOContext *pb)
{
    int64_t pos = avio_tell(pb);
    avio_wb32(pb, 0); /* size */
    ffio_wfourcc(pb, "dinf");
    mov_write_dref_tag(pb);
    return update_size(pb, pos);
}

static int mov_write_nmhd_tag(AVIOContext *pb)
{
    avio_wb32(pb, 12);
    ffio_wfourcc(pb, "nmhd");
    avio_wb32(pb, 0);
    return 12;
}

static int mov_write_gmhd_tag(AVIOContext *pb)
{
    avio_wb32(pb, 0x20);   /* size */
    ffio_wfourcc(pb, "gmhd");
    avio_wb32(pb, 0x18);   /* gmin size */
    ffio_wfourcc(pb, "gmin");/* generic media info */
    avio_wb32(pb, 0);      /* version & flags */
    avio_wb16(pb, 0x40);   /* graphics mode = */
    avio_wb16(pb, 0x8000); /* opColor (r?) */
    avio_wb16(pb, 0x8000); /* opColor (g?) */
    avio_wb16(pb, 0x8000); /* opColor (b?) */
    avio_wb16(pb, 0);      /* balance */
    avio_wb16(pb, 0);      /* reserved */
    return 0x20;
}

static int mov_write_smhd_tag(AVIOContext *pb)
{
    avio_wb32(pb, 16); /* size */
    ffio_wfourcc(pb, "smhd");
    avio_wb32(pb, 0); /* version & flags */
    avio_wb16(pb, 0); /* reserved (balance, normally = 0) */
    avio_wb16(pb, 0); /* reserved */
    return 16;
}

static int mov_write_vmhd_tag(AVIOContext *pb)
{
    avio_wb32(pb, 0x14); /* size (always 0x14) */
    ffio_wfourcc(pb, "vmhd");
    avio_wb32(pb, 0x01); /* version & flags */
    avio_wb64(pb, 0); /* reserved (graphics mode = copy) */
    return 0x14;
}

static int mov_write_hdlr_tag(AVIOContext *pb, MOVTrack *track)
{
    const char *hdlr, *descr = NULL, *hdlr_type = NULL;
    int64_t pos = avio_tell(pb);

    if (!track) { /* no media --> data handler */
        hdlr = "dhlr";
        hdlr_type = "url ";
        descr = "DataHandler";
    } else {
        hdlr = (track->mode == MODE_MOV) ? "mhlr" : "\0\0\0\0";
        if (track->enc->codec_type == AVMEDIA_TYPE_VIDEO) {
            hdlr_type = "vide";
            descr = "VideoHandler";
        } else if (track->enc->codec_type == AVMEDIA_TYPE_AUDIO) {
            hdlr_type = "soun";
            descr = "SoundHandler";
        } else if (track->enc->codec_type == AVMEDIA_TYPE_SUBTITLE) {
            if (track->tag == MKTAG('t','x','3','g')) hdlr_type = "sbtl";
            else                                      hdlr_type = "text";
            descr = "SubtitleHandler";
        } else if (track->enc->codec_tag == MKTAG('r','t','p',' ')) {
            hdlr_type = "hint";
            descr = "HintHandler";
        }
    }

    avio_wb32(pb, 0); /* size */
    ffio_wfourcc(pb, "hdlr");
    avio_wb32(pb, 0); /* Version & flags */
    avio_write(pb, hdlr, 4); /* handler */
    ffio_wfourcc(pb, hdlr_type); /* handler type */
    avio_wb32(pb ,0); /* reserved */
    avio_wb32(pb ,0); /* reserved */
    avio_wb32(pb ,0); /* reserved */
    if (!track || track->mode == MODE_MOV)
        avio_w8(pb, strlen(descr)); /* pascal string */
    avio_write(pb, descr, strlen(descr)); /* handler description */
    if (track && track->mode != MODE_MOV)
        avio_w8(pb, 0); /* c string */
    return update_size(pb, pos);
}

static int mov_write_hmhd_tag(AVIOContext *pb)
{
    /* This atom must be present, but leaving the values at zero
     * seems harmless. */
    avio_wb32(pb, 28); /* size */
    ffio_wfourcc(pb, "hmhd");
    avio_wb32(pb, 0); /* version, flags */
    avio_wb16(pb, 0); /* maxPDUsize */
    avio_wb16(pb, 0); /* avgPDUsize */
    avio_wb32(pb, 0); /* maxbitrate */
    avio_wb32(pb, 0); /* avgbitrate */
    avio_wb32(pb, 0); /* reserved */
    return 28;
}

static int mov_write_minf_tag(AVIOContext *pb, MOVTrack *track)
{
    int64_t pos = avio_tell(pb);
    avio_wb32(pb, 0); /* size */
    ffio_wfourcc(pb, "minf");
    if(track->enc->codec_type == AVMEDIA_TYPE_VIDEO)
        mov_write_vmhd_tag(pb);
    else if (track->enc->codec_type == AVMEDIA_TYPE_AUDIO)
        mov_write_smhd_tag(pb);
    else if (track->enc->codec_type == AVMEDIA_TYPE_SUBTITLE) {
        if (track->tag == MKTAG('t','e','x','t')) mov_write_gmhd_tag(pb);
        else                                      mov_write_nmhd_tag(pb);
    } else if (track->tag == MKTAG('r','t','p',' ')) {
        mov_write_hmhd_tag(pb);
    }
    if (track->mode == MODE_MOV) /* FIXME: Why do it for MODE_MOV only ? */
        mov_write_hdlr_tag(pb, NULL);
    mov_write_dinf_tag(pb);
    mov_write_stbl_tag(pb, track);
    return update_size(pb, pos);
}

static int mov_write_mdhd_tag(AVIOContext *pb, MOVTrack *track)
{
    int version = track->track_duration < INT32_MAX ? 0 : 1;

    if (track->mode == MODE_ISM)
        version = 1;

    (version == 1) ? avio_wb32(pb, 44) : avio_wb32(pb, 32); /* size */
    ffio_wfourcc(pb, "mdhd");
    avio_w8(pb, version);
    avio_wb24(pb, 0); /* flags */
    if (version == 1) {
        avio_wb64(pb, track->time);
        avio_wb64(pb, track->time);
    } else {
        avio_wb32(pb, track->time); /* creation time */
        avio_wb32(pb, track->time); /* modification time */
    }
    avio_wb32(pb, track->timescale); /* time scale (sample rate for audio) */
    if (!track->entry)
        (version == 1) ? avio_wb64(pb, UINT64_C(0xffffffffffffffff)) : avio_wb32(pb, 0xffffffff);
    else
        (version == 1) ? avio_wb64(pb, track->track_duration) : avio_wb32(pb, track->track_duration); /* duration */
    avio_wb16(pb, track->language); /* language */
    avio_wb16(pb, 0); /* reserved (quality) */

    if(version!=0 && track->mode == MODE_MOV){
        av_log(NULL, AV_LOG_ERROR,
            "FATAL error, file duration too long for timebase, this file will not be\n"
            "playable with quicktime. Choose a different timebase or a different\n"
            "container format\n");
    }

    return 32;
}

static int mov_write_mdia_tag(AVIOContext *pb, MOVTrack *track)
{
    int64_t pos = avio_tell(pb);
    avio_wb32(pb, 0); /* size */
    ffio_wfourcc(pb, "mdia");
    mov_write_mdhd_tag(pb, track);
    mov_write_hdlr_tag(pb, track);
    mov_write_minf_tag(pb, track);
    return update_size(pb, pos);
}

static int mov_write_tkhd_tag(AVIOContext *pb, MOVTrack *track, AVStream *st)
{
    int64_t duration = av_rescale_rnd(track->track_duration, MOV_TIMESCALE,
                                      track->timescale, AV_ROUND_UP);
    int version = duration < INT32_MAX ? 0 : 1;

    if (track->mode == MODE_ISM)
        version = 1;

    (version == 1) ? avio_wb32(pb, 104) : avio_wb32(pb, 92); /* size */
    ffio_wfourcc(pb, "tkhd");
    avio_w8(pb, version);
    avio_wb24(pb, 0xf); /* flags (track enabled) */
    if (version == 1) {
        avio_wb64(pb, track->time);
        avio_wb64(pb, track->time);
    } else {
        avio_wb32(pb, track->time); /* creation time */
        avio_wb32(pb, track->time); /* modification time */
    }
    avio_wb32(pb, track->track_id); /* track-id */
    avio_wb32(pb, 0); /* reserved */
    if (!track->entry)
        (version == 1) ? avio_wb64(pb, UINT64_C(0xffffffffffffffff)) : avio_wb32(pb, 0xffffffff);
    else
        (version == 1) ? avio_wb64(pb, duration) : avio_wb32(pb, duration);

    avio_wb32(pb, 0); /* reserved */
    avio_wb32(pb, 0); /* reserved */
    avio_wb16(pb, 0); /* layer */
    avio_wb16(pb, st ? st->codec->codec_type : 0); /* alternate group) */
    /* Volume, only for audio */
    if(track->enc->codec_type == AVMEDIA_TYPE_AUDIO)
        avio_wb16(pb, 0x0100);
    else
        avio_wb16(pb, 0);
    avio_wb16(pb, 0); /* reserved */

    /* Matrix structure */
    avio_wb32(pb, 0x00010000); /* reserved */
    avio_wb32(pb, 0x0); /* reserved */
    avio_wb32(pb, 0x0); /* reserved */
    avio_wb32(pb, 0x0); /* reserved */
    avio_wb32(pb, 0x00010000); /* reserved */
    avio_wb32(pb, 0x0); /* reserved */
    avio_wb32(pb, 0x0); /* reserved */
    avio_wb32(pb, 0x0); /* reserved */
    avio_wb32(pb, 0x40000000); /* reserved */

    /* Track width and height, for visual only */
    if(st && (track->enc->codec_type == AVMEDIA_TYPE_VIDEO ||
              track->enc->codec_type == AVMEDIA_TYPE_SUBTITLE)) {
        if(track->mode == MODE_MOV) {
            avio_wb32(pb, track->enc->width << 16);
            avio_wb32(pb, track->height << 16);
        } else {
            double sample_aspect_ratio = av_q2d(st->sample_aspect_ratio);
            if(!sample_aspect_ratio || track->height != track->enc->height)
                sample_aspect_ratio = 1;
            avio_wb32(pb, sample_aspect_ratio * track->enc->width*0x10000);
            avio_wb32(pb, track->height*0x10000);
        }
    }
    else {
        avio_wb32(pb, 0);
        avio_wb32(pb, 0);
    }
    return 0x5c;
}

static int mov_write_tapt_tag(AVIOContext *pb, MOVTrack *track)
{
    int32_t width = av_rescale(track->enc->sample_aspect_ratio.num, track->enc->width,
                               track->enc->sample_aspect_ratio.den);

    int64_t pos = avio_tell(pb);

    avio_wb32(pb, 0); /* size */
    ffio_wfourcc(pb, "tapt");

    avio_wb32(pb, 20);
    ffio_wfourcc(pb, "clef");
    avio_wb32(pb, 0);
    avio_wb32(pb, width << 16);
    avio_wb32(pb, track->enc->height << 16);

    avio_wb32(pb, 20);
    ffio_wfourcc(pb, "enof");
    avio_wb32(pb, 0);
    avio_wb32(pb, track->enc->width << 16);
    avio_wb32(pb, track->enc->height << 16);

    return update_size(pb, pos);
}

// This box seems important for the psp playback ... without it the movie seems to hang
static int mov_write_edts_tag(AVIOContext *pb, MOVTrack *track)
{
    int64_t duration = av_rescale_rnd(track->track_duration, MOV_TIMESCALE,
                                      track->timescale, AV_ROUND_UP);
    int version = duration < INT32_MAX ? 0 : 1;
    int entry_size, entry_count, size;
    int64_t delay, start_ct = track->cluster[0].cts;
    delay = av_rescale_rnd(track->cluster[0].dts + start_ct, MOV_TIMESCALE,
                           track->timescale, AV_ROUND_DOWN);
    version |= delay < INT32_MAX ? 0 : 1;

    entry_size = (version == 1) ? 20 : 12;
    entry_count = 1 + (delay > 0);
    size = 24 + entry_count * entry_size;

    /* write the atom data */
    avio_wb32(pb, size);
    ffio_wfourcc(pb, "edts");
    avio_wb32(pb, size - 8);
    ffio_wfourcc(pb, "elst");
    avio_w8(pb, version);
    avio_wb24(pb, 0); /* flags */

    avio_wb32(pb, entry_count);
    if (delay > 0) { /* add an empty edit to delay presentation */
        if (version == 1) {
            avio_wb64(pb, delay);
            avio_wb64(pb, -1);
        } else {
            avio_wb32(pb, delay);
            avio_wb32(pb, -1);
        }
        avio_wb32(pb, 0x00010000);
    }

    /* duration */
    if (version == 1) {
        avio_wb64(pb, duration);
        avio_wb64(pb, start_ct);
    } else {
        avio_wb32(pb, duration);
        avio_wb32(pb, start_ct);
    }
    avio_wb32(pb, 0x00010000);
    return size;
}

static int mov_write_tref_tag(AVIOContext *pb, MOVTrack *track)
{
    avio_wb32(pb, 20);   // size
    ffio_wfourcc(pb, "tref");
    avio_wb32(pb, 12);   // size (subatom)
    avio_wl32(pb, track->tref_tag);
    avio_wb32(pb, track->tref_id);
    return 20;
}

// goes at the end of each track!  ... Critical for PSP playback ("Incompatible data" without it)
static int mov_write_uuid_tag_psp(AVIOContext *pb, MOVTrack *mov)
{
    avio_wb32(pb, 0x34); /* size ... reports as 28 in mp4box! */
    ffio_wfourcc(pb, "uuid");
    ffio_wfourcc(pb, "USMT");
    avio_wb32(pb, 0x21d24fce);
    avio_wb32(pb, 0xbb88695c);
    avio_wb32(pb, 0xfac9c740);
    avio_wb32(pb, 0x1c);     // another size here!
    ffio_wfourcc(pb, "MTDT");
    avio_wb32(pb, 0x00010012);
    avio_wb32(pb, 0x0a);
    avio_wb32(pb, 0x55c40000);
    avio_wb32(pb, 0x1);
    avio_wb32(pb, 0x0);
    return 0x34;
}

static int mov_write_udta_sdp(AVIOContext *pb, AVFormatContext *ctx, int index)
{
    char buf[1000] = "";
    int len;

    ff_sdp_write_media(buf, sizeof(buf), ctx->streams[0]->codec, NULL, NULL, 0, 0, ctx);
    av_strlcatf(buf, sizeof(buf), "a=control:streamid=%d\r\n", index);
    len = strlen(buf);

    avio_wb32(pb, len + 24);
    ffio_wfourcc(pb, "udta");
    avio_wb32(pb, len + 16);
    ffio_wfourcc(pb, "hnti");
    avio_wb32(pb, len + 8);
    ffio_wfourcc(pb, "sdp ");
    avio_write(pb, buf, len);
    return len + 24;
}

static int mov_write_trak_tag(AVIOContext *pb, MOVMuxContext *mov,
                              MOVTrack *track, AVStream *st)
{
    int64_t pos = avio_tell(pb);
    avio_wb32(pb, 0); /* size */
    ffio_wfourcc(pb, "trak");
    mov_write_tkhd_tag(pb, track, st);
    if (!(mov->flags & FF_MOV_FLAG_FRAGMENT)) // EDTS with fragments is tricky as we dont know the duration when its written
        mov_write_edts_tag(pb, track);  // PSP Movies and several other cases require edts box
    if (track->tref_tag)
        mov_write_tref_tag(pb, track);
    mov_write_mdia_tag(pb, track);
    if (track->mode == MODE_PSP)
        mov_write_uuid_tag_psp(pb,track);  // PSP Movies require this uuid box
    if (track->tag == MKTAG('r','t','p',' '))
        mov_write_udta_sdp(pb, track->rtp_ctx, track->track_id);
    if (track->enc->codec_type == AVMEDIA_TYPE_VIDEO && track->mode == MODE_MOV) {
        double sample_aspect_ratio = av_q2d(st->sample_aspect_ratio);
        if (st->sample_aspect_ratio.num && 1.0 != sample_aspect_ratio)
            mov_write_tapt_tag(pb, track);
    };
    return update_size(pb, pos);
}

static int mov_write_iods_tag(AVIOContext *pb, MOVMuxContext *mov)
{
    int i, has_audio = 0, has_video = 0;
    int64_t pos = avio_tell(pb);
    int audio_profile = mov->iods_audio_profile;
    int video_profile = mov->iods_video_profile;
    for (i = 0; i < mov->nb_streams; i++) {
        if(mov->tracks[i].entry > 0) {
            has_audio |= mov->tracks[i].enc->codec_type == AVMEDIA_TYPE_AUDIO;
            has_video |= mov->tracks[i].enc->codec_type == AVMEDIA_TYPE_VIDEO;
        }
    }
    if (audio_profile < 0)
        audio_profile = 0xFF - has_audio;
    if (video_profile < 0)
        video_profile = 0xFF - has_video;
    avio_wb32(pb, 0x0); /* size */
    ffio_wfourcc(pb, "iods");
    avio_wb32(pb, 0);    /* version & flags */
    put_descr(pb, 0x10, 7);
    avio_wb16(pb, 0x004f);
    avio_w8(pb, 0xff);
    avio_w8(pb, 0xff);
    avio_w8(pb, audio_profile);
    avio_w8(pb, video_profile);
    avio_w8(pb, 0xff);
    return update_size(pb, pos);
}

static int mov_write_trex_tag(AVIOContext *pb, MOVTrack *track)
{
    avio_wb32(pb, 0x20); /* size */
    ffio_wfourcc(pb, "trex");
    avio_wb32(pb, 0);   /* version & flags */
    avio_wb32(pb, track->track_id); /* track ID */
    avio_wb32(pb, 1);   /* default sample description index */
    avio_wb32(pb, 0);   /* default sample duration */
    avio_wb32(pb, 0);   /* default sample size */
    avio_wb32(pb, 0);   /* default sample flags */
    return 0;
}

static int mov_write_mvex_tag(AVIOContext *pb, MOVMuxContext *mov)
{
    int64_t pos = avio_tell(pb);
    int i;
    avio_wb32(pb, 0x0); /* size */
    ffio_wfourcc(pb, "mvex");
    for (i = 0; i < mov->nb_streams; i++)
        mov_write_trex_tag(pb, &mov->tracks[i]);
    return update_size(pb, pos);
}

static int mov_write_mvhd_tag(AVIOContext *pb, MOVMuxContext *mov)
{
    int max_track_id = 1, i;
    int64_t max_track_len_temp, max_track_len = 0;
    int version;

    for (i=0; i<mov->nb_streams; i++) {
        if(mov->tracks[i].entry > 0) {
            max_track_len_temp = av_rescale_rnd(mov->tracks[i].track_duration,
                                                MOV_TIMESCALE,
                                                mov->tracks[i].timescale,
                                                AV_ROUND_UP);
            if (max_track_len < max_track_len_temp)
                max_track_len = max_track_len_temp;
            if (max_track_id < mov->tracks[i].track_id)
                max_track_id = mov->tracks[i].track_id;
        }
    }

    version = max_track_len < UINT32_MAX ? 0 : 1;
    (version == 1) ? avio_wb32(pb, 120) : avio_wb32(pb, 108); /* size */
    ffio_wfourcc(pb, "mvhd");
    avio_w8(pb, version);
    avio_wb24(pb, 0); /* flags */
    if (version == 1) {
        avio_wb64(pb, mov->time);
        avio_wb64(pb, mov->time);
    } else {
        avio_wb32(pb, mov->time); /* creation time */
        avio_wb32(pb, mov->time); /* modification time */
    }
    avio_wb32(pb, MOV_TIMESCALE);
    (version == 1) ? avio_wb64(pb, max_track_len) : avio_wb32(pb, max_track_len); /* duration of longest track */

    avio_wb32(pb, 0x00010000); /* reserved (preferred rate) 1.0 = normal */
    avio_wb16(pb, 0x0100); /* reserved (preferred volume) 1.0 = normal */
    avio_wb16(pb, 0); /* reserved */
    avio_wb32(pb, 0); /* reserved */
    avio_wb32(pb, 0); /* reserved */

    /* Matrix structure */
    avio_wb32(pb, 0x00010000); /* reserved */
    avio_wb32(pb, 0x0); /* reserved */
    avio_wb32(pb, 0x0); /* reserved */
    avio_wb32(pb, 0x0); /* reserved */
    avio_wb32(pb, 0x00010000); /* reserved */
    avio_wb32(pb, 0x0); /* reserved */
    avio_wb32(pb, 0x0); /* reserved */
    avio_wb32(pb, 0x0); /* reserved */
    avio_wb32(pb, 0x40000000); /* reserved */

    avio_wb32(pb, 0); /* reserved (preview time) */
    avio_wb32(pb, 0); /* reserved (preview duration) */
    avio_wb32(pb, 0); /* reserved (poster time) */
    avio_wb32(pb, 0); /* reserved (selection time) */
    avio_wb32(pb, 0); /* reserved (selection duration) */
    avio_wb32(pb, 0); /* reserved (current time) */
    avio_wb32(pb, max_track_id + 1); /* Next track id */
    return 0x6c;
}

static int mov_write_itunes_hdlr_tag(AVIOContext *pb, MOVMuxContext *mov,
                                     AVFormatContext *s)
{
    avio_wb32(pb, 33); /* size */
    ffio_wfourcc(pb, "hdlr");
    avio_wb32(pb, 0);
    avio_wb32(pb, 0);
    ffio_wfourcc(pb, "mdir");
    ffio_wfourcc(pb, "appl");
    avio_wb32(pb, 0);
    avio_wb32(pb, 0);
    avio_w8(pb, 0);
    return 33;
}

/* helper function to write a data tag with the specified string as data */
static int mov_write_string_data_tag(AVIOContext *pb, const char *data, int lang, int long_style)
{
    if(long_style){
        int size = 16 + strlen(data);
        avio_wb32(pb, size); /* size */
        ffio_wfourcc(pb, "data");
        avio_wb32(pb, 1);
        avio_wb32(pb, 0);
        avio_write(pb, data, strlen(data));
        return size;
    }else{
        if (!lang)
            lang = ff_mov_iso639_to_lang("und", 1);
        avio_wb16(pb, strlen(data)); /* string length */
        avio_wb16(pb, lang);
        avio_write(pb, data, strlen(data));
        return strlen(data) + 4;
    }
}

static int mov_write_string_tag(AVIOContext *pb, const char *name, const char *value, int lang, int long_style){
    int size = 0;
    if (value && value[0]) {
        int64_t pos = avio_tell(pb);
        avio_wb32(pb, 0); /* size */
        ffio_wfourcc(pb, name);
        mov_write_string_data_tag(pb, value, lang, long_style);
        size = update_size(pb, pos);
    }
    return size;
}

static int mov_write_string_metadata(AVFormatContext *s, AVIOContext *pb,
                                     const char *name, const char *tag,
                                     int long_style)
{
    int l, lang = 0, len, len2;
    AVDictionaryEntry *t, *t2 = NULL;
    char tag2[16];

    if (!(t = av_dict_get(s->metadata, tag, NULL, 0)))
        return 0;

    len = strlen(t->key);
    snprintf(tag2, sizeof(tag2), "%s-", tag);
    while ((t2 = av_dict_get(s->metadata, tag2, t2, AV_DICT_IGNORE_SUFFIX))) {
        len2 = strlen(t2->key);
        if (len2 == len+4 && !strcmp(t->value, t2->value)
            && (l=ff_mov_iso639_to_lang(&t2->key[len2-3], 1)) >= 0) {
            lang = l;
            break;
        }
    }
    return mov_write_string_tag(pb, name, t->value, lang, long_style);
}

/* iTunes track number */
static int mov_write_trkn_tag(AVIOContext *pb, MOVMuxContext *mov,
                              AVFormatContext *s)
{
    AVDictionaryEntry *t = av_dict_get(s->metadata, "track", NULL, 0);
    int size = 0, track = t ? atoi(t->value) : 0;
    if (track) {
        avio_wb32(pb, 32); /* size */
        ffio_wfourcc(pb, "trkn");
            avio_wb32(pb, 24); /* size */
            ffio_wfourcc(pb, "data");
            avio_wb32(pb, 0);        // 8 bytes empty
            avio_wb32(pb, 0);
            avio_wb16(pb, 0);        // empty
            avio_wb16(pb, track);    // track number
            avio_wb16(pb, 0);        // total track number
            avio_wb16(pb, 0);        // empty
        size = 32;
    }
    return size;
}

/* iTunes meta data list */
static int mov_write_ilst_tag(AVIOContext *pb, MOVMuxContext *mov,
                              AVFormatContext *s)
{
    int64_t pos = avio_tell(pb);
    avio_wb32(pb, 0); /* size */
    ffio_wfourcc(pb, "ilst");
    mov_write_string_metadata(s, pb, "\251nam", "title"    , 1);
    mov_write_string_metadata(s, pb, "\251ART", "artist"   , 1);
    mov_write_string_metadata(s, pb, "aART", "album_artist", 1);
    mov_write_string_metadata(s, pb, "\251wrt", "composer" , 1);
    mov_write_string_metadata(s, pb, "\251alb", "album"    , 1);
    mov_write_string_metadata(s, pb, "\251day", "date"     , 1);
    mov_write_string_tag(pb, "\251too", LIBAVFORMAT_IDENT, 0, 1);
    mov_write_string_metadata(s, pb, "\251cmt", "comment"  , 1);
    mov_write_string_metadata(s, pb, "\251gen", "genre"    , 1);
    mov_write_string_metadata(s, pb, "\251cpy", "copyright", 1);
    mov_write_string_metadata(s, pb, "\251grp", "grouping" , 1);
    mov_write_string_metadata(s, pb, "\251lyr", "lyrics"   , 1);
    mov_write_string_metadata(s, pb, "desc",    "description",1);
    mov_write_string_metadata(s, pb, "ldes",    "synopsis" , 1);
    mov_write_string_metadata(s, pb, "tvsh",    "show"     , 1);
    mov_write_string_metadata(s, pb, "tven",    "episode_id",1);
    mov_write_string_metadata(s, pb, "tvnn",    "network"  , 1);
    mov_write_trkn_tag(pb, mov, s);
    return update_size(pb, pos);
}

/* iTunes meta data tag */
static int mov_write_meta_tag(AVIOContext *pb, MOVMuxContext *mov,
                              AVFormatContext *s)
{
    int size = 0;
    int64_t pos = avio_tell(pb);
    avio_wb32(pb, 0); /* size */
    ffio_wfourcc(pb, "meta");
    avio_wb32(pb, 0);
    mov_write_itunes_hdlr_tag(pb, mov, s);
    mov_write_ilst_tag(pb, mov, s);
    size = update_size(pb, pos);
    return size;
}

static int utf8len(const uint8_t *b)
{
    int len=0;
    int val;
    while(*b){
        GET_UTF8(val, *b++, return -1;)
        len++;
    }
    return len;
}

static int ascii_to_wc(AVIOContext *pb, const uint8_t *b)
{
    int val;
    while(*b){
        GET_UTF8(val, *b++, return -1;)
        avio_wb16(pb, val);
    }
    avio_wb16(pb, 0x00);
    return 0;
}

static uint16_t language_code(const char *str)
{
    return (((str[0]-0x60) & 0x1F) << 10) + (((str[1]-0x60) & 0x1F) << 5) + ((str[2]-0x60) & 0x1F);
}

static int mov_write_3gp_udta_tag(AVIOContext *pb, AVFormatContext *s,
                                  const char *tag, const char *str)
{
    int64_t pos = avio_tell(pb);
    AVDictionaryEntry *t = av_dict_get(s->metadata, str, NULL, 0);
    if (!t || !utf8len(t->value))
        return 0;
    avio_wb32(pb, 0);   /* size */
    ffio_wfourcc(pb, tag); /* type */
    avio_wb32(pb, 0);   /* version + flags */
    if (!strcmp(tag, "yrrc"))
        avio_wb16(pb, atoi(t->value));
    else {
        avio_wb16(pb, language_code("eng")); /* language */
        avio_write(pb, t->value, strlen(t->value)+1); /* UTF8 string value */
        if (!strcmp(tag, "albm") &&
            (t = av_dict_get(s->metadata, "track", NULL, 0)))
            avio_w8(pb, atoi(t->value));
    }
    return update_size(pb, pos);
}

static int mov_write_chpl_tag(AVIOContext *pb, AVFormatContext *s)
{
    int64_t pos = avio_tell(pb);
    int i, nb_chapters = FFMIN(s->nb_chapters, 255);

    avio_wb32(pb, 0);            // size
    ffio_wfourcc(pb, "chpl");
    avio_wb32(pb, 0x01000000);   // version + flags
    avio_wb32(pb, 0);            // unknown
    avio_w8(pb, nb_chapters);

    for (i = 0; i < nb_chapters; i++) {
        AVChapter *c = s->chapters[i];
        AVDictionaryEntry *t;
        avio_wb64(pb, av_rescale_q(c->start, c->time_base, (AVRational){1,10000000}));

        if ((t = av_dict_get(c->metadata, "title", NULL, 0))) {
            int len = FFMIN(strlen(t->value), 255);
            avio_w8(pb, len);
            avio_write(pb, t->value, len);
        } else
            avio_w8(pb, 0);
    }
    return update_size(pb, pos);
}

static int mov_write_udta_tag(AVIOContext *pb, MOVMuxContext *mov,
                              AVFormatContext *s)
{
    AVIOContext *pb_buf;
    int i, ret, size;
    uint8_t *buf;

    for (i = 0; i < s->nb_streams; i++)
        if (mov->tracks[i].enc->flags & CODEC_FLAG_BITEXACT) {
            return 0;
        }

    ret = avio_open_dyn_buf(&pb_buf);
    if(ret < 0)
        return ret;

    if (mov->mode & MODE_3GP) {
        mov_write_3gp_udta_tag(pb_buf, s, "perf", "artist");
        mov_write_3gp_udta_tag(pb_buf, s, "titl", "title");
        mov_write_3gp_udta_tag(pb_buf, s, "auth", "author");
        mov_write_3gp_udta_tag(pb_buf, s, "gnre", "genre");
        mov_write_3gp_udta_tag(pb_buf, s, "dscp", "comment");
        mov_write_3gp_udta_tag(pb_buf, s, "albm", "album");
        mov_write_3gp_udta_tag(pb_buf, s, "cprt", "copyright");
        mov_write_3gp_udta_tag(pb_buf, s, "yrrc", "date");
    } else if (mov->mode == MODE_MOV) { // the title field breaks gtkpod with mp4 and my suspicion is that stuff is not valid in mp4
        mov_write_string_metadata(s, pb_buf, "\251ART", "artist"     , 0);
        mov_write_string_metadata(s, pb_buf, "\251nam", "title"      , 0);
        mov_write_string_metadata(s, pb_buf, "\251aut", "author"     , 0);
        mov_write_string_metadata(s, pb_buf, "\251alb", "album"      , 0);
        mov_write_string_metadata(s, pb_buf, "\251day", "date"       , 0);
        mov_write_string_metadata(s, pb_buf, "\251swr", "encoder"    , 0);
        mov_write_string_metadata(s, pb_buf, "\251des", "comment"    , 0);
        mov_write_string_metadata(s, pb_buf, "\251gen", "genre"      , 0);
        mov_write_string_metadata(s, pb_buf, "\251cpy", "copyright"  , 0);
    } else {
        /* iTunes meta data */
        mov_write_meta_tag(pb_buf, mov, s);
    }

    if (s->nb_chapters)
        mov_write_chpl_tag(pb_buf, s);

    if ((size = avio_close_dyn_buf(pb_buf, &buf)) > 0) {
        avio_wb32(pb, size+8);
        ffio_wfourcc(pb, "udta");
        avio_write(pb, buf, size);
    }
    av_free(buf);

    return 0;
}

static void mov_write_psp_udta_tag(AVIOContext *pb,
                                  const char *str, const char *lang, int type)
{
    int len = utf8len(str)+1;
    if(len<=0)
        return;
    avio_wb16(pb, len*2+10);            /* size */
    avio_wb32(pb, type);                /* type */
    avio_wb16(pb, language_code(lang)); /* language */
    avio_wb16(pb, 0x01);                /* ? */
    ascii_to_wc(pb, str);
}

static int mov_write_uuidusmt_tag(AVIOContext *pb, AVFormatContext *s)
{
    AVDictionaryEntry *title = av_dict_get(s->metadata, "title", NULL, 0);
    int64_t pos, pos2;

    if (title) {
        pos = avio_tell(pb);
        avio_wb32(pb, 0); /* size placeholder*/
        ffio_wfourcc(pb, "uuid");
        ffio_wfourcc(pb, "USMT");
        avio_wb32(pb, 0x21d24fce); /* 96 bit UUID */
        avio_wb32(pb, 0xbb88695c);
        avio_wb32(pb, 0xfac9c740);

        pos2 = avio_tell(pb);
        avio_wb32(pb, 0); /* size placeholder*/
        ffio_wfourcc(pb, "MTDT");
        avio_wb16(pb, 4);

        // ?
        avio_wb16(pb, 0x0C);                 /* size */
        avio_wb32(pb, 0x0B);                 /* type */
        avio_wb16(pb, language_code("und")); /* language */
        avio_wb16(pb, 0x0);                  /* ? */
        avio_wb16(pb, 0x021C);               /* data */

        mov_write_psp_udta_tag(pb, LIBAVCODEC_IDENT,      "eng", 0x04);
        mov_write_psp_udta_tag(pb, title->value,          "eng", 0x01);
//        snprintf(dt,32,"%04d/%02d/%02d %02d:%02d:%02d",t_st->tm_year+1900,t_st->tm_mon+1,t_st->tm_mday,t_st->tm_hour,t_st->tm_min,t_st->tm_sec);
        mov_write_psp_udta_tag(pb, "2006/04/01 11:11:11", "und", 0x03);

        update_size(pb, pos2);
        return update_size(pb, pos);
    }

    return 0;
}

static void build_chunks(MOVTrack *trk)
{
    int i;
    MOVIentry *chunk= &trk->cluster[0];
    uint64_t chunkSize = chunk->size;
    chunk->chunkNum= 1;
    if (trk->chunkCount)
        return;
    trk->chunkCount= 1;
    for(i=1; i<trk->entry; i++){
        if(chunk->pos + chunkSize == trk->cluster[i].pos &&
            chunkSize + trk->cluster[i].size < (1<<20)){
            chunkSize             += trk->cluster[i].size;
            chunk->samples_in_chunk += trk->cluster[i].entries;
        }else{
            trk->cluster[i].chunkNum = chunk->chunkNum+1;
            chunk=&trk->cluster[i];
            chunkSize = chunk->size;
            trk->chunkCount++;
        }
    }
}

static int mov_write_moov_tag(AVIOContext *pb, MOVMuxContext *mov,
                              AVFormatContext *s)
{
    int i;
    int64_t pos = avio_tell(pb);
    avio_wb32(pb, 0); /* size placeholder*/
    ffio_wfourcc(pb, "moov");

    for (i=0; i<mov->nb_streams; i++) {
        if (mov->tracks[i].entry <= 0 && !(mov->flags & FF_MOV_FLAG_FRAGMENT))
            continue;

        mov->tracks[i].time = mov->time;
        mov->tracks[i].track_id = i+1;

        if (mov->tracks[i].entry)
            build_chunks(&mov->tracks[i]);
    }

    if (mov->chapter_track)
        for (i=0; i<s->nb_streams; i++) {
            mov->tracks[i].tref_tag = MKTAG('c','h','a','p');
            mov->tracks[i].tref_id = mov->tracks[mov->chapter_track].track_id;
        }
    for (i = 0; i < mov->nb_streams; i++) {
        if (mov->tracks[i].tag == MKTAG('r','t','p',' ')) {
            mov->tracks[i].tref_tag = MKTAG('h','i','n','t');
            mov->tracks[i].tref_id =
                mov->tracks[mov->tracks[i].src_track].track_id;
        }
    }

    mov_write_mvhd_tag(pb, mov);
    if (mov->mode != MODE_MOV && !mov->iods_skip)
        mov_write_iods_tag(pb, mov);
    for (i=0; i<mov->nb_streams; i++) {
        if (mov->tracks[i].entry > 0 || mov->flags & FF_MOV_FLAG_FRAGMENT) {
            mov_write_trak_tag(pb, mov, &(mov->tracks[i]), i < s->nb_streams ? s->streams[i] : NULL);
        }
    }
    if (mov->flags & FF_MOV_FLAG_FRAGMENT)
        mov_write_mvex_tag(pb, mov); /* QuickTime requires trak to precede this */

    if (mov->mode == MODE_PSP)
        mov_write_uuidusmt_tag(pb, s);
    else
        mov_write_udta_tag(pb, mov, s);

    return update_size(pb, pos);
}

static void param_write_int(AVIOContext *pb, const char *name, int value)
{
    avio_printf(pb, "<param name=\"%s\" value=\"%d\" valuetype=\"data\"/>\n", name, value);
}

static void param_write_string(AVIOContext *pb, const char *name, const char *value)
{
    avio_printf(pb, "<param name=\"%s\" value=\"%s\" valuetype=\"data\"/>\n", name, value);
}

static void param_write_hex(AVIOContext *pb, const char *name, const uint8_t *value, int len)
{
    char buf[150];
    len = FFMIN(sizeof(buf)/2 - 1, len);
    ff_data_to_hex(buf, value, len, 0);
    buf[2*len] = '\0';
    avio_printf(pb, "<param name=\"%s\" value=\"%s\" valuetype=\"data\"/>\n", name, buf);
}

static void write_h264_extradata(AVIOContext *pb, AVCodecContext *enc)
{
    uint16_t sps_size, pps_size, len;
    char buf[150];
    sps_size = AV_RB16(&enc->extradata[6]);
    if (11 + sps_size > enc->extradata_size)
        return;
    pps_size = AV_RB16(&enc->extradata[9 + sps_size]);
    if (11 + sps_size + pps_size > enc->extradata_size)
        return;
    len = FFMIN(sizeof(buf)/2 - 1, sps_size);
    ff_data_to_hex(buf, &enc->extradata[8], len, 0);
    buf[2*len] = '\0';
    avio_printf(pb, "<param name=\"CodecPrivateData\" value=\"00000001%s", buf);
    len = FFMIN(sizeof(buf)/2 - 1, pps_size);
    ff_data_to_hex(buf, &enc->extradata[11 + sps_size], len, 0);
    buf[2*len] = '\0';
    avio_printf(pb, "00000001%s\" valuetype=\"data\"/>\n", buf);
}

static int mov_write_isml_manifest(AVIOContext *pb, MOVMuxContext *mov)
{
    int64_t pos = avio_tell(pb);
    int i;
    const uint8_t uuid[] = {
        0xa5, 0xd4, 0x0b, 0x30, 0xe8, 0x14, 0x11, 0xdd,
        0xba, 0x2f, 0x08, 0x00, 0x20, 0x0c, 0x9a, 0x66
    };

    avio_wb32(pb, 0);
    ffio_wfourcc(pb, "uuid");
    avio_write(pb, uuid, sizeof(uuid));
    avio_wb32(pb, 0);

    avio_printf(pb, "<?xml version=\"1.0\" encoding=\"utf-8\"?>\n");
    avio_printf(pb, "<smil xmlns=\"http://www.w3.org/2001/SMIL20/Language\">\n");
    avio_printf(pb, "<head>\n");
    avio_printf(pb, "<meta name=\"creator\" content=\"%s\" />\n",
                    LIBAVFORMAT_IDENT);
    avio_printf(pb, "</head>\n");
    avio_printf(pb, "<body>\n");
    avio_printf(pb, "<switch>\n");
    for (i = 0; i < mov->nb_streams; i++) {
        MOVTrack *track = &mov->tracks[i];
        const char *type;
        /* track->track_id is initialized in write_moov, and thus isn't known
         * here yet */
        int track_id = i + 1;

        if (track->enc->codec_type == AVMEDIA_TYPE_VIDEO) {
            type = "video";
        } else if (track->enc->codec_type == AVMEDIA_TYPE_AUDIO) {
            type = "audio";
        } else {
            continue;
        }
        avio_printf(pb, "<%s systemBitrate=\"%d\">\n", type,
                                                       track->enc->bit_rate);
        param_write_int(pb, "systemBitrate", track->enc->bit_rate);
        param_write_int(pb, "trackID", track_id);
        if (track->enc->codec_type == AVMEDIA_TYPE_VIDEO) {
            if (track->enc->codec_id == CODEC_ID_H264 &&
                track->enc->extradata_size >= 11 &&
                track->enc->extradata[0] == 1) {
                write_h264_extradata(pb, track->enc);
            } else {
                param_write_hex(pb, "CodecPrivateData", track->enc->extradata,
                                track->enc->extradata_size);
            }
            if (track->enc->codec_id == CODEC_ID_H264) {
                param_write_string(pb, "FourCC", "H264");
            } else if (track->enc->codec_id == CODEC_ID_VC1) {
                param_write_string(pb, "FourCC", "WVC1");
            }
            param_write_int(pb, "MaxWidth", track->enc->width);
            param_write_int(pb, "MaxHeight", track->enc->height);
            param_write_int(pb, "DisplayWidth", track->enc->width);
            param_write_int(pb, "DisplayHeight", track->enc->height);
        } else {
            if (track->enc->codec_id == CODEC_ID_AAC) {
                param_write_string(pb, "FourCC", "AACL");
            } else if (track->enc->codec_id == CODEC_ID_WMAPRO) {
                param_write_string(pb, "FourCC", "WMAP");
            }
            param_write_hex(pb, "CodecPrivateData", track->enc->extradata,
                            track->enc->extradata_size);
            param_write_int(pb, "AudioTag", ff_codec_get_tag(ff_codec_wav_tags,
                                                track->enc->codec_id));
            param_write_int(pb, "Channels", track->enc->channels);
            param_write_int(pb, "SamplingRate", track->enc->sample_rate);
            param_write_int(pb, "BitsPerSample", 16);
            param_write_int(pb, "PacketSize", track->enc->block_align ?
                                              track->enc->block_align : 4);
        }
        avio_printf(pb, "</%s>\n", type);
    }
    avio_printf(pb, "</switch>\n");
    avio_printf(pb, "</body>\n");
    avio_printf(pb, "</smil>\n");

    return update_size(pb, pos);
}

static int mov_write_mfhd_tag(AVIOContext *pb, MOVMuxContext *mov)
{
    avio_wb32(pb, 16);
    ffio_wfourcc(pb, "mfhd");
    avio_wb32(pb, 0);
    avio_wb32(pb, mov->fragments);
    return 0;
}

static int mov_write_tfhd_tag(AVIOContext *pb, MOVTrack *track,
                              int64_t moof_offset)
{
    int64_t pos = avio_tell(pb);
    uint32_t flags = MOV_TFHD_DEFAULT_SIZE | MOV_TFHD_DEFAULT_DURATION |
                     MOV_TFHD_BASE_DATA_OFFSET;
    if (!track->entry) {
        flags |= MOV_TFHD_DURATION_IS_EMPTY;
    } else {
        flags |= MOV_TFHD_DEFAULT_FLAGS;
    }

    /* Don't set a default sample size, the silverlight player refuses
     * to play files with that set. Don't set a default sample duration,
     * WMP freaks out if it is set. */
    if (track->mode == MODE_ISM)
        flags &= ~(MOV_TFHD_DEFAULT_SIZE | MOV_TFHD_DEFAULT_DURATION);

    avio_wb32(pb, 0); /* size placeholder */
    ffio_wfourcc(pb, "tfhd");
    avio_w8(pb, 0); /* version */
    avio_wb24(pb, flags);

    avio_wb32(pb, track->track_id); /* track-id */
    if (flags & MOV_TFHD_BASE_DATA_OFFSET)
        avio_wb64(pb, moof_offset);
    if (flags & MOV_TFHD_DEFAULT_DURATION) {
        track->default_duration = get_cluster_duration(track, 0);
        avio_wb32(pb, track->default_duration);
    }
    if (flags & MOV_TFHD_DEFAULT_SIZE) {
        track->default_size = track->entry ? track->cluster[0].size : 1;
        avio_wb32(pb, track->default_size);
    } else
        track->default_size = -1;

    if (flags & MOV_TFHD_DEFAULT_FLAGS) {
        track->default_sample_flags =
            track->enc->codec_type == AVMEDIA_TYPE_VIDEO ?
            (MOV_FRAG_SAMPLE_FLAG_DEPENDS_YES | MOV_FRAG_SAMPLE_FLAG_IS_NON_SYNC) :
            MOV_FRAG_SAMPLE_FLAG_DEPENDS_NO;
        avio_wb32(pb, track->default_sample_flags);
    }

    return update_size(pb, pos);
}

static uint32_t get_sample_flags(MOVTrack *track, MOVIentry *entry)
{
    return entry->flags & MOV_SYNC_SAMPLE ? MOV_FRAG_SAMPLE_FLAG_DEPENDS_NO :
           (MOV_FRAG_SAMPLE_FLAG_DEPENDS_YES | MOV_FRAG_SAMPLE_FLAG_IS_NON_SYNC);
}

static int mov_write_trun_tag(AVIOContext *pb, MOVTrack *track)
{
    int64_t pos = avio_tell(pb);
    uint32_t flags = MOV_TRUN_DATA_OFFSET;
    int i;

    for (i = 0; i < track->entry; i++) {
        if (get_cluster_duration(track, i) != track->default_duration)
            flags |= MOV_TRUN_SAMPLE_DURATION;
        if (track->cluster[i].size != track->default_size)
            flags |= MOV_TRUN_SAMPLE_SIZE;
        if (i > 0 && get_sample_flags(track, &track->cluster[i]) != track->default_sample_flags)
            flags |= MOV_TRUN_SAMPLE_FLAGS;
    }
    if (!(flags & MOV_TRUN_SAMPLE_FLAGS))
        flags |= MOV_TRUN_FIRST_SAMPLE_FLAGS;
    if (track->flags & MOV_TRACK_CTTS)
        flags |= MOV_TRUN_SAMPLE_CTS;

    avio_wb32(pb, 0); /* size placeholder */
    ffio_wfourcc(pb, "trun");
    avio_w8(pb, 0); /* version */
    avio_wb24(pb, flags);

    avio_wb32(pb, track->entry); /* sample count */
    track->moof_size_offset = avio_tell(pb);
    avio_wb32(pb, 0); /* data offset */
    if (flags & MOV_TRUN_FIRST_SAMPLE_FLAGS)
        avio_wb32(pb, get_sample_flags(track, &track->cluster[0]));

    for (i = 0; i < track->entry; i++) {
        if (flags & MOV_TRUN_SAMPLE_DURATION)
            avio_wb32(pb, get_cluster_duration(track, i));
        if (flags & MOV_TRUN_SAMPLE_SIZE)
            avio_wb32(pb, track->cluster[i].size);
        if (flags & MOV_TRUN_SAMPLE_FLAGS)
            avio_wb32(pb, get_sample_flags(track, &track->cluster[i]));
        if (flags & MOV_TRUN_SAMPLE_CTS)
            avio_wb32(pb, track->cluster[i].cts);
    }

    return update_size(pb, pos);
}

static int mov_write_tfxd_tag(AVIOContext *pb, MOVTrack *track)
{
    int64_t pos = avio_tell(pb);
    const uint8_t uuid[] = {
        0x6d, 0x1d, 0x9b, 0x05, 0x42, 0xd5, 0x44, 0xe6,
        0x80, 0xe2, 0x14, 0x1d, 0xaf, 0xf7, 0x57, 0xb2
    };

    avio_wb32(pb, 0); /* size placeholder */
    ffio_wfourcc(pb, "uuid");
    avio_write(pb, uuid, sizeof(uuid));
    avio_w8(pb, 1);
    avio_wb24(pb, 0);
    avio_wb64(pb, track->frag_start);
    avio_wb64(pb, track->start_dts + track->track_duration -
                  track->cluster[0].dts);

    return update_size(pb, pos);
}

static int mov_write_tfrf_tag(AVIOContext *pb, MOVMuxContext *mov,
                              MOVTrack *track, int entry)
{
    int n = track->nb_frag_info - 1 - entry, i;
    int size = 8 + 16 + 4 + 1 + 16*n;
    const uint8_t uuid[] = {
        0xd4, 0x80, 0x7e, 0xf2, 0xca, 0x39, 0x46, 0x95,
        0x8e, 0x54, 0x26, 0xcb, 0x9e, 0x46, 0xa7, 0x9f
    };

    if (entry < 0)
        return 0;

    avio_seek(pb, track->frag_info[entry].tfrf_offset, SEEK_SET);
    avio_wb32(pb, size);
    ffio_wfourcc(pb, "uuid");
    avio_write(pb, uuid, sizeof(uuid));
    avio_w8(pb, 1);
    avio_wb24(pb, 0);
    avio_w8(pb, n);
    for (i = 0; i < n; i++) {
        int index = entry + 1 + i;
        avio_wb64(pb, track->frag_info[index].time);
        avio_wb64(pb, track->frag_info[index].duration);
    }
    if (n < mov->ism_lookahead) {
        int free_size = 16*(mov->ism_lookahead - n);
        avio_wb32(pb, free_size);
        ffio_wfourcc(pb, "free");
        for (i = 0; i < free_size - 8; i++)
            avio_w8(pb, 0);
    }

    return 0;
}

static int mov_write_tfrf_tags(AVIOContext *pb, MOVMuxContext *mov,
                               MOVTrack *track)
{
    int64_t pos = avio_tell(pb);
    int i;
    for (i = 0; i < mov->ism_lookahead; i++) {
        /* Update the tfrf tag for the last ism_lookahead fragments,
         * nb_frag_info - 1 is the next fragment to be written. */
        mov_write_tfrf_tag(pb, mov, track, track->nb_frag_info - 2 - i);
    }
    avio_seek(pb, pos, SEEK_SET);
    return 0;
}

static int mov_write_traf_tag(AVIOContext *pb, MOVMuxContext *mov,
                              MOVTrack *track, int64_t moof_offset)
{
    int64_t pos = avio_tell(pb);
    avio_wb32(pb, 0); /* size placeholder */
    ffio_wfourcc(pb, "traf");

    mov_write_tfhd_tag(pb, track, moof_offset);
    mov_write_trun_tag(pb, track);
    if (mov->mode == MODE_ISM) {
        mov_write_tfxd_tag(pb, track);

        if (mov->ism_lookahead) {
            int i, size = 16 + 4 + 1 + 16*mov->ism_lookahead;

            track->tfrf_offset = avio_tell(pb);
            avio_wb32(pb, 8 + size);
            ffio_wfourcc(pb, "free");
            for (i = 0; i < size; i++)
                avio_w8(pb, 0);
        }
    }

    return update_size(pb, pos);
}

static int mov_write_moof_tag(AVIOContext *pb, MOVMuxContext *mov, int tracks)
{
    int64_t pos = avio_tell(pb), end;
    int i, moof_size;

    avio_wb32(pb, 0); /* size placeholder */
    ffio_wfourcc(pb, "moof");

    mov_write_mfhd_tag(pb, mov);
    for (i = 0; i < mov->nb_streams; i++) {
        MOVTrack *track = &mov->tracks[i];
        if (tracks >= 0 && i != tracks)
            continue;
        if (!track->entry)
            continue;
        mov_write_traf_tag(pb, mov, track, pos);
    }

    end = avio_tell(pb);
    moof_size = end - pos;
    for (i = 0; i < mov->nb_streams; i++) {
        MOVTrack *track = &mov->tracks[i];
        if (tracks >= 0 && i != tracks)
            continue;
        if (!track->entry)
            continue;
        avio_seek(pb, mov->tracks[i].moof_size_offset, SEEK_SET);
        avio_wb32(pb, moof_size + 8 + mov->tracks[i].data_offset);
    }
    avio_seek(pb, end, SEEK_SET);

    return update_size(pb, pos);
}

static int mov_write_tfra_tag(AVIOContext *pb, MOVTrack *track)
{
    int64_t pos = avio_tell(pb);
    int i;

    avio_wb32(pb, 0); /* size placeholder */
    ffio_wfourcc(pb, "tfra");
    avio_w8(pb, 1); /* version */
    avio_wb24(pb, 0);

    avio_wb32(pb, track->track_id);
    avio_wb32(pb, 0); /* length of traf/trun/sample num */
    avio_wb32(pb, track->nb_frag_info);
    for (i = 0; i < track->nb_frag_info; i++) {
        avio_wb64(pb, track->frag_info[i].time);
        avio_wb64(pb, track->frag_info[i].offset);
        avio_w8(pb, 1); /* traf number */
        avio_w8(pb, 1); /* trun number */
        avio_w8(pb, 1); /* sample number */
    }

    return update_size(pb, pos);
}

static int mov_write_mfra_tag(AVIOContext *pb, MOVMuxContext *mov)
{
    int64_t pos = avio_tell(pb);
    int i;

    avio_wb32(pb, 0); /* size placeholder */
    ffio_wfourcc(pb, "mfra");
    /* An empty mfra atom is enough to indicate to the publishing point that
     * the stream has ended. */
    if (mov->flags & FF_MOV_FLAG_ISML)
        return update_size(pb, pos);

    for (i = 0; i < mov->nb_streams; i++) {
        MOVTrack *track = &mov->tracks[i];
        if (track->nb_frag_info)
            mov_write_tfra_tag(pb, track);
    }

    avio_wb32(pb, 16);
    ffio_wfourcc(pb, "mfro");
    avio_wb32(pb, 0); /* version + flags */
    avio_wb32(pb, avio_tell(pb) + 4 - pos);

    return update_size(pb, pos);
}

static int mov_write_mdat_tag(AVIOContext *pb, MOVMuxContext *mov)
{
    avio_wb32(pb, 8);    // placeholder for extended size field (64 bit)
    ffio_wfourcc(pb, mov->mode == MODE_MOV ? "wide" : "free");

    mov->mdat_pos = avio_tell(pb);
    avio_wb32(pb, 0); /* size placeholder*/
    ffio_wfourcc(pb, "mdat");
    return 0;
}

/* TODO: This needs to be more general */
static int mov_write_ftyp_tag(AVIOContext *pb, AVFormatContext *s)
{
    MOVMuxContext *mov = s->priv_data;
    int64_t pos = avio_tell(pb);
    int has_h264 = 0, has_video = 0;
    int minor = 0x200;
    int i;

    for (i = 0; i < s->nb_streams; i++) {
        AVStream *st = s->streams[i];
        if (st->codec->codec_type == AVMEDIA_TYPE_VIDEO)
            has_video = 1;
        if (st->codec->codec_id == CODEC_ID_H264)
            has_h264 = 1;
    }

    avio_wb32(pb, 0); /* size */
    ffio_wfourcc(pb, "ftyp");

    if (mov->mode == MODE_3GP) {
        ffio_wfourcc(pb, has_h264 ? "3gp6"  : "3gp4");
        minor =     has_h264 ?   0x100 :   0x200;
    } else if (mov->mode & MODE_3G2) {
        ffio_wfourcc(pb, has_h264 ? "3g2b"  : "3g2a");
        minor =     has_h264 ? 0x20000 : 0x10000;
    }else if (mov->mode == MODE_PSP)
        ffio_wfourcc(pb, "MSNV");
    else if (mov->mode == MODE_MP4)
        ffio_wfourcc(pb, "isom");
    else if (mov->mode == MODE_IPOD)
        ffio_wfourcc(pb, has_video ? "M4V ":"M4A ");
    else if (mov->mode == MODE_ISM)
        ffio_wfourcc(pb, "isml");
    else
        ffio_wfourcc(pb, "qt  ");

    avio_wb32(pb, minor);

    if(mov->mode == MODE_MOV)
        ffio_wfourcc(pb, "qt  ");
    else if (mov->mode == MODE_ISM) {
        ffio_wfourcc(pb, "piff");
        ffio_wfourcc(pb, "iso2");
    } else {
        ffio_wfourcc(pb, "isom");
        ffio_wfourcc(pb, "iso2");
        if(has_h264)
            ffio_wfourcc(pb, "avc1");
    }

    if (mov->mode == MODE_3GP)
        ffio_wfourcc(pb, has_h264 ? "3gp6":"3gp4");
    else if (mov->mode & MODE_3G2)
        ffio_wfourcc(pb, has_h264 ? "3g2b":"3g2a");
    else if (mov->mode == MODE_PSP)
        ffio_wfourcc(pb, "MSNV");
    else if (mov->mode == MODE_MP4)
        ffio_wfourcc(pb, "mp41");
    return update_size(pb, pos);
}

static void mov_write_uuidprof_tag(AVIOContext *pb, AVFormatContext *s)
{
    AVCodecContext *video_codec = s->streams[0]->codec;
    AVCodecContext *audio_codec = s->streams[1]->codec;
    int audio_rate = audio_codec->sample_rate;
    int frame_rate = ((video_codec->time_base.den) * (0x10000))/ (video_codec->time_base.num);
    int audio_kbitrate = audio_codec->bit_rate / 1000;
    int video_kbitrate = FFMIN(video_codec->bit_rate / 1000, 800 - audio_kbitrate);

    avio_wb32(pb, 0x94); /* size */
    ffio_wfourcc(pb, "uuid");
    ffio_wfourcc(pb, "PROF");

    avio_wb32(pb, 0x21d24fce); /* 96 bit UUID */
    avio_wb32(pb, 0xbb88695c);
    avio_wb32(pb, 0xfac9c740);

    avio_wb32(pb, 0x0);  /* ? */
    avio_wb32(pb, 0x3);  /* 3 sections ? */

    avio_wb32(pb, 0x14); /* size */
    ffio_wfourcc(pb, "FPRF");
    avio_wb32(pb, 0x0);  /* ? */
    avio_wb32(pb, 0x0);  /* ? */
    avio_wb32(pb, 0x0);  /* ? */

    avio_wb32(pb, 0x2c);  /* size */
    ffio_wfourcc(pb, "APRF");/* audio */
    avio_wb32(pb, 0x0);
    avio_wb32(pb, 0x2);   /* TrackID */
    ffio_wfourcc(pb, "mp4a");
    avio_wb32(pb, 0x20f);
    avio_wb32(pb, 0x0);
    avio_wb32(pb, audio_kbitrate);
    avio_wb32(pb, audio_kbitrate);
    avio_wb32(pb, audio_rate);
    avio_wb32(pb, audio_codec->channels);

    avio_wb32(pb, 0x34);  /* size */
    ffio_wfourcc(pb, "VPRF");   /* video */
    avio_wb32(pb, 0x0);
    avio_wb32(pb, 0x1);    /* TrackID */
    if (video_codec->codec_id == CODEC_ID_H264) {
        ffio_wfourcc(pb, "avc1");
        avio_wb16(pb, 0x014D);
        avio_wb16(pb, 0x0015);
    } else {
        ffio_wfourcc(pb, "mp4v");
        avio_wb16(pb, 0x0000);
        avio_wb16(pb, 0x0103);
    }
    avio_wb32(pb, 0x0);
    avio_wb32(pb, video_kbitrate);
    avio_wb32(pb, video_kbitrate);
    avio_wb32(pb, frame_rate);
    avio_wb32(pb, frame_rate);
    avio_wb16(pb, video_codec->width);
    avio_wb16(pb, video_codec->height);
    avio_wb32(pb, 0x010001); /* ? */
}

static int mov_parse_mpeg2_frame(AVPacket *pkt, uint32_t *flags)
{
    uint32_t c = -1;
    int i, closed_gop = 0;

    for (i = 0; i < pkt->size - 4; i++) {
        c = (c<<8) + pkt->data[i];
        if (c == 0x1b8) { // gop
            closed_gop = pkt->data[i+4]>>6 & 0x01;
        } else if (c == 0x100) { // pic
            int temp_ref = (pkt->data[i+1]<<2) | (pkt->data[i+2]>>6);
            if (!temp_ref || closed_gop) // I picture is not reordered
                *flags = MOV_SYNC_SAMPLE;
            else
                *flags = MOV_PARTIAL_SYNC_SAMPLE;
            break;
        }
    }
    return 0;
}

static void mov_parse_vc1_frame(AVPacket *pkt, MOVTrack *trk, int fragment)
{
    const uint8_t *start, *next, *end = pkt->data + pkt->size;
    int seq = 0, entry = 0;
    int key = pkt->flags & AV_PKT_FLAG_KEY;
    start = find_next_marker(pkt->data, end);
    for (next = start; next < end; start = next) {
        next = find_next_marker(start + 4, end);
        switch (AV_RB32(start)) {
        case VC1_CODE_SEQHDR:
            seq = 1;
            break;
        case VC1_CODE_ENTRYPOINT:
            entry = 1;
            break;
        case VC1_CODE_SLICE:
            trk->vc1_info.slices = 1;
            break;
        }
    }
    if (!trk->entry && !fragment) {
        /* First packet in first fragment */
        trk->vc1_info.first_packet_seq   = seq;
        trk->vc1_info.first_packet_entry = entry;
    } else if ((seq && !trk->vc1_info.packet_seq) ||
               (entry && !trk->vc1_info.packet_entry)) {
        int i;
        for (i = 0; i < trk->entry; i++)
            trk->cluster[i].flags &= ~MOV_SYNC_SAMPLE;
        trk->has_keyframes = 0;
        if (seq)
            trk->vc1_info.packet_seq = 1;
        if (entry)
            trk->vc1_info.packet_entry = 1;
        if (!fragment) {
            /* First fragment */
            if ((!seq   || trk->vc1_info.first_packet_seq) &&
                (!entry || trk->vc1_info.first_packet_entry)) {
                /* First packet had the same headers as this one, readd the
                 * sync sample flag. */
                trk->cluster[0].flags |= MOV_SYNC_SAMPLE;
                trk->has_keyframes = 1;
            }
        }
    }
    if (trk->vc1_info.packet_seq && trk->vc1_info.packet_entry)
        key = seq && entry;
    else if (trk->vc1_info.packet_seq)
        key = seq;
    else if (trk->vc1_info.packet_entry)
        key = entry;
    if (key) {
        trk->cluster[trk->entry].flags |= MOV_SYNC_SAMPLE;
        trk->has_keyframes++;
    }
}

static int mov_flush_fragment(AVFormatContext *s)
{
    MOVMuxContext *mov = s->priv_data;
    int i, first_track = -1;
    int64_t mdat_size = 0;

    if (!(mov->flags & FF_MOV_FLAG_FRAGMENT))
        return 0;

    if (!(mov->flags & FF_MOV_FLAG_EMPTY_MOOV) && mov->fragments == 0) {
        int64_t pos = avio_tell(s->pb);
        int ret;
        AVIOContext *moov_buf;
        uint8_t *buf;
        int buf_size;

        for (i = 0; i < mov->nb_streams; i++)
            if (!mov->tracks[i].entry)
                break;
        /* Don't write the initial moov unless all tracks have data */
        if (i < mov->nb_streams)
            return 0;

        if ((ret = avio_open_dyn_buf(&moov_buf)) < 0)
            return ret;
        mov_write_moov_tag(moov_buf, mov, s);
        buf_size = avio_close_dyn_buf(moov_buf, &buf);
        av_free(buf);
        for (i = 0; i < mov->nb_streams; i++)
            mov->tracks[i].data_offset = pos + buf_size + 8;

        mov_write_moov_tag(s->pb, mov, s);

        buf_size = avio_close_dyn_buf(mov->mdat_buf, &buf);
        mov->mdat_buf = NULL;
        avio_wb32(s->pb, buf_size + 8);
        ffio_wfourcc(s->pb, "mdat");
        avio_write(s->pb, buf, buf_size);
        av_free(buf);

        mov->fragments++;
        mov->mdat_size = 0;
        for (i = 0; i < mov->nb_streams; i++) {
            if (mov->tracks[i].entry)
                mov->tracks[i].frag_start += mov->tracks[i].start_dts +
                                             mov->tracks[i].track_duration -
                                             mov->tracks[i].cluster[0].dts;
            mov->tracks[i].entry = 0;
        }
        avio_flush(s->pb);
        return 0;
    }

    for (i = 0; i < mov->nb_streams; i++) {
        MOVTrack *track = &mov->tracks[i];
        if (mov->flags & FF_MOV_FLAG_SEPARATE_MOOF)
            track->data_offset = 0;
        else
            track->data_offset = mdat_size;
        if (!track->mdat_buf)
            continue;
        mdat_size += avio_tell(track->mdat_buf);
        if (first_track < 0)
            first_track = i;
    }

    if (!mdat_size)
        return 0;

    for (i = 0; i < mov->nb_streams; i++) {
        MOVTrack *track = &mov->tracks[i];
        int buf_size, write_moof = 1, moof_tracks = -1;
        uint8_t *buf;
        int64_t duration = 0;

        if (track->entry)
            duration = track->start_dts + track->track_duration -
                       track->cluster[0].dts;
        if (mov->flags & FF_MOV_FLAG_SEPARATE_MOOF) {
            if (!track->mdat_buf)
                continue;
            mdat_size = avio_tell(track->mdat_buf);
            moof_tracks = i;
        } else {
            write_moof = i == first_track;
        }

        if (write_moof) {
            MOVFragmentInfo *info;
            avio_flush(s->pb);
            track->nb_frag_info++;
            track->frag_info = av_realloc(track->frag_info,
                                          sizeof(*track->frag_info) *
                                          track->nb_frag_info);
            info = &track->frag_info[track->nb_frag_info - 1];
            info->offset   = avio_tell(s->pb);
            info->time     = mov->tracks[i].frag_start;
            info->duration = duration;
            mov_write_tfrf_tags(s->pb, mov, track);

            mov_write_moof_tag(s->pb, mov, moof_tracks);
            info->tfrf_offset = track->tfrf_offset;
            mov->fragments++;

            avio_wb32(s->pb, mdat_size + 8);
            ffio_wfourcc(s->pb, "mdat");
        }

        if (track->entry)
            track->frag_start += duration;
        track->entry = 0;
        if (!track->mdat_buf)
            continue;
        buf_size = avio_close_dyn_buf(track->mdat_buf, &buf);
        track->mdat_buf = NULL;

        avio_write(s->pb, buf, buf_size);
        av_free(buf);
    }

    mov->mdat_size = 0;

    avio_flush(s->pb);
    return 0;
}

static int mov_write_packet_internal(AVFormatContext *s, AVPacket *pkt)
{
    MOVMuxContext *mov = s->priv_data;
    AVIOContext *pb = s->pb;
    MOVTrack *trk = &mov->tracks[pkt->stream_index];
    AVCodecContext *enc = trk->enc;
    unsigned int samples_in_chunk = 0;
    int size= pkt->size;
    uint8_t *reformatted_data = NULL;

    if (!s->pb->seekable && !(mov->flags & FF_MOV_FLAG_EMPTY_MOOV))
        return 0; /* Can't handle that */

    if (!size) return 0; /* Discard 0 sized packets */

    if ((mov->max_fragment_duration && trk->entry &&
         av_rescale_q(pkt->dts - trk->cluster[0].dts,
                      s->streams[pkt->stream_index]->time_base,
                      AV_TIME_BASE_Q) >= mov->max_fragment_duration) ||
         (mov->max_fragment_size && mov->mdat_size + size >= mov->max_fragment_size) ||
         (mov->flags & FF_MOV_FLAG_FRAG_KEYFRAME &&
          enc->codec_type == AVMEDIA_TYPE_VIDEO &&
          trk->entry && pkt->flags & AV_PKT_FLAG_KEY)) {
        mov_flush_fragment(s);
    }

    if (mov->flags & FF_MOV_FLAG_FRAGMENT) {
        int ret;
        if (mov->fragments > 0) {
            if (!trk->mdat_buf) {
                if ((ret = avio_open_dyn_buf(&trk->mdat_buf)) < 0)
                    return ret;
            }
            pb = trk->mdat_buf;
        } else {
            if (!mov->mdat_buf) {
                if ((ret = avio_open_dyn_buf(&mov->mdat_buf)) < 0)
                    return ret;
            }
            pb = mov->mdat_buf;
        }
    }

    if (enc->codec_id == CODEC_ID_AMR_NB) {
        /* We must find out how many AMR blocks there are in one packet */
        static uint16_t packed_size[16] =
            {13, 14, 16, 18, 20, 21, 27, 32, 6, 0, 0, 0, 0, 0, 0, 1};
        int len = 0;

        while (len < size && samples_in_chunk < 100) {
            len += packed_size[(pkt->data[len] >> 3) & 0x0F];
            samples_in_chunk++;
        }
        if (samples_in_chunk > 1) {
            av_log(s, AV_LOG_ERROR, "fatal error, input is not a single packet, implement a AVParser for it\n");
            return -1;
        }
    } else if (enc->codec_id == CODEC_ID_ADPCM_MS ||
               enc->codec_id == CODEC_ID_ADPCM_IMA_WAV) {
        samples_in_chunk = enc->frame_size;
    } else if (trk->sample_size)
        samples_in_chunk = size / trk->sample_size;
    else
        samples_in_chunk = 1;

    /* copy extradata if it exists */
    if (trk->vos_len == 0 && enc->extradata_size > 0) {
        trk->vos_len = enc->extradata_size;
        trk->vos_data = av_malloc(trk->vos_len);
        memcpy(trk->vos_data, enc->extradata, trk->vos_len);
    }

    if (enc->codec_id == CODEC_ID_H264 && trk->vos_len > 0 && *(uint8_t *)trk->vos_data != 1) {
        /* from x264 or from bytestream h264 */
        /* nal reformating needed */
        if (trk->hint_track >= 0 && trk->hint_track < mov->nb_streams) {
            ff_avc_parse_nal_units_buf(pkt->data, &reformatted_data,
                                       &size);
            avio_write(pb, reformatted_data, size);
        } else {
            size = ff_avc_parse_nal_units(pb, pkt->data, pkt->size);
        }
    } else if (enc->codec_id == CODEC_ID_AAC && pkt->size > 2 &&
               (AV_RB16(pkt->data) & 0xfff0) == 0xfff0) {
        av_log(s, AV_LOG_ERROR, "malformated aac bitstream, use -absf aac_adtstoasc\n");
        return -1;
    } else {
        avio_write(pb, pkt->data, size);
    }

    if ((enc->codec_id == CODEC_ID_DNXHD ||
         enc->codec_id == CODEC_ID_AC3) && !trk->vos_len) {
        /* copy frame to create needed atoms */
        trk->vos_len = size;
        trk->vos_data = av_malloc(size);
        if (!trk->vos_data)
            return AVERROR(ENOMEM);
        memcpy(trk->vos_data, pkt->data, size);
    }

    if (!(trk->entry % MOV_INDEX_CLUSTER_SIZE)) {
        trk->cluster = av_realloc_f(trk->cluster, sizeof(*trk->cluster), (trk->entry + MOV_INDEX_CLUSTER_SIZE));
        if (!trk->cluster)
            return -1;
    }

    trk->cluster[trk->entry].pos = avio_tell(pb) - size;
    trk->cluster[trk->entry].samples_in_chunk = samples_in_chunk;
    trk->cluster[trk->entry].chunkNum = 0;
    trk->cluster[trk->entry].size = size;
    trk->cluster[trk->entry].entries = samples_in_chunk;
    trk->cluster[trk->entry].dts = pkt->dts;
    if (!trk->entry && trk->start_dts != AV_NOPTS_VALUE) {
        /* First packet of a new fragment. We already wrote the duration
         * of the last packet of the previous fragment based on track_duration,
         * which might not exactly match our dts. Therefore adjust the dts
         * of this packet to be what the previous packets duration implies. */
        trk->cluster[trk->entry].dts = trk->start_dts + trk->track_duration;
    }
    if (trk->start_dts == AV_NOPTS_VALUE)
        trk->start_dts = pkt->dts;
    trk->track_duration = pkt->dts - trk->start_dts + pkt->duration;

    if (pkt->pts == AV_NOPTS_VALUE) {
        av_log(s, AV_LOG_WARNING, "pts has no value\n");
        pkt->pts = pkt->dts;
    }
    if (pkt->dts != pkt->pts)
        trk->flags |= MOV_TRACK_CTTS;
    trk->cluster[trk->entry].cts = pkt->pts - pkt->dts;
    trk->cluster[trk->entry].flags = 0;
    if (enc->codec_id == CODEC_ID_VC1) {
        mov_parse_vc1_frame(pkt, trk, mov->fragments);
    } else if (pkt->flags & AV_PKT_FLAG_KEY) {
        if (mov->mode == MODE_MOV && enc->codec_id == CODEC_ID_MPEG2VIDEO &&
            trk->entry > 0) { // force sync sample for the first key frame
            mov_parse_mpeg2_frame(pkt, &trk->cluster[trk->entry].flags);
            if (trk->cluster[trk->entry].flags & MOV_PARTIAL_SYNC_SAMPLE)
                trk->flags |= MOV_TRACK_STPS;
        } else {
            trk->cluster[trk->entry].flags = MOV_SYNC_SAMPLE;
        }
        if (trk->cluster[trk->entry].flags & MOV_SYNC_SAMPLE)
            trk->has_keyframes++;
    }
    trk->entry++;
    trk->sample_count += samples_in_chunk;
    mov->mdat_size += size;

    avio_flush(pb);

    if (trk->hint_track >= 0 && trk->hint_track < mov->nb_streams)
        ff_mov_add_hinted_packet(s, pkt, trk->hint_track, trk->entry,
                                 reformatted_data, size);
    av_free(reformatted_data);
    return 0;
}

int ff_mov_write_packet(AVFormatContext *s, AVPacket *pkt)
{
    if (!pkt) {
        mov_flush_fragment(s);
        return 1;
    } else {
        return mov_write_packet_internal(s, pkt);
    }
}

// QuickTime chapters involve an additional text track with the chapter names
// as samples, and a tref pointing from the other tracks to the chapter one.
static void mov_create_chapter_track(AVFormatContext *s, int tracknum)
{
    MOVMuxContext *mov = s->priv_data;
    MOVTrack *track = &mov->tracks[tracknum];
    AVPacket pkt = { .stream_index = tracknum, .flags = AV_PKT_FLAG_KEY };
    int i, len;

    track->mode = mov->mode;
    track->tag = MKTAG('t','e','x','t');
    track->timescale = MOV_TIMESCALE;
    track->enc = avcodec_alloc_context3(NULL);
    track->enc->codec_type = AVMEDIA_TYPE_SUBTITLE;

    for (i = 0; i < s->nb_chapters; i++) {
        AVChapter *c = s->chapters[i];
        AVDictionaryEntry *t;

        int64_t end = av_rescale_q(c->end, c->time_base, (AVRational){1,MOV_TIMESCALE});
        pkt.pts = pkt.dts = av_rescale_q(c->start, c->time_base, (AVRational){1,MOV_TIMESCALE});
        pkt.duration = end - pkt.dts;

        if ((t = av_dict_get(c->metadata, "title", NULL, 0))) {
            len = strlen(t->value);
            pkt.size = len+2;
            pkt.data = av_malloc(pkt.size);
            AV_WB16(pkt.data, len);
            memcpy(pkt.data+2, t->value, len);
            ff_mov_write_packet(s, &pkt);
            av_freep(&pkt.data);
        }
    }
}

static int mov_write_header(AVFormatContext *s)
{
    AVIOContext *pb = s->pb;
    MOVMuxContext *mov = s->priv_data;
    AVDictionaryEntry *t;
    int i, hint_track = 0;

    /* Set the FRAGMENT flag if any of the fragmentation methods are
     * enabled. */
    if (mov->max_fragment_duration || mov->max_fragment_size ||
        mov->flags & (FF_MOV_FLAG_EMPTY_MOOV |
                      FF_MOV_FLAG_FRAG_KEYFRAME |
                      FF_MOV_FLAG_FRAG_CUSTOM))
        mov->flags |= FF_MOV_FLAG_FRAGMENT;

    /* Non-seekable output is ok if using fragmentation. If ism_lookahead
     * is enabled, we don't support non-seekable output at all. */
    if (!s->pb->seekable &&
        ((!(mov->flags & FF_MOV_FLAG_FRAGMENT) &&
          !(s->oformat && !strcmp(s->oformat->name, "ismv")))
         || mov->ism_lookahead)) {
        av_log(s, AV_LOG_ERROR, "muxer does not support non seekable output\n");
        return -1;
    }

    /* Default mode == MP4 */
    mov->mode = MODE_MP4;

    if (s->oformat != NULL) {
        if (!strcmp("3gp", s->oformat->name)) mov->mode = MODE_3GP;
        else if (!strcmp("3g2", s->oformat->name)) mov->mode = MODE_3GP|MODE_3G2;
        else if (!strcmp("mov", s->oformat->name)) mov->mode = MODE_MOV;
        else if (!strcmp("psp", s->oformat->name)) mov->mode = MODE_PSP;
        else if (!strcmp("ipod",s->oformat->name)) mov->mode = MODE_IPOD;
        else if (!strcmp("ismv",s->oformat->name)) mov->mode = MODE_ISM;

        mov_write_ftyp_tag(pb,s);
        if (mov->mode == MODE_PSP) {
            if (s->nb_streams != 2) {
                av_log(s, AV_LOG_ERROR, "PSP mode need one video and one audio stream\n");
                return -1;
            }
            mov_write_uuidprof_tag(pb,s);
        }
    }

    mov->nb_streams = s->nb_streams;
    if (mov->mode & (MODE_MOV|MODE_IPOD) && s->nb_chapters)
        mov->chapter_track = mov->nb_streams++;

    if (mov->flags & FF_MOV_FLAG_RTP_HINT) {
        /* Add hint tracks for each audio and video stream */
        hint_track = mov->nb_streams;
        for (i = 0; i < s->nb_streams; i++) {
            AVStream *st = s->streams[i];
            if (st->codec->codec_type == AVMEDIA_TYPE_VIDEO ||
                st->codec->codec_type == AVMEDIA_TYPE_AUDIO) {
                mov->nb_streams++;
            }
        }
    }

    mov->tracks = av_mallocz(mov->nb_streams*sizeof(*mov->tracks));
    if (!mov->tracks)
        return AVERROR(ENOMEM);

    for(i=0; i<s->nb_streams; i++){
        AVStream *st= s->streams[i];
        MOVTrack *track= &mov->tracks[i];
        AVDictionaryEntry *lang = av_dict_get(st->metadata, "language", NULL,0);

        track->enc = st->codec;
        track->language = ff_mov_iso639_to_lang(lang?lang->value:"und", mov->mode!=MODE_MOV);
        if (track->language < 0)
            track->language = 0;
        track->mode = mov->mode;
        track->tag = mov_find_codec_tag(s, track);
        if (!track->tag) {
            av_log(s, AV_LOG_ERROR, "track %d: could not find tag, "
                   "codec not currently supported in container\n", i);
            goto error;
        }
        /* If hinting of this track is enabled by a later hint track,
         * this is updated. */
        track->hint_track = -1;
        track->start_dts = AV_NOPTS_VALUE;
        if(st->codec->codec_type == AVMEDIA_TYPE_VIDEO){
            if (track->tag == MKTAG('m','x','3','p') || track->tag == MKTAG('m','x','3','n') ||
                track->tag == MKTAG('m','x','4','p') || track->tag == MKTAG('m','x','4','n') ||
                track->tag == MKTAG('m','x','5','p') || track->tag == MKTAG('m','x','5','n')) {
                if (st->codec->width != 720 || (st->codec->height != 608 && st->codec->height != 512)) {
                    av_log(s, AV_LOG_ERROR, "D-10/IMX must use 720x608 or 720x512 video resolution\n");
                    goto error;
                }
                track->height = track->tag>>24 == 'n' ? 486 : 576;
            }
            track->timescale = st->codec->time_base.den;
            if (track->mode == MODE_MOV && track->timescale > 100000)
                av_log(s, AV_LOG_WARNING,
                       "WARNING codec timebase is very high. If duration is too long,\n"
                       "file may not be playable by quicktime. Specify a shorter timebase\n"
                       "or choose different container.\n");
        }else if(st->codec->codec_type == AVMEDIA_TYPE_AUDIO){
            track->timescale = st->codec->sample_rate;
            if(!st->codec->frame_size && !av_get_bits_per_sample(st->codec->codec_id)) {
                av_log(s, AV_LOG_ERROR, "track %d: codec frame size is not set\n", i);
                goto error;
            }else if(st->codec->codec_id == CODEC_ID_ADPCM_MS ||
                     st->codec->codec_id == CODEC_ID_ADPCM_IMA_WAV){
                if (!st->codec->block_align) {
                    av_log(s, AV_LOG_ERROR, "track %d: codec block align is not set for adpcm\n", i);
                    goto error;
                }
                track->sample_size = st->codec->block_align;
<<<<<<< HEAD
            }else if(st->codec->frame_size > 1){ /* assume compressed audio */
=======
            }
            /* set audio_vbr for compressed audio */
            if (av_get_bits_per_sample(st->codec->codec_id) < 8) {
>>>>>>> d10319d8
                track->audio_vbr = 1;
            }else{
                track->sample_size = (av_get_bits_per_sample(st->codec->codec_id) >> 3) * st->codec->channels;
            }
            if (track->mode != MODE_MOV) {
                if (track->timescale > UINT16_MAX) {
                    av_log(s, AV_LOG_ERROR, "track %d: output format does not support "
                           "sample rate %dhz\n", i, track->timescale);
                    goto error;
                }
                if (track->enc->codec_id == CODEC_ID_MP3 && track->timescale < 16000) {
                    av_log(s, AV_LOG_ERROR, "track %d: muxing mp3 at %dhz is not supported\n",
                           i, track->enc->sample_rate);
                    goto error;
                }
            }
        }else if(st->codec->codec_type == AVMEDIA_TYPE_SUBTITLE){
            track->timescale = st->codec->time_base.den;
        }
        if (!track->height)
            track->height = st->codec->height;
        /* The ism specific timescale isn't mandatory, but is assumed by
         * some tools, such as mp4split. */
        if (mov->mode == MODE_ISM)
            track->timescale = 10000000;

        avpriv_set_pts_info(st, 64, 1, track->timescale);

        /* copy extradata if it exists */
        if (st->codec->extradata_size) {
            track->vos_len  = st->codec->extradata_size;
            track->vos_data = av_malloc(track->vos_len);
            memcpy(track->vos_data, st->codec->extradata, track->vos_len);
        }
    }

    if (mov->mode == MODE_ISM) {
        /* If no fragmentation options have been set, set a default. */
        if (!(mov->flags & (FF_MOV_FLAG_FRAG_KEYFRAME |
                            FF_MOV_FLAG_FRAG_CUSTOM)) &&
            !mov->max_fragment_duration && !mov->max_fragment_size)
            mov->max_fragment_duration = 5000000;
        mov->flags |= FF_MOV_FLAG_EMPTY_MOOV | FF_MOV_FLAG_SEPARATE_MOOF |
                      FF_MOV_FLAG_FRAGMENT;
    }

    if(mov->reserved_moov_size){
        mov->reserved_moov_pos= avio_tell(pb);
        avio_skip(pb, mov->reserved_moov_size);
    }

    if (!(mov->flags & FF_MOV_FLAG_FRAGMENT))
        mov_write_mdat_tag(pb, mov);

    if (t = av_dict_get(s->metadata, "creation_time", NULL, 0))
        mov->time = ff_iso8601_to_unix_time(t->value);
    if (mov->time)
        mov->time += 0x7C25B080; // 1970 based -> 1904 based

    if (mov->chapter_track)
        mov_create_chapter_track(s, mov->chapter_track);

    if (mov->flags & FF_MOV_FLAG_RTP_HINT) {
        /* Initialize the hint tracks for each audio and video stream */
        for (i = 0; i < s->nb_streams; i++) {
            AVStream *st = s->streams[i];
            if (st->codec->codec_type == AVMEDIA_TYPE_VIDEO ||
                st->codec->codec_type == AVMEDIA_TYPE_AUDIO) {
                ff_mov_init_hinting(s, hint_track, i);
                hint_track++;
            }
        }
    }

    avio_flush(pb);

    if (mov->flags & FF_MOV_FLAG_ISML)
        mov_write_isml_manifest(pb, mov);

    if (mov->flags & FF_MOV_FLAG_EMPTY_MOOV) {
        mov_write_moov_tag(pb, mov, s);
        mov->fragments++;
    }

    return 0;
 error:
    av_freep(&mov->tracks);
    return -1;
}

static int mov_write_trailer(AVFormatContext *s)
{
    MOVMuxContext *mov = s->priv_data;
    AVIOContext *pb = s->pb;
    int res = 0;
    int i;

    int64_t moov_pos = avio_tell(pb);

    if (!(mov->flags & FF_MOV_FLAG_FRAGMENT)) {
        /* Write size of mdat tag */
        if (mov->mdat_size + 8 <= UINT32_MAX) {
            avio_seek(pb, mov->mdat_pos, SEEK_SET);
            avio_wb32(pb, mov->mdat_size + 8);
        } else {
            /* overwrite 'wide' placeholder atom */
            avio_seek(pb, mov->mdat_pos - 8, SEEK_SET);
            /* special value: real atom size will be 64 bit value after
             * tag field */
            avio_wb32(pb, 1);
            ffio_wfourcc(pb, "mdat");
            avio_wb64(pb, mov->mdat_size + 16);
        }
        avio_seek(pb, mov->reserved_moov_size ? mov->reserved_moov_pos : moov_pos, SEEK_SET);

        mov_write_moov_tag(pb, mov, s);
        if(mov->reserved_moov_size){
            int64_t size=  mov->reserved_moov_size - (avio_tell(pb) - mov->reserved_moov_pos);
            if(size < 8){
                av_log(s, AV_LOG_ERROR, "reserved_moov_size is too small, needed %"PRId64" additional\n", 8-size);
                return -1;
            }
            avio_wb32(pb, size);
            ffio_wfourcc(pb, "free");
            for(i=0; i<size; i++)
                avio_w8(pb, 0);
            avio_seek(pb, moov_pos, SEEK_SET);
        }
    } else {
        mov_flush_fragment(s);
        mov_write_mfra_tag(pb, mov);
    }

    if (mov->chapter_track)
        av_freep(&mov->tracks[mov->chapter_track].enc);

    for (i=0; i<mov->nb_streams; i++) {
        if (mov->tracks[i].tag == MKTAG('r','t','p',' '))
            ff_mov_close_hinting(&mov->tracks[i]);
        if (mov->flags & FF_MOV_FLAG_FRAGMENT &&
            mov->tracks[i].vc1_info.struct_offset && s->pb->seekable) {
            int64_t off = avio_tell(pb);
            uint8_t buf[7];
            if (mov_write_dvc1_structs(&mov->tracks[i], buf) >= 0) {
                avio_seek(pb, mov->tracks[i].vc1_info.struct_offset, SEEK_SET);
                avio_write(pb, buf, 7);
                avio_seek(pb, off, SEEK_SET);
            }
        }
        av_freep(&mov->tracks[i].cluster);
        av_freep(&mov->tracks[i].frag_info);

        if (mov->tracks[i].vos_len)
            av_free(mov->tracks[i].vos_data);

    }

    avio_flush(pb);

    av_freep(&mov->tracks);

    return res;
}

#if CONFIG_MOV_MUXER
MOV_CLASS(mov)
AVOutputFormat ff_mov_muxer = {
    .name              = "mov",
    .long_name         = NULL_IF_CONFIG_SMALL("MOV format"),
    .extensions        = "mov",
    .priv_data_size    = sizeof(MOVMuxContext),
    .audio_codec       = CODEC_ID_AAC,
#if CONFIG_LIBX264_ENCODER
    .video_codec       = CODEC_ID_H264,
#else
    .video_codec       = CODEC_ID_MPEG4,
#endif
    .write_header      = mov_write_header,
    .write_packet      = ff_mov_write_packet,
    .write_trailer     = mov_write_trailer,
    .flags = AVFMT_GLOBALHEADER | AVFMT_ALLOW_FLUSH,
    .codec_tag = (const AVCodecTag* const []){ff_codec_movvideo_tags, ff_codec_movaudio_tags, 0},
    .priv_class = &mov_muxer_class,
};
#endif
#if CONFIG_TGP_MUXER
MOV_CLASS(tgp)
AVOutputFormat ff_tgp_muxer = {
    .name              = "3gp",
    .long_name         = NULL_IF_CONFIG_SMALL("3GP format"),
    .extensions        = "3gp",
    .priv_data_size    = sizeof(MOVMuxContext),
    .audio_codec       = CODEC_ID_AMR_NB,
    .video_codec       = CODEC_ID_H263,
    .write_header      = mov_write_header,
    .write_packet      = ff_mov_write_packet,
    .write_trailer     = mov_write_trailer,
    .flags = AVFMT_GLOBALHEADER | AVFMT_ALLOW_FLUSH,
    .codec_tag = (const AVCodecTag* const []){codec_3gp_tags, 0},
    .priv_class = &tgp_muxer_class,
};
#endif
#if CONFIG_MP4_MUXER
MOV_CLASS(mp4)
AVOutputFormat ff_mp4_muxer = {
    .name              = "mp4",
    .long_name         = NULL_IF_CONFIG_SMALL("MP4 format"),
    .mime_type         = "application/mp4",
    .extensions        = "mp4",
    .priv_data_size    = sizeof(MOVMuxContext),
    .audio_codec       = CODEC_ID_AAC,
#if CONFIG_LIBX264_ENCODER
    .video_codec       = CODEC_ID_H264,
#else
    .video_codec       = CODEC_ID_MPEG4,
#endif
    .write_header      = mov_write_header,
    .write_packet      = ff_mov_write_packet,
    .write_trailer     = mov_write_trailer,
    .flags = AVFMT_GLOBALHEADER | AVFMT_ALLOW_FLUSH,
    .codec_tag = (const AVCodecTag* const []){ff_mp4_obj_type, 0},
    .priv_class = &mp4_muxer_class,
};
#endif
#if CONFIG_PSP_MUXER
MOV_CLASS(psp)
AVOutputFormat ff_psp_muxer = {
    .name              = "psp",
    .long_name         = NULL_IF_CONFIG_SMALL("PSP MP4 format"),
    .extensions        = "mp4,psp",
    .priv_data_size    = sizeof(MOVMuxContext),
    .audio_codec       = CODEC_ID_AAC,
#if CONFIG_LIBX264_ENCODER
    .video_codec       = CODEC_ID_H264,
#else
    .video_codec       = CODEC_ID_MPEG4,
#endif
    .write_header      = mov_write_header,
    .write_packet      = ff_mov_write_packet,
    .write_trailer     = mov_write_trailer,
    .flags = AVFMT_GLOBALHEADER | AVFMT_ALLOW_FLUSH,
    .codec_tag = (const AVCodecTag* const []){ff_mp4_obj_type, 0},
    .priv_class = &psp_muxer_class,
};
#endif
#if CONFIG_TG2_MUXER
MOV_CLASS(tg2)
AVOutputFormat ff_tg2_muxer = {
    .name              = "3g2",
    .long_name         = NULL_IF_CONFIG_SMALL("3GP2 format"),
    .extensions        = "3g2",
    .priv_data_size    = sizeof(MOVMuxContext),
    .audio_codec       = CODEC_ID_AMR_NB,
    .video_codec       = CODEC_ID_H263,
    .write_header      = mov_write_header,
    .write_packet      = ff_mov_write_packet,
    .write_trailer     = mov_write_trailer,
    .flags = AVFMT_GLOBALHEADER | AVFMT_ALLOW_FLUSH,
    .codec_tag = (const AVCodecTag* const []){codec_3gp_tags, 0},
    .priv_class = &tg2_muxer_class,
};
#endif
#if CONFIG_IPOD_MUXER
MOV_CLASS(ipod)
AVOutputFormat ff_ipod_muxer = {
    .name              = "ipod",
    .long_name         = NULL_IF_CONFIG_SMALL("iPod H.264 MP4 format"),
    .mime_type         = "application/mp4",
    .extensions        = "m4v,m4a",
    .priv_data_size    = sizeof(MOVMuxContext),
    .audio_codec       = CODEC_ID_AAC,
    .video_codec       = CODEC_ID_H264,
    .write_header      = mov_write_header,
    .write_packet      = ff_mov_write_packet,
    .write_trailer     = mov_write_trailer,
    .flags = AVFMT_GLOBALHEADER | AVFMT_ALLOW_FLUSH,
    .codec_tag = (const AVCodecTag* const []){codec_ipod_tags, 0},
    .priv_class = &ipod_muxer_class,
};
#endif
#if CONFIG_ISMV_MUXER
MOV_CLASS(ismv)
AVOutputFormat ff_ismv_muxer = {
    .name              = "ismv",
    .long_name         = NULL_IF_CONFIG_SMALL("ISMV/ISMA (Smooth Streaming) format"),
    .mime_type         = "application/mp4",
    .extensions        = "ismv,isma",
    .priv_data_size    = sizeof(MOVMuxContext),
    .audio_codec       = CODEC_ID_AAC,
    .video_codec       = CODEC_ID_H264,
    .write_header      = mov_write_header,
    .write_packet      = ff_mov_write_packet,
    .write_trailer     = mov_write_trailer,
    .flags             = AVFMT_GLOBALHEADER | AVFMT_ALLOW_FLUSH,
    .codec_tag         = (const AVCodecTag* const []){ff_mp4_obj_type, 0},
    .priv_class        = &ismv_muxer_class,
};
#endif<|MERGE_RESOLUTION|>--- conflicted
+++ resolved
@@ -584,6 +584,8 @@
 {
     int i, first_duration;
 
+// return track->enc->frame_size;
+
     /* use 1 for raw PCM */
     if (!track->audio_vbr)
         return 1;
@@ -641,11 +643,7 @@
         avio_wb32(pb, av_get_bits_per_sample(track->enc->codec_id));
         avio_wb32(pb, mov_get_lpcm_flags(track->enc->codec_id));
         avio_wb32(pb, track->sample_size);
-<<<<<<< HEAD
-        avio_wb32(pb, track->enc->frame_size);
-=======
         avio_wb32(pb, get_samples_per_packet(track));
->>>>>>> d10319d8
     } else {
         if (track->mode == MODE_MOV) {
             avio_wb16(pb, track->enc->channels);
@@ -3203,13 +3201,7 @@
                     goto error;
                 }
                 track->sample_size = st->codec->block_align;
-<<<<<<< HEAD
             }else if(st->codec->frame_size > 1){ /* assume compressed audio */
-=======
-            }
-            /* set audio_vbr for compressed audio */
-            if (av_get_bits_per_sample(st->codec->codec_id) < 8) {
->>>>>>> d10319d8
                 track->audio_vbr = 1;
             }else{
                 track->sample_size = (av_get_bits_per_sample(st->codec->codec_id) >> 3) * st->codec->channels;
