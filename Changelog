--- conflicted
+++ resolved
@@ -23,7 +23,7 @@
 - Changed default DNxHD colour range in QuickTime .mov derivatives to mpeg range
 - ported softpulldown filter from libmpcodecs as repeatfields filter
 - dcshift filter
-- RTP parser for loss tolerant payload format for MP3 audio (RFC 5219)
+- RTP depacketizer for loss tolerant payload format for MP3 audio (RFC 5219)
 - RTP depacketizer for AC3 payload format (RFC 4184)
 - palettegen and paletteuse filters
 - VP9 RTP payload format (draft 0) experimental depacketizer
@@ -32,12 +32,7 @@
 - AAC ELD 480 decoding
 - Intel QSV-accelerated H.264 decoding
 - DSS SP decoder and DSS demuxer
-<<<<<<< HEAD
 - Fix stsd atom corruption in DNxHD QuickTimes
-=======
-- RTP depacketizer for AC3 payload format (RFC 4184)
-- RTP depacketizer for loss tolerant payload format for MP3 audio (RFC 5219)
->>>>>>> 96084251
 
 
 version 2.5:
