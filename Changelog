--- conflicted
+++ resolved
@@ -66,13 +66,9 @@
 - libutvideo wrapper (--enable-libutvideo)
 - aevalsrc audio source added
 - Ut Video decoder
-<<<<<<< HEAD
 - Speex encoding via libspeex
 - 4:2:2 H.264 decoding support
-
-=======
 - Pulseaudio input device
->>>>>>> 796cd225
 
 version 0.8:
 
