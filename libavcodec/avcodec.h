--- conflicted
+++ resolved
@@ -1285,6 +1285,14 @@
     AV_PKT_DATA_QUALITY_STATS,
 
     /**
+     * This side data contains an integer value representing the stream index
+     * of a "fallback" track.  A fallback track indicates an alternate
+     * track to use when the current track can not be decoded for some reason.
+     * e.g. no decoder available for codec.
+     */
+    AV_PKT_DATA_FALLBACK_TRACK,
+
+    /**
      * Recommmends skipping the specified number of samples
      * @code
      * u32le number of samples to skip from start of this packet
@@ -1328,7 +1336,6 @@
      * size to recognize the end. 8 byte id (as found in BlockAddId) followed
      * by data.
      */
-<<<<<<< HEAD
     AV_PKT_DATA_MATROSKA_BLOCKADDITIONAL,
 
     /**
@@ -1348,17 +1355,6 @@
      * side data includes updated metadata which appeared in the stream.
      */
     AV_PKT_DATA_METADATA_UPDATE,
-=======
-    AV_PKT_DATA_QUALITY_FACTOR,
-
-    /**
-     * This side data contains an integer value representing the stream index
-     * of a "fallback" track.  A fallback track indicates an alternate
-     * track to use when the current track can not be decoded for some reason.
-     * e.g. no decoder available for codec.
-     */
-    AV_PKT_DATA_FALLBACK_TRACK,
->>>>>>> 79ae1e63
 };
 
 #define AV_PKT_DATA_QUALITY_FACTOR AV_PKT_DATA_QUALITY_STATS //DEPRECATED
