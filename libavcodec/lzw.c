--- conflicted
+++ resolved
@@ -93,15 +93,6 @@
     return c & s->curmask;
 }
 
-<<<<<<< HEAD
-=======
-int ff_lzw_size_read(LZWState *p)
-{
-    struct LZWState *s = p;
-    return bytestream2_tell(&s->gb);
-}
-
->>>>>>> 0e8ae6d1
 void ff_lzw_decode_tail(LZWState *p)
 {
     struct LZWState *s = (struct LZWState *)p;
@@ -189,10 +180,6 @@
             *buf++ = *(--sp);
             if ((--l) == 0)
                 goto the_end;
-        }
-        if (s->ebuf < s->pbuf) {
-            av_log(NULL, AV_LOG_ERROR, "lzw overread\n");
-            goto the_end;
         }
         c = lzw_get_code(s);
         if (c == s->end_code) {
