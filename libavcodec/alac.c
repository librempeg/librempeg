/*
 * ALAC (Apple Lossless Audio Codec) decoder
 * Copyright (c) 2005 David Hammerton
 *
 * This file is part of FFmpeg.
 *
 * FFmpeg is free software; you can redistribute it and/or
 * modify it under the terms of the GNU Lesser General Public
 * License as published by the Free Software Foundation; either
 * version 2.1 of the License, or (at your option) any later version.
 *
 * FFmpeg is distributed in the hope that it will be useful,
 * but WITHOUT ANY WARRANTY; without even the implied warranty of
 * MERCHANTABILITY or FITNESS FOR A PARTICULAR PURPOSE.  See the GNU
 * Lesser General Public License for more details.
 *
 * You should have received a copy of the GNU Lesser General Public
 * License along with FFmpeg; if not, write to the Free Software
 * Foundation, Inc., 51 Franklin Street, Fifth Floor, Boston, MA 02110-1301 USA
 */

/**
 * @file
 * ALAC (Apple Lossless Audio Codec) decoder
 * @author 2005 David Hammerton
 * @see http://crazney.net/programs/itunes/alac.html
 *
 * Note: This decoder expects a 36-byte QuickTime atom to be
 * passed through the extradata[_size] fields. This atom is tacked onto
 * the end of an 'alac' stsd atom and has the following format:
 *
 * 32bit  atom size
 * 32bit  tag                  ("alac")
 * 32bit  tag version          (0)
 * 32bit  samples per frame    (used when not set explicitly in the frames)
 *  8bit  compatible version   (0)
 *  8bit  sample size
 *  8bit  history mult         (40)
 *  8bit  initial history      (10)
 *  8bit  rice param limit     (14)
 *  8bit  channels
 * 16bit  maxRun               (255)
 * 32bit  max coded frame size (0 means unknown)
 * 32bit  average bitrate      (0 means unknown)
 * 32bit  samplerate
 */

#include "libavutil/channel_layout.h"
#include "avcodec.h"
#include "get_bits.h"
#include "bytestream.h"
#include "internal.h"
#include "thread.h"
#include "unary.h"
#include "mathops.h"
#include "alac_data.h"

#define ALAC_EXTRADATA_SIZE 36

typedef struct {
    AVCodecContext *avctx;
    GetBitContext gb;
    int channels;

    int32_t *predict_error_buffer[2];
    int32_t *output_samples_buffer[2];
    int32_t *extra_bits_buffer[2];

    uint32_t max_samples_per_frame;
    uint8_t  sample_size;
    uint8_t  rice_history_mult;
    uint8_t  rice_initial_history;
    uint8_t  rice_limit;

    int extra_bits;     /**< number of extra bits beyond 16-bit */
    int nb_samples;     /**< number of samples in the current frame */

    int direct_output;
} ALACContext;

static inline unsigned int decode_scalar(GetBitContext *gb, int k, int bps)
{
    unsigned int x = get_unary_0_9(gb);

    if (x > 8) { /* RICE THRESHOLD */
        /* use alternative encoding */
        x = get_bits_long(gb, bps);
    } else if (k != 1) {
        int extrabits = show_bits(gb, k);

        /* multiply x by 2^k - 1, as part of their strange algorithm */
        x = (x << k) - x;

        if (extrabits > 1) {
            x += extrabits - 1;
            skip_bits(gb, k);
        } else
            skip_bits(gb, k - 1);
    }
    return x;
}

static int rice_decompress(ALACContext *alac, int32_t *output_buffer,
                            int nb_samples, int bps, int rice_history_mult)
{
    int i;
    unsigned int history = alac->rice_initial_history;
    int sign_modifier = 0;

    for (i = 0; i < nb_samples; i++) {
        int k;
        unsigned int x;

        if(get_bits_left(&alac->gb) <= 0)
            return -1;

        /* calculate rice param and decode next value */
        k = av_log2((history >> 9) + 3);
        k = FFMIN(k, alac->rice_limit);
        x = decode_scalar(&alac->gb, k, bps);
        x += sign_modifier;
        sign_modifier = 0;
        output_buffer[i] = (x >> 1) ^ -(x & 1);

        /* update the history */
        if (x > 0xffff)
            history = 0xffff;
        else
            history +=         x * rice_history_mult -
                       ((history * rice_history_mult) >> 9);

        /* special case: there may be compressed blocks of 0 */
        if ((history < 128) && (i + 1 < nb_samples)) {
            int block_size;

            /* calculate rice param and decode block size */
            k = 7 - av_log2(history) + ((history + 16) >> 6);
            k = FFMIN(k, alac->rice_limit);
            block_size = decode_scalar(&alac->gb, k, 16);

            if (block_size > 0) {
                if (block_size >= nb_samples - i) {
                    av_log(alac->avctx, AV_LOG_ERROR,
                           "invalid zero block size of %d %d %d\n", block_size,
                           nb_samples, i);
                    block_size = nb_samples - i - 1;
                }
                memset(&output_buffer[i + 1], 0,
                       block_size * sizeof(*output_buffer));
                i += block_size;
            }
            if (block_size <= 0xffff)
                sign_modifier = 1;
            history = 0;
        }
    }
    return 0;
}

static inline int sign_only(int v)
{
    return v ? FFSIGN(v) : 0;
}

static void lpc_prediction(int32_t *error_buffer, int32_t *buffer_out,
                           int nb_samples, int bps, int16_t *lpc_coefs,
                           int lpc_order, int lpc_quant)
{
    int i;
    int32_t *pred = buffer_out;

    /* first sample always copies */
    *buffer_out = *error_buffer;

    if (nb_samples <= 1)
        return;

    if (!lpc_order) {
        memcpy(&buffer_out[1], &error_buffer[1],
               (nb_samples - 1) * sizeof(*buffer_out));
        return;
    }

    if (lpc_order == 31) {
        /* simple 1st-order prediction */
        for (i = 1; i < nb_samples; i++) {
            buffer_out[i] = sign_extend(buffer_out[i - 1] + error_buffer[i],
                                        bps);
        }
        return;
    }

    /* read warm-up samples */
    for (i = 1; i <= lpc_order && i < nb_samples; i++)
        buffer_out[i] = sign_extend(buffer_out[i - 1] + error_buffer[i], bps);

    /* NOTE: 4 and 8 are very common cases that could be optimized. */

    for (; i < nb_samples; i++) {
        int j;
        int val = 0;
        int error_val = error_buffer[i];
        int error_sign;
        int d = *pred++;

        /* LPC prediction */
        for (j = 0; j < lpc_order; j++)
            val += (pred[j] - d) * lpc_coefs[j];
        val = (val + (1 << (lpc_quant - 1))) >> lpc_quant;
        val += d + error_val;
        buffer_out[i] = sign_extend(val, bps);

        /* adapt LPC coefficients */
        error_sign = sign_only(error_val);
        if (error_sign) {
            for (j = 0; j < lpc_order && error_val * error_sign > 0; j++) {
                int sign;
                val  = d - pred[j];
                sign = sign_only(val) * error_sign;
                lpc_coefs[j] -= sign;
                val *= sign;
                error_val -= (val >> lpc_quant) * (j + 1);
            }
        }
    }
}

static void decorrelate_stereo(int32_t *buffer[2], int nb_samples,
                               int decorr_shift, int decorr_left_weight)
{
    int i;

    for (i = 0; i < nb_samples; i++) {
        int32_t a, b;

        a = buffer[0][i];
        b = buffer[1][i];

        a -= (b * decorr_left_weight) >> decorr_shift;
        b += a;

        buffer[0][i] = b;
        buffer[1][i] = a;
    }
}

static void append_extra_bits(int32_t *buffer[2], int32_t *extra_bits_buffer[2],
                              int extra_bits, int channels, int nb_samples)
{
    int i, ch;

    for (ch = 0; ch < channels; ch++)
        for (i = 0; i < nb_samples; i++)
            buffer[ch][i] = (buffer[ch][i] << extra_bits) | extra_bits_buffer[ch][i];
}

static int decode_element(AVCodecContext *avctx, AVFrame *frame, int ch_index,
                          int channels)
{
    ALACContext *alac = avctx->priv_data;
    int has_size, bps, is_compressed, decorr_shift, decorr_left_weight, ret;
    uint32_t output_samples;
    int i, ch;

    skip_bits(&alac->gb, 4);  /* element instance tag */
    skip_bits(&alac->gb, 12); /* unused header bits */

    /* the number of output samples is stored in the frame */
    has_size = get_bits1(&alac->gb);

    alac->extra_bits = get_bits(&alac->gb, 2) << 3;
    bps = alac->sample_size - alac->extra_bits + channels - 1;
    if (bps > 32U) {
        av_log(avctx, AV_LOG_ERROR, "bps is unsupported: %d\n", bps);
        return AVERROR_PATCHWELCOME;
    }

    /* whether the frame is compressed */
    is_compressed = !get_bits1(&alac->gb);

    if (has_size)
        output_samples = get_bits_long(&alac->gb, 32);
    else
        output_samples = alac->max_samples_per_frame;
    if (!output_samples || output_samples > alac->max_samples_per_frame) {
        av_log(avctx, AV_LOG_ERROR, "invalid samples per frame: %d\n",
               output_samples);
        return AVERROR_INVALIDDATA;
    }
    if (!alac->nb_samples) {
        ThreadFrame tframe = { .f = frame };
        /* get output buffer */
        frame->nb_samples = output_samples;
        if ((ret = ff_thread_get_buffer(avctx, &tframe, 0)) < 0)
            return ret;
    } else if (output_samples != alac->nb_samples) {
        av_log(avctx, AV_LOG_ERROR, "sample count mismatch: %u != %d\n",
               output_samples, alac->nb_samples);
        return AVERROR_INVALIDDATA;
    }
    alac->nb_samples = output_samples;
    if (alac->direct_output) {
        for (ch = 0; ch < channels; ch++)
            alac->output_samples_buffer[ch] = (int32_t *)frame->extended_data[ch_index + ch];
    }

    if (is_compressed) {
        int16_t lpc_coefs[2][32];
        int lpc_order[2];
        int prediction_type[2];
        int lpc_quant[2];
        int rice_history_mult[2];

        if (!alac->rice_limit) {
<<<<<<< HEAD
            avpriv_request_sample(alac->avctx, "Compression with rice limit 0");
=======
            avpriv_request_sample(alac->avctx,
                                  "Compression with rice limit 0");
>>>>>>> 1dcb68c0
            return AVERROR(ENOSYS);
        }

        decorr_shift       = get_bits(&alac->gb, 8);
        decorr_left_weight = get_bits(&alac->gb, 8);

        for (ch = 0; ch < channels; ch++) {
            prediction_type[ch]   = get_bits(&alac->gb, 4);
            lpc_quant[ch]         = get_bits(&alac->gb, 4);
            rice_history_mult[ch] = get_bits(&alac->gb, 3);
            lpc_order[ch]         = get_bits(&alac->gb, 5);

            if (lpc_order[ch] >= alac->max_samples_per_frame)
                return AVERROR_INVALIDDATA;

            /* read the predictor table */
            for (i = lpc_order[ch] - 1; i >= 0; i--)
                lpc_coefs[ch][i] = get_sbits(&alac->gb, 16);
        }

        if (alac->extra_bits) {
            for (i = 0; i < alac->nb_samples; i++) {
                if(get_bits_left(&alac->gb) <= 0)
                    return -1;
                for (ch = 0; ch < channels; ch++)
                    alac->extra_bits_buffer[ch][i] = get_bits(&alac->gb, alac->extra_bits);
            }
        }
        for (ch = 0; ch < channels; ch++) {
            int ret=rice_decompress(alac, alac->predict_error_buffer[ch],
                            alac->nb_samples, bps,
                            rice_history_mult[ch] * alac->rice_history_mult / 4);
            if(ret<0)
                return ret;

            /* adaptive FIR filter */
            if (prediction_type[ch] == 15) {
                /* Prediction type 15 runs the adaptive FIR twice.
                 * The first pass uses the special-case coef_num = 31, while
                 * the second pass uses the coefs from the bitstream.
                 *
                 * However, this prediction type is not currently used by the
                 * reference encoder.
                 */
                lpc_prediction(alac->predict_error_buffer[ch],
                               alac->predict_error_buffer[ch],
                               alac->nb_samples, bps, NULL, 31, 0);
            } else if (prediction_type[ch] > 0) {
                av_log(avctx, AV_LOG_WARNING, "unknown prediction type: %i\n",
                       prediction_type[ch]);
            }
            lpc_prediction(alac->predict_error_buffer[ch],
                           alac->output_samples_buffer[ch], alac->nb_samples,
                           bps, lpc_coefs[ch], lpc_order[ch], lpc_quant[ch]);
        }
    } else {
        /* not compressed, easy case */
        for (i = 0; i < alac->nb_samples; i++) {
            if(get_bits_left(&alac->gb) <= 0)
                return -1;
            for (ch = 0; ch < channels; ch++) {
                alac->output_samples_buffer[ch][i] =
                         get_sbits_long(&alac->gb, alac->sample_size);
            }
        }
        alac->extra_bits   = 0;
        decorr_shift       = 0;
        decorr_left_weight = 0;
    }

    if (channels == 2 && decorr_left_weight) {
        decorrelate_stereo(alac->output_samples_buffer, alac->nb_samples,
                           decorr_shift, decorr_left_weight);
    }

    if (alac->extra_bits) {
        append_extra_bits(alac->output_samples_buffer, alac->extra_bits_buffer,
                          alac->extra_bits, channels, alac->nb_samples);
    }

    if(av_sample_fmt_is_planar(avctx->sample_fmt)) {
    switch(alac->sample_size) {
    case 16: {
        for (ch = 0; ch < channels; ch++) {
            int16_t *outbuffer = (int16_t *)frame->extended_data[ch_index + ch];
            for (i = 0; i < alac->nb_samples; i++)
                *outbuffer++ = alac->output_samples_buffer[ch][i];
        }}
        break;
    case 24: {
        for (ch = 0; ch < channels; ch++) {
            for (i = 0; i < alac->nb_samples; i++)
                alac->output_samples_buffer[ch][i] <<= 8;
        }}
        break;
    }
    }else{
        switch(alac->sample_size) {
        case 16: {
            int16_t *outbuffer = ((int16_t *)frame->extended_data[0]) + ch_index;
            for (i = 0; i < alac->nb_samples; i++) {
                for (ch = 0; ch < channels; ch++)
                    *outbuffer++ = alac->output_samples_buffer[ch][i];
                outbuffer += alac->channels - channels;
            }
            }
            break;
        case 24: {
            int32_t *outbuffer = ((int32_t *)frame->extended_data[0]) + ch_index;
            for (i = 0; i < alac->nb_samples; i++) {
                for (ch = 0; ch < channels; ch++)
                    *outbuffer++ = alac->output_samples_buffer[ch][i] << 8;
                outbuffer += alac->channels - channels;
            }
            }
            break;
        case 32: {
            int32_t *outbuffer = ((int32_t *)frame->extended_data[0]) + ch_index;
            for (i = 0; i < alac->nb_samples; i++) {
                for (ch = 0; ch < channels; ch++)
                    *outbuffer++ = alac->output_samples_buffer[ch][i];
                outbuffer += alac->channels - channels;
            }
            }
            break;
        }
    }

    return 0;
}

static int alac_decode_frame(AVCodecContext *avctx, void *data,
                             int *got_frame_ptr, AVPacket *avpkt)
{
    ALACContext *alac = avctx->priv_data;
    AVFrame *frame    = data;
    enum AlacRawDataBlockType element;
    int channels;
    int ch, ret, got_end;

    if ((ret = init_get_bits8(&alac->gb, avpkt->data, avpkt->size)) < 0)
        return ret;

    got_end = 0;
    alac->nb_samples = 0;
    ch = 0;
    while (get_bits_left(&alac->gb) >= 3) {
        element = get_bits(&alac->gb, 3);
        if (element == TYPE_END) {
            got_end = 1;
            break;
        }
        if (element > TYPE_CPE && element != TYPE_LFE) {
            av_log(avctx, AV_LOG_ERROR, "syntax element unsupported: %d\n", element);
            return AVERROR_PATCHWELCOME;
        }

        channels = (element == TYPE_CPE) ? 2 : 1;
        if (ch + channels > alac->channels ||
            ff_alac_channel_layout_offsets[alac->channels - 1][ch] + channels > alac->channels) {
            av_log(avctx, AV_LOG_ERROR, "invalid element channel count\n");
            return AVERROR_INVALIDDATA;
        }

        ret = decode_element(avctx, frame,
                             ff_alac_channel_layout_offsets[alac->channels - 1][ch],
                             channels);
        if (ret < 0 && get_bits_left(&alac->gb))
            return ret;

        ch += channels;
    }
    if (!got_end) {
        av_log(avctx, AV_LOG_ERROR, "no end tag found. incomplete packet.\n");
        return AVERROR_INVALIDDATA;
    }

    if (avpkt->size * 8 - get_bits_count(&alac->gb) > 8) {
        av_log(avctx, AV_LOG_ERROR, "Error : %d bits left\n",
               avpkt->size * 8 - get_bits_count(&alac->gb));
    }

    if (alac->channels == ch)
        *got_frame_ptr = 1;
    else
        av_log(avctx, AV_LOG_WARNING, "Failed to decode all channels\n");

    return avpkt->size;
}

static av_cold int alac_decode_close(AVCodecContext *avctx)
{
    ALACContext *alac = avctx->priv_data;

    int ch;
    for (ch = 0; ch < FFMIN(alac->channels, 2); ch++) {
        av_freep(&alac->predict_error_buffer[ch]);
        if (!alac->direct_output)
            av_freep(&alac->output_samples_buffer[ch]);
        av_freep(&alac->extra_bits_buffer[ch]);
    }

    return 0;
}

static int allocate_buffers(ALACContext *alac)
{
    int ch;
    int buf_size = alac->max_samples_per_frame * sizeof(int32_t);

    for (ch = 0; ch < FFMIN(alac->channels, 2); ch++) {
        FF_ALLOC_OR_GOTO(alac->avctx, alac->predict_error_buffer[ch],
                         buf_size, buf_alloc_fail);

        alac->direct_output = alac->sample_size > 16 && av_sample_fmt_is_planar(alac->avctx->sample_fmt);
        if (!alac->direct_output) {
            FF_ALLOC_OR_GOTO(alac->avctx, alac->output_samples_buffer[ch],
                             buf_size, buf_alloc_fail);
        }

        FF_ALLOC_OR_GOTO(alac->avctx, alac->extra_bits_buffer[ch],
                         buf_size, buf_alloc_fail);
    }
    return 0;
buf_alloc_fail:
    alac_decode_close(alac->avctx);
    return AVERROR(ENOMEM);
}

static int alac_set_info(ALACContext *alac)
{
    GetByteContext gb;

    bytestream2_init(&gb, alac->avctx->extradata,
                     alac->avctx->extradata_size);

    bytestream2_skipu(&gb, 12); // size:4, alac:4, version:4

    alac->max_samples_per_frame = bytestream2_get_be32u(&gb);
    if (!alac->max_samples_per_frame ||
        alac->max_samples_per_frame > INT_MAX / sizeof(int32_t)) {
        av_log(alac->avctx, AV_LOG_ERROR, "max samples per frame invalid: %u\n",
               alac->max_samples_per_frame);
        return AVERROR_INVALIDDATA;
    }
    bytestream2_skipu(&gb, 1);  // compatible version
    alac->sample_size          = bytestream2_get_byteu(&gb);
    alac->rice_history_mult    = bytestream2_get_byteu(&gb);
    alac->rice_initial_history = bytestream2_get_byteu(&gb);
    alac->rice_limit           = bytestream2_get_byteu(&gb);
    alac->channels             = bytestream2_get_byteu(&gb);
    bytestream2_get_be16u(&gb); // maxRun
    bytestream2_get_be32u(&gb); // max coded frame size
    bytestream2_get_be32u(&gb); // average bitrate
    bytestream2_get_be32u(&gb); // samplerate

    return 0;
}

static av_cold int alac_decode_init(AVCodecContext * avctx)
{
    int ret;
    int req_packed;
    ALACContext *alac = avctx->priv_data;
    alac->avctx = avctx;

    /* initialize from the extradata */
    if (alac->avctx->extradata_size < ALAC_EXTRADATA_SIZE) {
        av_log(avctx, AV_LOG_ERROR, "extradata is too small\n");
        return AVERROR_INVALIDDATA;
    }
    if (alac_set_info(alac)) {
        av_log(avctx, AV_LOG_ERROR, "set_info failed\n");
        return -1;
    }

    req_packed = LIBAVCODEC_VERSION_MAJOR < 55 && !av_sample_fmt_is_planar(avctx->request_sample_fmt);
    switch (alac->sample_size) {
    case 16: avctx->sample_fmt = req_packed ? AV_SAMPLE_FMT_S16 : AV_SAMPLE_FMT_S16P;
             break;
    case 24:
    case 32: avctx->sample_fmt = req_packed ? AV_SAMPLE_FMT_S32 : AV_SAMPLE_FMT_S32P;
             break;
    default: avpriv_request_sample(avctx, "Sample depth %d", alac->sample_size);
             return AVERROR_PATCHWELCOME;
    }
    avctx->bits_per_raw_sample = alac->sample_size;

    if (alac->channels < 1) {
        av_log(avctx, AV_LOG_WARNING, "Invalid channel count\n");
        alac->channels = avctx->channels;
    } else {
        if (alac->channels > ALAC_MAX_CHANNELS)
            alac->channels = avctx->channels;
        else
            avctx->channels = alac->channels;
    }
    if (avctx->channels > ALAC_MAX_CHANNELS || avctx->channels <= 0 ) {
        av_log(avctx, AV_LOG_ERROR, "Unsupported channel count: %d\n",
               avctx->channels);
        return AVERROR_PATCHWELCOME;
    }
    avctx->channel_layout = ff_alac_channel_layouts[alac->channels - 1];

    if ((ret = allocate_buffers(alac)) < 0) {
        av_log(avctx, AV_LOG_ERROR, "Error allocating buffers\n");
        return ret;
    }

    return 0;
}

static int init_thread_copy(AVCodecContext *avctx)
{
    ALACContext *alac = avctx->priv_data;
    alac->avctx = avctx;
    return allocate_buffers(alac);
}

AVCodec ff_alac_decoder = {
    .name           = "alac",
    .long_name      = NULL_IF_CONFIG_SMALL("ALAC (Apple Lossless Audio Codec)"),
    .type           = AVMEDIA_TYPE_AUDIO,
    .id             = AV_CODEC_ID_ALAC,
    .priv_data_size = sizeof(ALACContext),
    .init           = alac_decode_init,
    .close          = alac_decode_close,
    .decode         = alac_decode_frame,
    .init_thread_copy = ONLY_IF_THREADS_ENABLED(init_thread_copy),
    .capabilities   = CODEC_CAP_DR1 | CODEC_CAP_FRAME_THREADS,
};<|MERGE_RESOLUTION|>--- conflicted
+++ resolved
@@ -312,12 +312,8 @@
         int rice_history_mult[2];
 
         if (!alac->rice_limit) {
-<<<<<<< HEAD
-            avpriv_request_sample(alac->avctx, "Compression with rice limit 0");
-=======
             avpriv_request_sample(alac->avctx,
                                   "Compression with rice limit 0");
->>>>>>> 1dcb68c0
             return AVERROR(ENOSYS);
         }
 
