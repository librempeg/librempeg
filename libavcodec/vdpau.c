--- conflicted
+++ resolved
@@ -102,7 +102,6 @@
     return 0;
 }
 
-<<<<<<< HEAD
 /* Obsolete non-hwaccel VDPAU support below... */
 
 void ff_vdpau_h264_set_reference_frames(H264Context *h)
@@ -438,7 +437,7 @@
     render->bitstream_buffers_used = 0;
 }
 #endif /* CONFIG_MPEG4_VDPAU_DECODER */
-=======
+
 int av_vdpau_get_profile(AVCodecContext *avctx, VdpDecoderProfile *profile)
 {
 #define PROFILE(prof)       \
@@ -481,6 +480,5 @@
     }
     return AVERROR(EINVAL);
 }
->>>>>>> ca22d1de
 
 /* @}*/