/*
 * generic decoding-related code
 *
 * This file is part of FFmpeg.
 *
 * FFmpeg is free software; you can redistribute it and/or
 * modify it under the terms of the GNU Lesser General Public
 * License as published by the Free Software Foundation; either
 * version 2.1 of the License, or (at your option) any later version.
 *
 * FFmpeg is distributed in the hope that it will be useful,
 * but WITHOUT ANY WARRANTY; without even the implied warranty of
 * MERCHANTABILITY or FITNESS FOR A PARTICULAR PURPOSE.  See the GNU
 * Lesser General Public License for more details.
 *
 * You should have received a copy of the GNU Lesser General Public
 * License along with FFmpeg; if not, write to the Free Software
 * Foundation, Inc., 51 Franklin Street, Fifth Floor, Boston, MA 02110-1301 USA
 */

#include <stdint.h>
#include <string.h>

#include "config.h"

#if CONFIG_ICONV
# include <iconv.h>
#endif

#include "libavutil/avassert.h"
#include "libavutil/bprint.h"
#include "libavutil/common.h"
#include "libavutil/frame.h"
#include "libavutil/hwcontext.h"
#include "libavutil/imgutils.h"
#include "libavutil/internal.h"

#include "avcodec.h"
#include "bytestream.h"
#include "internal.h"
#include "thread.h"

static int apply_param_change(AVCodecContext *avctx, const AVPacket *avpkt)
{
    int size = 0, ret;
    const uint8_t *data;
    uint32_t flags;
    int64_t val;

    data = av_packet_get_side_data(avpkt, AV_PKT_DATA_PARAM_CHANGE, &size);
    if (!data)
        return 0;

    if (!(avctx->codec->capabilities & AV_CODEC_CAP_PARAM_CHANGE)) {
        av_log(avctx, AV_LOG_ERROR, "This decoder does not support parameter "
               "changes, but PARAM_CHANGE side data was sent to it.\n");
        ret = AVERROR(EINVAL);
        goto fail2;
    }

    if (size < 4)
        goto fail;

    flags = bytestream_get_le32(&data);
    size -= 4;

    if (flags & AV_SIDE_DATA_PARAM_CHANGE_CHANNEL_COUNT) {
        if (size < 4)
            goto fail;
        val = bytestream_get_le32(&data);
        if (val <= 0 || val > INT_MAX) {
            av_log(avctx, AV_LOG_ERROR, "Invalid channel count");
            ret = AVERROR_INVALIDDATA;
            goto fail2;
        }
        avctx->channels = val;
        size -= 4;
    }
    if (flags & AV_SIDE_DATA_PARAM_CHANGE_CHANNEL_LAYOUT) {
        if (size < 8)
            goto fail;
        avctx->channel_layout = bytestream_get_le64(&data);
        size -= 8;
    }
    if (flags & AV_SIDE_DATA_PARAM_CHANGE_SAMPLE_RATE) {
        if (size < 4)
            goto fail;
        val = bytestream_get_le32(&data);
        if (val <= 0 || val > INT_MAX) {
            av_log(avctx, AV_LOG_ERROR, "Invalid sample rate");
            ret = AVERROR_INVALIDDATA;
            goto fail2;
        }
        avctx->sample_rate = val;
        size -= 4;
    }
    if (flags & AV_SIDE_DATA_PARAM_CHANGE_DIMENSIONS) {
        if (size < 8)
            goto fail;
        avctx->width  = bytestream_get_le32(&data);
        avctx->height = bytestream_get_le32(&data);
        size -= 8;
        ret = ff_set_dimensions(avctx, avctx->width, avctx->height);
        if (ret < 0)
            goto fail2;
    }

    return 0;
fail:
    av_log(avctx, AV_LOG_ERROR, "PARAM_CHANGE side data too small.\n");
    ret = AVERROR_INVALIDDATA;
fail2:
    if (ret < 0) {
        av_log(avctx, AV_LOG_ERROR, "Error applying parameter changes.\n");
        if (avctx->err_recognition & AV_EF_EXPLODE)
            return ret;
    }
    return 0;
}

static int extract_packet_props(AVCodecInternal *avci, const AVPacket *pkt)
{
    av_packet_unref(avci->last_pkt_props);
    if (pkt)
        return av_packet_copy_props(avci->last_pkt_props, pkt);
    return 0;
}

static int unrefcount_frame(AVCodecInternal *avci, AVFrame *frame)
{
    int ret;

    /* move the original frame to our backup */
    av_frame_unref(avci->to_free);
    av_frame_move_ref(avci->to_free, frame);

    /* now copy everything except the AVBufferRefs back
     * note that we make a COPY of the side data, so calling av_frame_free() on
     * the caller's frame will work properly */
    ret = av_frame_copy_props(frame, avci->to_free);
    if (ret < 0)
        return ret;

    memcpy(frame->data,     avci->to_free->data,     sizeof(frame->data));
    memcpy(frame->linesize, avci->to_free->linesize, sizeof(frame->linesize));
    if (avci->to_free->extended_data != avci->to_free->data) {
        int planes = av_frame_get_channels(avci->to_free);
        int size   = planes * sizeof(*frame->extended_data);

        if (!size) {
            av_frame_unref(frame);
            return AVERROR_BUG;
        }

        frame->extended_data = av_malloc(size);
        if (!frame->extended_data) {
            av_frame_unref(frame);
            return AVERROR(ENOMEM);
        }
        memcpy(frame->extended_data, avci->to_free->extended_data,
               size);
    } else
        frame->extended_data = frame->data;

    frame->format         = avci->to_free->format;
    frame->width          = avci->to_free->width;
    frame->height         = avci->to_free->height;
    frame->channel_layout = avci->to_free->channel_layout;
    frame->nb_samples     = avci->to_free->nb_samples;
    av_frame_set_channels(frame, av_frame_get_channels(avci->to_free));

    return 0;
}

/**
 * Attempt to guess proper monotonic timestamps for decoded video frames
 * which might have incorrect times. Input timestamps may wrap around, in
 * which case the output will as well.
 *
 * @param pts the pts field of the decoded AVPacket, as passed through
 * AVFrame.pts
 * @param dts the dts field of the decoded AVPacket
 * @return one of the input values, may be AV_NOPTS_VALUE
 */
static int64_t guess_correct_pts(AVCodecContext *ctx,
                                 int64_t reordered_pts, int64_t dts)
{
    int64_t pts = AV_NOPTS_VALUE;

    if (dts != AV_NOPTS_VALUE) {
        ctx->pts_correction_num_faulty_dts += dts <= ctx->pts_correction_last_dts;
        ctx->pts_correction_last_dts = dts;
    } else if (reordered_pts != AV_NOPTS_VALUE)
        ctx->pts_correction_last_dts = reordered_pts;

    if (reordered_pts != AV_NOPTS_VALUE) {
        ctx->pts_correction_num_faulty_pts += reordered_pts <= ctx->pts_correction_last_pts;
        ctx->pts_correction_last_pts = reordered_pts;
    } else if(dts != AV_NOPTS_VALUE)
        ctx->pts_correction_last_pts = dts;

    if ((ctx->pts_correction_num_faulty_pts<=ctx->pts_correction_num_faulty_dts || dts == AV_NOPTS_VALUE)
       && reordered_pts != AV_NOPTS_VALUE)
        pts = reordered_pts;
    else
        pts = dts;

    return pts;
}

static int do_decode(AVCodecContext *avctx, AVPacket *pkt)
{
    int got_frame = 0;
    int ret;

    av_assert0(!avctx->internal->buffer_frame->buf[0]);

    if (!pkt)
        pkt = avctx->internal->buffer_pkt;

    // This is the lesser evil. The field is for compatibility with legacy users
    // of the legacy API, and users using the new API should not be forced to
    // even know about this field.
    avctx->refcounted_frames = 1;

    // Some codecs (at least wma lossless) will crash when feeding drain packets
    // after EOF was signaled.
    if (avctx->internal->draining_done)
        return AVERROR_EOF;

    if (avctx->codec_type == AVMEDIA_TYPE_VIDEO) {
        ret = avcodec_decode_video2(avctx, avctx->internal->buffer_frame,
                                    &got_frame, pkt);
        if (ret >= 0 && !(avctx->flags & AV_CODEC_FLAG_TRUNCATED))
            ret = pkt->size;
    } else if (avctx->codec_type == AVMEDIA_TYPE_AUDIO) {
        ret = avcodec_decode_audio4(avctx, avctx->internal->buffer_frame,
                                    &got_frame, pkt);
    } else {
        ret = AVERROR(EINVAL);
    }

    if (ret == AVERROR(EAGAIN))
        ret = pkt->size;

    if (avctx->internal->draining && !got_frame)
        avctx->internal->draining_done = 1;

    if (ret < 0)
        return ret;

    if (ret >= pkt->size) {
        av_packet_unref(avctx->internal->buffer_pkt);
    } else {
        int consumed = ret;

        if (pkt != avctx->internal->buffer_pkt) {
            av_packet_unref(avctx->internal->buffer_pkt);
            if ((ret = av_packet_ref(avctx->internal->buffer_pkt, pkt)) < 0)
                return ret;
        }

        avctx->internal->buffer_pkt->data += consumed;
        avctx->internal->buffer_pkt->size -= consumed;
        avctx->internal->buffer_pkt->pts   = AV_NOPTS_VALUE;
        avctx->internal->buffer_pkt->dts   = AV_NOPTS_VALUE;
    }

    if (got_frame)
        av_assert0(avctx->internal->buffer_frame->buf[0]);

    return 0;
}

int attribute_align_arg avcodec_send_packet(AVCodecContext *avctx, const AVPacket *avpkt)
{
    int ret;

    if (!avcodec_is_open(avctx) || !av_codec_is_decoder(avctx->codec))
        return AVERROR(EINVAL);

    if (avctx->internal->draining)
        return AVERROR_EOF;

    if (avpkt && !avpkt->size && avpkt->data)
        return AVERROR(EINVAL);

    if (!avpkt || !avpkt->size) {
        avctx->internal->draining = 1;
        avpkt = NULL;

        if (!(avctx->codec->capabilities & AV_CODEC_CAP_DELAY))
            return 0;
    }

    if (avctx->codec->send_packet) {
        if (avpkt) {
            AVPacket tmp = *avpkt;
#if FF_API_MERGE_SD
FF_DISABLE_DEPRECATION_WARNINGS
            int did_split = av_packet_split_side_data(&tmp);
FF_ENABLE_DEPRECATION_WARNINGS
#endif
            ret = apply_param_change(avctx, &tmp);
            if (ret >= 0)
                ret = avctx->codec->send_packet(avctx, &tmp);
#if FF_API_MERGE_SD
            if (did_split)
                av_packet_free_side_data(&tmp);
#endif
            return ret;
        } else {
            return avctx->codec->send_packet(avctx, NULL);
        }
    }

    // Emulation via old API. Assume avpkt is likely not refcounted, while
    // decoder output is always refcounted, and avoid copying.

    if (avctx->internal->buffer_pkt->size || avctx->internal->buffer_frame->buf[0])
        return AVERROR(EAGAIN);

    // The goal is decoding the first frame of the packet without using memcpy,
    // because the common case is having only 1 frame per packet (especially
    // with video, but audio too). In other cases, it can't be avoided, unless
    // the user is feeding refcounted packets.
    return do_decode(avctx, (AVPacket *)avpkt);
}

int attribute_align_arg avcodec_receive_frame(AVCodecContext *avctx, AVFrame *frame)
{
    int ret;

    av_frame_unref(frame);

    if (!avcodec_is_open(avctx) || !av_codec_is_decoder(avctx->codec))
        return AVERROR(EINVAL);

    if (avctx->codec->receive_frame) {
        if (avctx->internal->draining && !(avctx->codec->capabilities & AV_CODEC_CAP_DELAY))
            return AVERROR_EOF;
        ret = avctx->codec->receive_frame(avctx, frame);
        if (ret >= 0) {
            if (av_frame_get_best_effort_timestamp(frame) == AV_NOPTS_VALUE) {
                av_frame_set_best_effort_timestamp(frame,
                    guess_correct_pts(avctx, frame->pts, frame->pkt_dts));
            }
        }
        return ret;
    }

    // Emulation via old API.

    if (!avctx->internal->buffer_frame->buf[0]) {
        if (!avctx->internal->buffer_pkt->size && !avctx->internal->draining)
            return AVERROR(EAGAIN);

        while (1) {
            if ((ret = do_decode(avctx, avctx->internal->buffer_pkt)) < 0) {
                av_packet_unref(avctx->internal->buffer_pkt);
                return ret;
            }
            // Some audio decoders may consume partial data without returning
            // a frame (fate-wmapro-2ch). There is no way to make the caller
            // call avcodec_receive_frame() again without returning a frame,
            // so try to decode more in these cases.
            if (avctx->internal->buffer_frame->buf[0] ||
                !avctx->internal->buffer_pkt->size)
                break;
        }
    }

    if (!avctx->internal->buffer_frame->buf[0])
        return avctx->internal->draining ? AVERROR_EOF : AVERROR(EAGAIN);

    av_frame_move_ref(frame, avctx->internal->buffer_frame);
    return 0;
}

int attribute_align_arg avcodec_decode_video2(AVCodecContext *avctx, AVFrame *picture,
                                              int *got_picture_ptr,
                                              const AVPacket *avpkt)
{
    AVCodecInternal *avci = avctx->internal;
    int ret;
    // copy to ensure we do not change avpkt
    AVPacket tmp = *avpkt;

    if (!avctx->codec)
        return AVERROR(EINVAL);
    if (avctx->codec->type != AVMEDIA_TYPE_VIDEO) {
        av_log(avctx, AV_LOG_ERROR, "Invalid media type for video\n");
        return AVERROR(EINVAL);
    }

    if (!avctx->codec->decode) {
        av_log(avctx, AV_LOG_ERROR, "This decoder requires using the avcodec_send_packet() API.\n");
        return AVERROR(ENOSYS);
    }

<<<<<<< HEAD
    *got_picture_ptr = 0;
    if ((avctx->coded_width || avctx->coded_height) && av_image_check_size2(avctx->coded_width, avctx->coded_height, avctx->max_pixels, AV_PIX_FMT_NONE, 0, avctx))
        return AVERROR(EINVAL);

    avctx->internal->pkt = avpkt;
=======
    ret = extract_packet_props(avci, avpkt);
    if (ret < 0)
        return ret;

>>>>>>> 549d0bdc
    ret = apply_param_change(avctx, avpkt);
    if (ret < 0)
        return ret;

    av_frame_unref(picture);

    if ((avctx->codec->capabilities & AV_CODEC_CAP_DELAY) || avpkt->size ||
        (avctx->active_thread_type & FF_THREAD_FRAME)) {
#if FF_API_MERGE_SD
FF_DISABLE_DEPRECATION_WARNINGS
        int did_split = av_packet_split_side_data(&tmp);
FF_ENABLE_DEPRECATION_WARNINGS
#endif
        ret = apply_param_change(avctx, &tmp);
        if (ret < 0)
            goto fail;

        avctx->internal->pkt = &tmp;
        if (HAVE_THREADS && avctx->active_thread_type & FF_THREAD_FRAME)
            ret = ff_thread_decode_frame(avctx, picture, got_picture_ptr,
                                         &tmp);
        else {
            ret = avctx->codec->decode(avctx, picture, got_picture_ptr,
                                       &tmp);
            if (!(avctx->codec->caps_internal & FF_CODEC_CAP_SETS_PKT_DTS))
                picture->pkt_dts = avpkt->dts;

            if(!avctx->has_b_frames){
                av_frame_set_pkt_pos(picture, avpkt->pos);
            }
            //FIXME these should be under if(!avctx->has_b_frames)
            /* get_buffer is supposed to set frame parameters */
            if (!(avctx->codec->capabilities & AV_CODEC_CAP_DR1)) {
                if (!picture->sample_aspect_ratio.num)    picture->sample_aspect_ratio = avctx->sample_aspect_ratio;
                if (!picture->width)                      picture->width               = avctx->width;
                if (!picture->height)                     picture->height              = avctx->height;
                if (picture->format == AV_PIX_FMT_NONE)   picture->format              = avctx->pix_fmt;
            }
        }

fail:
        emms_c(); //needed to avoid an emms_c() call before every return;

        avctx->internal->pkt = NULL;
#if FF_API_MERGE_SD
        if (did_split) {
            av_packet_free_side_data(&tmp);
            if(ret == tmp.size)
                ret = avpkt->size;
        }
#endif
        if (picture->flags & AV_FRAME_FLAG_DISCARD) {
            *got_picture_ptr = 0;
        }
        if (*got_picture_ptr) {
            if (!avctx->refcounted_frames) {
                int err = unrefcount_frame(avci, picture);
                if (err < 0)
                    return err;
            }

            avctx->frame_number++;
            av_frame_set_best_effort_timestamp(picture,
                                               guess_correct_pts(avctx,
                                                                 picture->pts,
                                                                 picture->pkt_dts));
        } else
            av_frame_unref(picture);
    } else
        ret = 0;

    /* many decoders assign whole AVFrames, thus overwriting extended_data;
     * make sure it's set correctly */
    av_assert0(!picture->extended_data || picture->extended_data == picture->data);

#if FF_API_AVCTX_TIMEBASE
    if (avctx->framerate.num > 0 && avctx->framerate.den > 0)
        avctx->time_base = av_inv_q(av_mul_q(avctx->framerate, (AVRational){avctx->ticks_per_frame, 1}));
#endif

    return ret;
}

int attribute_align_arg avcodec_decode_audio4(AVCodecContext *avctx,
                                              AVFrame *frame,
                                              int *got_frame_ptr,
                                              const AVPacket *avpkt)
{
    AVCodecInternal *avci = avctx->internal;
    int ret = 0;

    *got_frame_ptr = 0;

    if (!avctx->codec)
        return AVERROR(EINVAL);

    if (!avctx->codec->decode) {
        av_log(avctx, AV_LOG_ERROR, "This decoder requires using the avcodec_send_packet() API.\n");
        return AVERROR(ENOSYS);
    }

<<<<<<< HEAD
=======
    ret = extract_packet_props(avci, avpkt);
    if (ret < 0)
        return ret;

>>>>>>> 549d0bdc
    if (!avpkt->data && avpkt->size) {
        av_log(avctx, AV_LOG_ERROR, "invalid packet: NULL data, size != 0\n");
        return AVERROR(EINVAL);
    }
    if (avctx->codec->type != AVMEDIA_TYPE_AUDIO) {
        av_log(avctx, AV_LOG_ERROR, "Invalid media type for audio\n");
        return AVERROR(EINVAL);
    }

    av_frame_unref(frame);

    if ((avctx->codec->capabilities & AV_CODEC_CAP_DELAY) || avpkt->size || (avctx->active_thread_type & FF_THREAD_FRAME)) {
        uint8_t *side;
        int side_size;
        uint32_t discard_padding = 0;
        uint8_t skip_reason = 0;
        uint8_t discard_reason = 0;
        // copy to ensure we do not change avpkt
        AVPacket tmp = *avpkt;
#if FF_API_MERGE_SD
FF_DISABLE_DEPRECATION_WARNINGS
        int did_split = av_packet_split_side_data(&tmp);
FF_ENABLE_DEPRECATION_WARNINGS
#endif
        ret = apply_param_change(avctx, &tmp);
        if (ret < 0)
            goto fail;

        avctx->internal->pkt = &tmp;
        if (HAVE_THREADS && avctx->active_thread_type & FF_THREAD_FRAME)
            ret = ff_thread_decode_frame(avctx, frame, got_frame_ptr, &tmp);
        else {
            ret = avctx->codec->decode(avctx, frame, got_frame_ptr, &tmp);
            av_assert0(ret <= tmp.size);
            frame->pkt_dts = avpkt->dts;
        }
        if (ret >= 0 && *got_frame_ptr) {
            avctx->frame_number++;
            av_frame_set_best_effort_timestamp(frame,
                                               guess_correct_pts(avctx,
                                                                 frame->pts,
                                                                 frame->pkt_dts));
            if (frame->format == AV_SAMPLE_FMT_NONE)
                frame->format = avctx->sample_fmt;
            if (!frame->channel_layout)
                frame->channel_layout = avctx->channel_layout;
            if (!av_frame_get_channels(frame))
                av_frame_set_channels(frame, avctx->channels);
            if (!frame->sample_rate)
                frame->sample_rate = avctx->sample_rate;
        }

        side= av_packet_get_side_data(avctx->internal->pkt, AV_PKT_DATA_SKIP_SAMPLES, &side_size);
        if(side && side_size>=10) {
            avctx->internal->skip_samples = AV_RL32(side) * avctx->internal->skip_samples_multiplier;
            discard_padding = AV_RL32(side + 4);
            av_log(avctx, AV_LOG_DEBUG, "skip %d / discard %d samples due to side data\n",
                   avctx->internal->skip_samples, (int)discard_padding);
            skip_reason = AV_RL8(side + 8);
            discard_reason = AV_RL8(side + 9);
        }

        if ((frame->flags & AV_FRAME_FLAG_DISCARD) && *got_frame_ptr &&
            !(avctx->flags2 & AV_CODEC_FLAG2_SKIP_MANUAL)) {
            avctx->internal->skip_samples = FFMAX(0, avctx->internal->skip_samples - frame->nb_samples);
            *got_frame_ptr = 0;
        }

        if (avctx->internal->skip_samples > 0 && *got_frame_ptr &&
            !(avctx->flags2 & AV_CODEC_FLAG2_SKIP_MANUAL)) {
            if(frame->nb_samples <= avctx->internal->skip_samples){
                *got_frame_ptr = 0;
                avctx->internal->skip_samples -= frame->nb_samples;
                av_log(avctx, AV_LOG_DEBUG, "skip whole frame, skip left: %d\n",
                       avctx->internal->skip_samples);
            } else {
                av_samples_copy(frame->extended_data, frame->extended_data, 0, avctx->internal->skip_samples,
                                frame->nb_samples - avctx->internal->skip_samples, avctx->channels, frame->format);
                if(avctx->pkt_timebase.num && avctx->sample_rate) {
                    int64_t diff_ts = av_rescale_q(avctx->internal->skip_samples,
                                                   (AVRational){1, avctx->sample_rate},
                                                   avctx->pkt_timebase);
                    if(frame->pts!=AV_NOPTS_VALUE)
                        frame->pts += diff_ts;
#if FF_API_PKT_PTS
FF_DISABLE_DEPRECATION_WARNINGS
                    if(frame->pkt_pts!=AV_NOPTS_VALUE)
                        frame->pkt_pts += diff_ts;
FF_ENABLE_DEPRECATION_WARNINGS
#endif
                    if(frame->pkt_dts!=AV_NOPTS_VALUE)
                        frame->pkt_dts += diff_ts;
                    if (av_frame_get_pkt_duration(frame) >= diff_ts)
                        av_frame_set_pkt_duration(frame, av_frame_get_pkt_duration(frame) - diff_ts);
                } else {
                    av_log(avctx, AV_LOG_WARNING, "Could not update timestamps for skipped samples.\n");
                }
                av_log(avctx, AV_LOG_DEBUG, "skip %d/%d samples\n",
                       avctx->internal->skip_samples, frame->nb_samples);
                frame->nb_samples -= avctx->internal->skip_samples;
                avctx->internal->skip_samples = 0;
            }
        }

        if (discard_padding > 0 && discard_padding <= frame->nb_samples && *got_frame_ptr &&
            !(avctx->flags2 & AV_CODEC_FLAG2_SKIP_MANUAL)) {
            if (discard_padding == frame->nb_samples) {
                *got_frame_ptr = 0;
            } else {
                if(avctx->pkt_timebase.num && avctx->sample_rate) {
                    int64_t diff_ts = av_rescale_q(frame->nb_samples - discard_padding,
                                                   (AVRational){1, avctx->sample_rate},
                                                   avctx->pkt_timebase);
                    av_frame_set_pkt_duration(frame, diff_ts);
                } else {
                    av_log(avctx, AV_LOG_WARNING, "Could not update timestamps for discarded samples.\n");
                }
                av_log(avctx, AV_LOG_DEBUG, "discard %d/%d samples\n",
                       (int)discard_padding, frame->nb_samples);
                frame->nb_samples -= discard_padding;
            }
        }

        if ((avctx->flags2 & AV_CODEC_FLAG2_SKIP_MANUAL) && *got_frame_ptr) {
            AVFrameSideData *fside = av_frame_new_side_data(frame, AV_FRAME_DATA_SKIP_SAMPLES, 10);
            if (fside) {
                AV_WL32(fside->data, avctx->internal->skip_samples);
                AV_WL32(fside->data + 4, discard_padding);
                AV_WL8(fside->data + 8, skip_reason);
                AV_WL8(fside->data + 9, discard_reason);
                avctx->internal->skip_samples = 0;
            }
        }
fail:
        avctx->internal->pkt = NULL;
#if FF_API_MERGE_SD
        if (did_split) {
            av_packet_free_side_data(&tmp);
            if(ret == tmp.size)
                ret = avpkt->size;
        }
#endif

        if (ret >= 0 && *got_frame_ptr) {
            if (!avctx->refcounted_frames) {
                int err = unrefcount_frame(avci, frame);
                if (err < 0)
                    return err;
            }
        } else
            av_frame_unref(frame);
    }

    av_assert0(ret <= avpkt->size);

    if (!avci->showed_multi_packet_warning &&
        ret >= 0 && ret != avpkt->size && !(avctx->codec->capabilities & AV_CODEC_CAP_SUBFRAMES)) {
            av_log(avctx, AV_LOG_WARNING, "Multiple frames in a packet.\n");
        avci->showed_multi_packet_warning = 1;
    }

    return ret;
}

static void get_subtitle_defaults(AVSubtitle *sub)
{
    memset(sub, 0, sizeof(*sub));
    sub->pts = AV_NOPTS_VALUE;
}

#define UTF8_MAX_BYTES 4 /* 5 and 6 bytes sequences should not be used */
static int recode_subtitle(AVCodecContext *avctx,
                           AVPacket *outpkt, const AVPacket *inpkt)
{
#if CONFIG_ICONV
    iconv_t cd = (iconv_t)-1;
    int ret = 0;
    char *inb, *outb;
    size_t inl, outl;
    AVPacket tmp;
#endif

    if (avctx->sub_charenc_mode != FF_SUB_CHARENC_MODE_PRE_DECODER || inpkt->size == 0)
        return 0;

#if CONFIG_ICONV
    cd = iconv_open("UTF-8", avctx->sub_charenc);
    av_assert0(cd != (iconv_t)-1);

    inb = inpkt->data;
    inl = inpkt->size;

    if (inl >= INT_MAX / UTF8_MAX_BYTES - AV_INPUT_BUFFER_PADDING_SIZE) {
        av_log(avctx, AV_LOG_ERROR, "Subtitles packet is too big for recoding\n");
        ret = AVERROR(ENOMEM);
        goto end;
    }

    ret = av_new_packet(&tmp, inl * UTF8_MAX_BYTES);
    if (ret < 0)
        goto end;
    outpkt->buf  = tmp.buf;
    outpkt->data = tmp.data;
    outpkt->size = tmp.size;
    outb = outpkt->data;
    outl = outpkt->size;

    if (iconv(cd, &inb, &inl, &outb, &outl) == (size_t)-1 ||
        iconv(cd, NULL, NULL, &outb, &outl) == (size_t)-1 ||
        outl >= outpkt->size || inl != 0) {
        ret = FFMIN(AVERROR(errno), -1);
        av_log(avctx, AV_LOG_ERROR, "Unable to recode subtitle event \"%s\" "
               "from %s to UTF-8\n", inpkt->data, avctx->sub_charenc);
        av_packet_unref(&tmp);
        goto end;
    }
    outpkt->size -= outl;
    memset(outpkt->data + outpkt->size, 0, outl);

end:
    if (cd != (iconv_t)-1)
        iconv_close(cd);
    return ret;
#else
    av_log(avctx, AV_LOG_ERROR, "requesting subtitles recoding without iconv");
    return AVERROR(EINVAL);
#endif
}

static int utf8_check(const uint8_t *str)
{
    const uint8_t *byte;
    uint32_t codepoint, min;

    while (*str) {
        byte = str;
        GET_UTF8(codepoint, *(byte++), return 0;);
        min = byte - str == 1 ? 0 : byte - str == 2 ? 0x80 :
              1 << (5 * (byte - str) - 4);
        if (codepoint < min || codepoint >= 0x110000 ||
            codepoint == 0xFFFE /* BOM */ ||
            codepoint >= 0xD800 && codepoint <= 0xDFFF /* surrogates */)
            return 0;
        str = byte;
    }
    return 1;
}

#if FF_API_ASS_TIMING
static void insert_ts(AVBPrint *buf, int ts)
{
    if (ts == -1) {
        av_bprintf(buf, "9:59:59.99,");
    } else {
        int h, m, s;

        h = ts/360000;  ts -= 360000*h;
        m = ts/  6000;  ts -=   6000*m;
        s = ts/   100;  ts -=    100*s;
        av_bprintf(buf, "%d:%02d:%02d.%02d,", h, m, s, ts);
    }
}

static int convert_sub_to_old_ass_form(AVSubtitle *sub, const AVPacket *pkt, AVRational tb)
{
    int i;
    AVBPrint buf;

    av_bprint_init(&buf, 0, AV_BPRINT_SIZE_UNLIMITED);

    for (i = 0; i < sub->num_rects; i++) {
        char *final_dialog;
        const char *dialog;
        AVSubtitleRect *rect = sub->rects[i];
        int ts_start, ts_duration = -1;
        long int layer;

        if (rect->type != SUBTITLE_ASS || !strncmp(rect->ass, "Dialogue: ", 10))
            continue;

        av_bprint_clear(&buf);

        /* skip ReadOrder */
        dialog = strchr(rect->ass, ',');
        if (!dialog)
            continue;
        dialog++;

        /* extract Layer or Marked */
        layer = strtol(dialog, (char**)&dialog, 10);
        if (*dialog != ',')
            continue;
        dialog++;

        /* rescale timing to ASS time base (ms) */
        ts_start = av_rescale_q(pkt->pts, tb, av_make_q(1, 100));
        if (pkt->duration != -1)
            ts_duration = av_rescale_q(pkt->duration, tb, av_make_q(1, 100));
        sub->end_display_time = FFMAX(sub->end_display_time, 10 * ts_duration);

        /* construct ASS (standalone file form with timestamps) string */
        av_bprintf(&buf, "Dialogue: %ld,", layer);
        insert_ts(&buf, ts_start);
        insert_ts(&buf, ts_duration == -1 ? -1 : ts_start + ts_duration);
        av_bprintf(&buf, "%s\r\n", dialog);

        final_dialog = av_strdup(buf.str);
        if (!av_bprint_is_complete(&buf) || !final_dialog) {
            av_freep(&final_dialog);
            av_bprint_finalize(&buf, NULL);
            return AVERROR(ENOMEM);
        }
        av_freep(&rect->ass);
        rect->ass = final_dialog;
    }

    av_bprint_finalize(&buf, NULL);
    return 0;
}
#endif

int avcodec_decode_subtitle2(AVCodecContext *avctx, AVSubtitle *sub,
                             int *got_sub_ptr,
                             AVPacket *avpkt)
{
    int i, ret = 0;

    if (!avpkt->data && avpkt->size) {
        av_log(avctx, AV_LOG_ERROR, "invalid packet: NULL data, size != 0\n");
        return AVERROR(EINVAL);
    }
    if (!avctx->codec)
        return AVERROR(EINVAL);
    if (avctx->codec->type != AVMEDIA_TYPE_SUBTITLE) {
        av_log(avctx, AV_LOG_ERROR, "Invalid media type for subtitles\n");
        return AVERROR(EINVAL);
    }

<<<<<<< HEAD
=======
    ret = extract_packet_props(avctx->internal, avpkt);
    if (ret < 0)
        return ret;

>>>>>>> 549d0bdc
    *got_sub_ptr = 0;
    get_subtitle_defaults(sub);

    if ((avctx->codec->capabilities & AV_CODEC_CAP_DELAY) || avpkt->size) {
        AVPacket pkt_recoded;
        AVPacket tmp = *avpkt;
#if FF_API_MERGE_SD
FF_DISABLE_DEPRECATION_WARNINGS
        int did_split = av_packet_split_side_data(&tmp);
        //apply_param_change(avctx, &tmp);

        if (did_split) {
            /* FFMIN() prevents overflow in case the packet wasn't allocated with
             * proper padding.
             * If the side data is smaller than the buffer padding size, the
             * remaining bytes should have already been filled with zeros by the
             * original packet allocation anyway. */
            memset(tmp.data + tmp.size, 0,
                   FFMIN(avpkt->size - tmp.size, AV_INPUT_BUFFER_PADDING_SIZE));
        }
FF_ENABLE_DEPRECATION_WARNINGS
#endif

        pkt_recoded = tmp;
        ret = recode_subtitle(avctx, &pkt_recoded, &tmp);
        if (ret < 0) {
            *got_sub_ptr = 0;
        } else {
            avctx->internal->pkt = &pkt_recoded;

            if (avctx->pkt_timebase.num && avpkt->pts != AV_NOPTS_VALUE)
                sub->pts = av_rescale_q(avpkt->pts,
                                        avctx->pkt_timebase, AV_TIME_BASE_Q);
            ret = avctx->codec->decode(avctx, sub, got_sub_ptr, &pkt_recoded);
            av_assert1((ret >= 0) >= !!*got_sub_ptr &&
                       !!*got_sub_ptr >= !!sub->num_rects);

#if FF_API_ASS_TIMING
            if (avctx->sub_text_format == FF_SUB_TEXT_FMT_ASS_WITH_TIMINGS
                && *got_sub_ptr && sub->num_rects) {
                const AVRational tb = avctx->pkt_timebase.num ? avctx->pkt_timebase
                                                              : avctx->time_base;
                int err = convert_sub_to_old_ass_form(sub, avpkt, tb);
                if (err < 0)
                    ret = err;
            }
#endif

            if (sub->num_rects && !sub->end_display_time && avpkt->duration &&
                avctx->pkt_timebase.num) {
                AVRational ms = { 1, 1000 };
                sub->end_display_time = av_rescale_q(avpkt->duration,
                                                     avctx->pkt_timebase, ms);
            }

            if (avctx->codec_descriptor->props & AV_CODEC_PROP_BITMAP_SUB)
                sub->format = 0;
            else if (avctx->codec_descriptor->props & AV_CODEC_PROP_TEXT_SUB)
                sub->format = 1;

            for (i = 0; i < sub->num_rects; i++) {
                if (sub->rects[i]->ass && !utf8_check(sub->rects[i]->ass)) {
                    av_log(avctx, AV_LOG_ERROR,
                           "Invalid UTF-8 in decoded subtitles text; "
                           "maybe missing -sub_charenc option\n");
                    avsubtitle_free(sub);
                    ret = AVERROR_INVALIDDATA;
                    break;
                }
            }

            if (tmp.data != pkt_recoded.data) { // did we recode?
                /* prevent from destroying side data from original packet */
                pkt_recoded.side_data = NULL;
                pkt_recoded.side_data_elems = 0;

                av_packet_unref(&pkt_recoded);
            }
            avctx->internal->pkt = NULL;
        }

#if FF_API_MERGE_SD
        if (did_split) {
            av_packet_free_side_data(&tmp);
            if(ret == tmp.size)
                ret = avpkt->size;
        }
#endif

        if (*got_sub_ptr)
            avctx->frame_number++;
    }

    return ret;
}

static int is_hwaccel_pix_fmt(enum AVPixelFormat pix_fmt)
{
    const AVPixFmtDescriptor *desc = av_pix_fmt_desc_get(pix_fmt);
    return desc->flags & AV_PIX_FMT_FLAG_HWACCEL;
}

enum AVPixelFormat avcodec_default_get_format(struct AVCodecContext *s, const enum AVPixelFormat *fmt)
{
    while (*fmt != AV_PIX_FMT_NONE && is_hwaccel_pix_fmt(*fmt))
        ++fmt;
    return fmt[0];
}

static AVHWAccel *find_hwaccel(enum AVCodecID codec_id,
                               enum AVPixelFormat pix_fmt)
{
    AVHWAccel *hwaccel = NULL;

    while ((hwaccel = av_hwaccel_next(hwaccel)))
        if (hwaccel->id == codec_id
            && hwaccel->pix_fmt == pix_fmt)
            return hwaccel;
    return NULL;
}

static int setup_hwaccel(AVCodecContext *avctx,
                         const enum AVPixelFormat fmt,
                         const char *name)
{
    AVHWAccel *hwa = find_hwaccel(avctx->codec_id, fmt);
    int ret        = 0;

    if (!hwa) {
        av_log(avctx, AV_LOG_ERROR,
               "Could not find an AVHWAccel for the pixel format: %s",
               name);
        return AVERROR(ENOENT);
    }

    if (hwa->capabilities & HWACCEL_CODEC_CAP_EXPERIMENTAL &&
        avctx->strict_std_compliance > FF_COMPLIANCE_EXPERIMENTAL) {
        av_log(avctx, AV_LOG_WARNING, "Ignoring experimental hwaccel: %s\n",
               hwa->name);
        return AVERROR_PATCHWELCOME;
    }

    if (hwa->priv_data_size) {
        avctx->internal->hwaccel_priv_data = av_mallocz(hwa->priv_data_size);
        if (!avctx->internal->hwaccel_priv_data)
            return AVERROR(ENOMEM);
    }

    if (hwa->init) {
        ret = hwa->init(avctx);
        if (ret < 0) {
            av_freep(&avctx->internal->hwaccel_priv_data);
            return ret;
        }
    }

    avctx->hwaccel = hwa;

    return 0;
}

int ff_get_format(AVCodecContext *avctx, const enum AVPixelFormat *fmt)
{
    const AVPixFmtDescriptor *desc;
    enum AVPixelFormat *choices;
    enum AVPixelFormat ret;
    unsigned n = 0;

    while (fmt[n] != AV_PIX_FMT_NONE)
        ++n;

    av_assert0(n >= 1);
    avctx->sw_pix_fmt = fmt[n - 1];
    av_assert2(!is_hwaccel_pix_fmt(avctx->sw_pix_fmt));

    choices = av_malloc_array(n + 1, sizeof(*choices));
    if (!choices)
        return AV_PIX_FMT_NONE;

    memcpy(choices, fmt, (n + 1) * sizeof(*choices));

    for (;;) {
        if (avctx->hwaccel && avctx->hwaccel->uninit)
            avctx->hwaccel->uninit(avctx);
        av_freep(&avctx->internal->hwaccel_priv_data);
        avctx->hwaccel = NULL;

        av_buffer_unref(&avctx->hw_frames_ctx);

        ret = avctx->get_format(avctx, choices);

        desc = av_pix_fmt_desc_get(ret);
        if (!desc) {
            ret = AV_PIX_FMT_NONE;
            break;
        }

        if (!(desc->flags & AV_PIX_FMT_FLAG_HWACCEL))
            break;
#if FF_API_CAP_VDPAU
        if (avctx->codec->capabilities&AV_CODEC_CAP_HWACCEL_VDPAU)
            break;
#endif

        if (avctx->hw_frames_ctx) {
            AVHWFramesContext *hw_frames_ctx = (AVHWFramesContext*)avctx->hw_frames_ctx->data;
            if (hw_frames_ctx->format != ret) {
                av_log(avctx, AV_LOG_ERROR, "Format returned from get_buffer() "
                       "does not match the format of provided AVHWFramesContext\n");
                ret = AV_PIX_FMT_NONE;
                break;
            }
        }

        if (!setup_hwaccel(avctx, ret, desc->name))
            break;

        /* Remove failed hwaccel from choices */
        for (n = 0; choices[n] != ret; n++)
            av_assert0(choices[n] != AV_PIX_FMT_NONE);

        do
            choices[n] = choices[n + 1];
        while (choices[n++] != AV_PIX_FMT_NONE);
    }

    av_freep(&choices);
    return ret;
}

static int update_frame_pool(AVCodecContext *avctx, AVFrame *frame)
{
    FramePool *pool = avctx->internal->pool;
    int i, ret;

    switch (avctx->codec_type) {
    case AVMEDIA_TYPE_VIDEO: {
        uint8_t *data[4];
        int linesize[4];
        int size[4] = { 0 };
        int w = frame->width;
        int h = frame->height;
        int tmpsize, unaligned;

        if (pool->format == frame->format &&
            pool->width == frame->width && pool->height == frame->height)
            return 0;

        avcodec_align_dimensions2(avctx, &w, &h, pool->stride_align);

        do {
            // NOTE: do not align linesizes individually, this breaks e.g. assumptions
            // that linesize[0] == 2*linesize[1] in the MPEG-encoder for 4:2:2
            ret = av_image_fill_linesizes(linesize, avctx->pix_fmt, w);
            if (ret < 0)
                return ret;
            // increase alignment of w for next try (rhs gives the lowest bit set in w)
            w += w & ~(w - 1);

            unaligned = 0;
            for (i = 0; i < 4; i++)
                unaligned |= linesize[i] % pool->stride_align[i];
        } while (unaligned);

        tmpsize = av_image_fill_pointers(data, avctx->pix_fmt, h,
                                         NULL, linesize);
        if (tmpsize < 0)
            return -1;

        for (i = 0; i < 3 && data[i + 1]; i++)
            size[i] = data[i + 1] - data[i];
        size[i] = tmpsize - (data[i] - data[0]);

        for (i = 0; i < 4; i++) {
            av_buffer_pool_uninit(&pool->pools[i]);
            pool->linesize[i] = linesize[i];
            if (size[i]) {
                pool->pools[i] = av_buffer_pool_init(size[i] + 16 + STRIDE_ALIGN - 1,
                                                     CONFIG_MEMORY_POISONING ?
                                                        NULL :
                                                        av_buffer_allocz);
                if (!pool->pools[i]) {
                    ret = AVERROR(ENOMEM);
                    goto fail;
                }
            }
        }
        pool->format = frame->format;
        pool->width  = frame->width;
        pool->height = frame->height;

        break;
        }
    case AVMEDIA_TYPE_AUDIO: {
        int ch     = av_frame_get_channels(frame); //av_get_channel_layout_nb_channels(frame->channel_layout);
        int planar = av_sample_fmt_is_planar(frame->format);
        int planes = planar ? ch : 1;

        if (pool->format == frame->format && pool->planes == planes &&
            pool->channels == ch && frame->nb_samples == pool->samples)
            return 0;

        av_buffer_pool_uninit(&pool->pools[0]);
        ret = av_samples_get_buffer_size(&pool->linesize[0], ch,
                                         frame->nb_samples, frame->format, 0);
        if (ret < 0)
            goto fail;

        pool->pools[0] = av_buffer_pool_init(pool->linesize[0], NULL);
        if (!pool->pools[0]) {
            ret = AVERROR(ENOMEM);
            goto fail;
        }

        pool->format     = frame->format;
        pool->planes     = planes;
        pool->channels   = ch;
        pool->samples = frame->nb_samples;
        break;
        }
    default: av_assert0(0);
    }
    return 0;
fail:
    for (i = 0; i < 4; i++)
        av_buffer_pool_uninit(&pool->pools[i]);
    pool->format = -1;
    pool->planes = pool->channels = pool->samples = 0;
    pool->width  = pool->height = 0;
    return ret;
}

static int audio_get_buffer(AVCodecContext *avctx, AVFrame *frame)
{
    FramePool *pool = avctx->internal->pool;
    int planes = pool->planes;
    int i;

    frame->linesize[0] = pool->linesize[0];

    if (planes > AV_NUM_DATA_POINTERS) {
        frame->extended_data = av_mallocz_array(planes, sizeof(*frame->extended_data));
        frame->nb_extended_buf = planes - AV_NUM_DATA_POINTERS;
        frame->extended_buf  = av_mallocz_array(frame->nb_extended_buf,
                                          sizeof(*frame->extended_buf));
        if (!frame->extended_data || !frame->extended_buf) {
            av_freep(&frame->extended_data);
            av_freep(&frame->extended_buf);
            return AVERROR(ENOMEM);
        }
    } else {
        frame->extended_data = frame->data;
        av_assert0(frame->nb_extended_buf == 0);
    }

    for (i = 0; i < FFMIN(planes, AV_NUM_DATA_POINTERS); i++) {
        frame->buf[i] = av_buffer_pool_get(pool->pools[0]);
        if (!frame->buf[i])
            goto fail;
        frame->extended_data[i] = frame->data[i] = frame->buf[i]->data;
    }
    for (i = 0; i < frame->nb_extended_buf; i++) {
        frame->extended_buf[i] = av_buffer_pool_get(pool->pools[0]);
        if (!frame->extended_buf[i])
            goto fail;
        frame->extended_data[i + AV_NUM_DATA_POINTERS] = frame->extended_buf[i]->data;
    }

    if (avctx->debug & FF_DEBUG_BUFFERS)
        av_log(avctx, AV_LOG_DEBUG, "default_get_buffer called on frame %p", frame);

    return 0;
fail:
    av_frame_unref(frame);
    return AVERROR(ENOMEM);
}

static int video_get_buffer(AVCodecContext *s, AVFrame *pic)
{
    FramePool *pool = s->internal->pool;
    const AVPixFmtDescriptor *desc = av_pix_fmt_desc_get(pic->format);
    int i;

    if (pic->data[0] || pic->data[1] || pic->data[2] || pic->data[3]) {
        av_log(s, AV_LOG_ERROR, "pic->data[*]!=NULL in avcodec_default_get_buffer\n");
        return -1;
    }

    if (!desc) {
        av_log(s, AV_LOG_ERROR,
            "Unable to get pixel format descriptor for format %s\n",
            av_get_pix_fmt_name(pic->format));
        return AVERROR(EINVAL);
    }

    memset(pic->data, 0, sizeof(pic->data));
    pic->extended_data = pic->data;

    for (i = 0; i < 4 && pool->pools[i]; i++) {
        pic->linesize[i] = pool->linesize[i];

        pic->buf[i] = av_buffer_pool_get(pool->pools[i]);
        if (!pic->buf[i])
            goto fail;

        pic->data[i] = pic->buf[i]->data;
    }
    for (; i < AV_NUM_DATA_POINTERS; i++) {
        pic->data[i] = NULL;
        pic->linesize[i] = 0;
    }
    if (desc->flags & AV_PIX_FMT_FLAG_PAL ||
        desc->flags & AV_PIX_FMT_FLAG_PSEUDOPAL)
        avpriv_set_systematic_pal2((uint32_t *)pic->data[1], pic->format);

    if (s->debug & FF_DEBUG_BUFFERS)
        av_log(s, AV_LOG_DEBUG, "default_get_buffer called on pic %p\n", pic);

    return 0;
fail:
    av_frame_unref(pic);
    return AVERROR(ENOMEM);
}

int avcodec_default_get_buffer2(AVCodecContext *avctx, AVFrame *frame, int flags)
{
    int ret;

    if (avctx->hw_frames_ctx)
        return av_hwframe_get_buffer(avctx->hw_frames_ctx, frame, 0);

    if ((ret = update_frame_pool(avctx, frame)) < 0)
        return ret;

    switch (avctx->codec_type) {
    case AVMEDIA_TYPE_VIDEO:
        return video_get_buffer(avctx, frame);
    case AVMEDIA_TYPE_AUDIO:
        return audio_get_buffer(avctx, frame);
    default:
        return -1;
    }
}

static int add_metadata_from_side_data(const AVPacket *avpkt, AVFrame *frame)
{
<<<<<<< HEAD
    int size;
    const uint8_t *side_metadata;

    AVDictionary **frame_md = avpriv_frame_get_metadatap(frame);

    side_metadata = av_packet_get_side_data(avpkt,
                                            AV_PKT_DATA_STRINGS_METADATA, &size);
    return av_packet_unpack_dictionary(side_metadata, size, frame_md);
}

int ff_init_buffer_info(AVCodecContext *avctx, AVFrame *frame)
{
    const AVPacket *pkt = avctx->internal->pkt;
=======
    AVPacket *pkt = avctx->internal->last_pkt_props;
>>>>>>> 549d0bdc
    int i;
    static const struct {
        enum AVPacketSideDataType packet;
        enum AVFrameSideDataType frame;
    } sd[] = {
        { AV_PKT_DATA_REPLAYGAIN ,                AV_FRAME_DATA_REPLAYGAIN },
        { AV_PKT_DATA_DISPLAYMATRIX,              AV_FRAME_DATA_DISPLAYMATRIX },
        { AV_PKT_DATA_SPHERICAL,                  AV_FRAME_DATA_SPHERICAL },
        { AV_PKT_DATA_STEREO3D,                   AV_FRAME_DATA_STEREO3D },
        { AV_PKT_DATA_AUDIO_SERVICE_TYPE,         AV_FRAME_DATA_AUDIO_SERVICE_TYPE },
        { AV_PKT_DATA_MASTERING_DISPLAY_METADATA, AV_FRAME_DATA_MASTERING_DISPLAY_METADATA },
        { AV_PKT_DATA_CONTENT_LIGHT_LEVEL,        AV_FRAME_DATA_CONTENT_LIGHT_LEVEL },
    };

<<<<<<< HEAD
    if (pkt) {
        frame->pts = pkt->pts;
#if FF_API_PKT_PTS
FF_DISABLE_DEPRECATION_WARNINGS
        frame->pkt_pts = pkt->pts;
FF_ENABLE_DEPRECATION_WARNINGS
#endif
        av_frame_set_pkt_pos     (frame, pkt->pos);
        av_frame_set_pkt_duration(frame, pkt->duration);
        av_frame_set_pkt_size    (frame, pkt->size);

        for (i = 0; i < FF_ARRAY_ELEMS(sd); i++) {
            int size;
            uint8_t *packet_sd = av_packet_get_side_data(pkt, sd[i].packet, &size);
            if (packet_sd) {
                AVFrameSideData *frame_sd = av_frame_new_side_data(frame,
                                                                   sd[i].frame,
                                                                   size);
                if (!frame_sd)
                    return AVERROR(ENOMEM);

                memcpy(frame_sd->data, packet_sd, size);
            }
        }
        add_metadata_from_side_data(pkt, frame);
=======
    frame->color_primaries = avctx->color_primaries;
    frame->color_trc       = avctx->color_trc;
    frame->colorspace      = avctx->colorspace;
    frame->color_range     = avctx->color_range;
    frame->chroma_location = avctx->chroma_sample_location;

    frame->reordered_opaque = avctx->reordered_opaque;
>>>>>>> 549d0bdc

        if (pkt->flags & AV_PKT_FLAG_DISCARD) {
            frame->flags |= AV_FRAME_FLAG_DISCARD;
        } else {
            frame->flags = (frame->flags & ~AV_FRAME_FLAG_DISCARD);
        }
    } else {
        frame->pts = AV_NOPTS_VALUE;
#if FF_API_PKT_PTS
FF_DISABLE_DEPRECATION_WARNINGS
        frame->pkt_pts = AV_NOPTS_VALUE;
FF_ENABLE_DEPRECATION_WARNINGS
#endif
        av_frame_set_pkt_pos     (frame, -1);
        av_frame_set_pkt_duration(frame, 0);
        av_frame_set_pkt_size    (frame, -1);
    }
    frame->reordered_opaque = avctx->reordered_opaque;

    if (frame->color_primaries == AVCOL_PRI_UNSPECIFIED)
        frame->color_primaries = avctx->color_primaries;
    if (frame->color_trc == AVCOL_TRC_UNSPECIFIED)
        frame->color_trc = avctx->color_trc;
    if (av_frame_get_colorspace(frame) == AVCOL_SPC_UNSPECIFIED)
        av_frame_set_colorspace(frame, avctx->colorspace);
    if (av_frame_get_color_range(frame) == AVCOL_RANGE_UNSPECIFIED)
        av_frame_set_color_range(frame, avctx->color_range);
    if (frame->chroma_location == AVCHROMA_LOC_UNSPECIFIED)
        frame->chroma_location = avctx->chroma_sample_location;

    switch (avctx->codec->type) {
    case AVMEDIA_TYPE_VIDEO:
        frame->format              = avctx->pix_fmt;
        if (!frame->sample_aspect_ratio.num)
            frame->sample_aspect_ratio = avctx->sample_aspect_ratio;

        if (frame->width && frame->height &&
            av_image_check_sar(frame->width, frame->height,
                               frame->sample_aspect_ratio) < 0) {
            av_log(avctx, AV_LOG_WARNING, "ignoring invalid SAR: %u/%u\n",
                   frame->sample_aspect_ratio.num,
                   frame->sample_aspect_ratio.den);
            frame->sample_aspect_ratio = (AVRational){ 0, 1 };
        }

        break;
    case AVMEDIA_TYPE_AUDIO:
        if (!frame->sample_rate)
            frame->sample_rate    = avctx->sample_rate;
        if (frame->format < 0)
            frame->format         = avctx->sample_fmt;
        if (!frame->channel_layout) {
            if (avctx->channel_layout) {
                 if (av_get_channel_layout_nb_channels(avctx->channel_layout) !=
                     avctx->channels) {
                     av_log(avctx, AV_LOG_ERROR, "Inconsistent channel "
                            "configuration.\n");
                     return AVERROR(EINVAL);
                 }

                frame->channel_layout = avctx->channel_layout;
            } else {
                if (avctx->channels > FF_SANE_NB_CHANNELS) {
                    av_log(avctx, AV_LOG_ERROR, "Too many channels: %d.\n",
                           avctx->channels);
                    return AVERROR(ENOSYS);
                }
            }
        }
        av_frame_set_channels(frame, avctx->channels);
        break;
    }
    return 0;
}

int ff_decode_frame_props(AVCodecContext *avctx, AVFrame *frame)
{
    return ff_init_buffer_info(avctx, frame);
}

static void validate_avframe_allocation(AVCodecContext *avctx, AVFrame *frame)
{
    if (avctx->codec_type == AVMEDIA_TYPE_VIDEO) {
        int i;
        int num_planes = av_pix_fmt_count_planes(frame->format);
        const AVPixFmtDescriptor *desc = av_pix_fmt_desc_get(frame->format);
        int flags = desc ? desc->flags : 0;
        if (num_planes == 1 && (flags & AV_PIX_FMT_FLAG_PAL))
            num_planes = 2;
        for (i = 0; i < num_planes; i++) {
            av_assert0(frame->data[i]);
        }
        // For now do not enforce anything for palette of pseudopal formats
        if (num_planes == 1 && (flags & AV_PIX_FMT_FLAG_PSEUDOPAL))
            num_planes = 2;
        // For formats without data like hwaccel allow unused pointers to be non-NULL.
        for (i = num_planes; num_planes > 0 && i < FF_ARRAY_ELEMS(frame->data); i++) {
            if (frame->data[i])
                av_log(avctx, AV_LOG_ERROR, "Buffer returned by get_buffer2() did not zero unused plane pointers\n");
            frame->data[i] = NULL;
        }
    }
}

static int get_buffer_internal(AVCodecContext *avctx, AVFrame *frame, int flags)
{
    const AVHWAccel *hwaccel = avctx->hwaccel;
    int override_dimensions = 1;
    int ret;

    if (avctx->codec_type == AVMEDIA_TYPE_VIDEO) {
        if ((ret = av_image_check_size2(avctx->width, avctx->height, avctx->max_pixels, AV_PIX_FMT_NONE, 0, avctx)) < 0 || avctx->pix_fmt<0) {
            av_log(avctx, AV_LOG_ERROR, "video_get_buffer: image parameters invalid\n");
            return AVERROR(EINVAL);
        }

        if (frame->width <= 0 || frame->height <= 0) {
            frame->width  = FFMAX(avctx->width,  AV_CEIL_RSHIFT(avctx->coded_width,  avctx->lowres));
            frame->height = FFMAX(avctx->height, AV_CEIL_RSHIFT(avctx->coded_height, avctx->lowres));
            override_dimensions = 0;
        }

        if (frame->data[0] || frame->data[1] || frame->data[2] || frame->data[3]) {
            av_log(avctx, AV_LOG_ERROR, "pic->data[*]!=NULL in get_buffer_internal\n");
            return AVERROR(EINVAL);
        }
    }
    ret = ff_decode_frame_props(avctx, frame);
    if (ret < 0)
        return ret;

    if (hwaccel) {
        if (hwaccel->alloc_frame) {
            ret = hwaccel->alloc_frame(avctx, frame);
            goto end;
        }
    } else
        avctx->sw_pix_fmt = avctx->pix_fmt;

    ret = avctx->get_buffer2(avctx, frame, flags);
    if (ret >= 0)
        validate_avframe_allocation(avctx, frame);

end:
    if (avctx->codec_type == AVMEDIA_TYPE_VIDEO && !override_dimensions) {
        frame->width  = avctx->width;
        frame->height = avctx->height;
    }

    return ret;
}

int ff_get_buffer(AVCodecContext *avctx, AVFrame *frame, int flags)
{
    int ret = get_buffer_internal(avctx, frame, flags);
    if (ret < 0) {
        av_log(avctx, AV_LOG_ERROR, "get_buffer() failed\n");
        frame->width = frame->height = 0;
    }
    return ret;
}

static int reget_buffer_internal(AVCodecContext *avctx, AVFrame *frame)
{
    AVFrame *tmp;
    int ret;

    av_assert0(avctx->codec_type == AVMEDIA_TYPE_VIDEO);

    if (frame->data[0] && (frame->width != avctx->width || frame->height != avctx->height || frame->format != avctx->pix_fmt)) {
        av_log(avctx, AV_LOG_WARNING, "Picture changed from size:%dx%d fmt:%s to size:%dx%d fmt:%s in reget buffer()\n",
               frame->width, frame->height, av_get_pix_fmt_name(frame->format), avctx->width, avctx->height, av_get_pix_fmt_name(avctx->pix_fmt));
        av_frame_unref(frame);
    }

    ff_init_buffer_info(avctx, frame);

    if (!frame->data[0])
        return ff_get_buffer(avctx, frame, AV_GET_BUFFER_FLAG_REF);

    if (av_frame_is_writable(frame))
        return ff_decode_frame_props(avctx, frame);

    tmp = av_frame_alloc();
    if (!tmp)
        return AVERROR(ENOMEM);

    av_frame_move_ref(tmp, frame);

    ret = ff_get_buffer(avctx, frame, AV_GET_BUFFER_FLAG_REF);
    if (ret < 0) {
        av_frame_free(&tmp);
        return ret;
    }

    av_frame_copy(frame, tmp);
    av_frame_free(&tmp);

    return 0;
}

int ff_reget_buffer(AVCodecContext *avctx, AVFrame *frame)
{
    int ret = reget_buffer_internal(avctx, frame);
    if (ret < 0)
        av_log(avctx, AV_LOG_ERROR, "reget_buffer() failed\n");
    return ret;
}

void avcodec_flush_buffers(AVCodecContext *avctx)
{
    avctx->internal->draining      = 0;
    avctx->internal->draining_done = 0;
    av_frame_unref(avctx->internal->buffer_frame);
    av_packet_unref(avctx->internal->buffer_pkt);
    avctx->internal->buffer_pkt_valid = 0;

    if (HAVE_THREADS && avctx->active_thread_type & FF_THREAD_FRAME)
        ff_thread_flush(avctx);
    else if (avctx->codec->flush)
        avctx->codec->flush(avctx);

    avctx->pts_correction_last_pts =
    avctx->pts_correction_last_dts = INT64_MIN;

    if (!avctx->refcounted_frames)
        av_frame_unref(avctx->internal->to_free);
}<|MERGE_RESOLUTION|>--- conflicted
+++ resolved
@@ -120,10 +120,15 @@
 
 static int extract_packet_props(AVCodecInternal *avci, const AVPacket *pkt)
 {
+    int ret = 0;
+
     av_packet_unref(avci->last_pkt_props);
-    if (pkt)
-        return av_packet_copy_props(avci->last_pkt_props, pkt);
-    return 0;
+    if (pkt) {
+        ret = av_packet_copy_props(avci->last_pkt_props, pkt);
+        if (!ret)
+            avci->last_pkt_props->size = pkt->size; // HACK: Needed for ff_init_buffer_info().
+    }
+    return ret;
 }
 
 static int unrefcount_frame(AVCodecInternal *avci, AVFrame *frame)
@@ -398,18 +403,13 @@
         return AVERROR(ENOSYS);
     }
 
-<<<<<<< HEAD
     *got_picture_ptr = 0;
     if ((avctx->coded_width || avctx->coded_height) && av_image_check_size2(avctx->coded_width, avctx->coded_height, avctx->max_pixels, AV_PIX_FMT_NONE, 0, avctx))
         return AVERROR(EINVAL);
 
-    avctx->internal->pkt = avpkt;
-=======
     ret = extract_packet_props(avci, avpkt);
     if (ret < 0)
         return ret;
-
->>>>>>> 549d0bdc
     ret = apply_param_change(avctx, avpkt);
     if (ret < 0)
         return ret;
@@ -427,7 +427,9 @@
         if (ret < 0)
             goto fail;
 
-        avctx->internal->pkt = &tmp;
+        ret = extract_packet_props(avci, &tmp);
+        if (ret < 0)
+            return ret;
         if (HAVE_THREADS && avctx->active_thread_type & FF_THREAD_FRAME)
             ret = ff_thread_decode_frame(avctx, picture, got_picture_ptr,
                                          &tmp);
@@ -453,7 +455,6 @@
 fail:
         emms_c(); //needed to avoid an emms_c() call before every return;
 
-        avctx->internal->pkt = NULL;
 #if FF_API_MERGE_SD
         if (did_split) {
             av_packet_free_side_data(&tmp);
@@ -511,13 +512,6 @@
         return AVERROR(ENOSYS);
     }
 
-<<<<<<< HEAD
-=======
-    ret = extract_packet_props(avci, avpkt);
-    if (ret < 0)
-        return ret;
-
->>>>>>> 549d0bdc
     if (!avpkt->data && avpkt->size) {
         av_log(avctx, AV_LOG_ERROR, "invalid packet: NULL data, size != 0\n");
         return AVERROR(EINVAL);
@@ -546,7 +540,9 @@
         if (ret < 0)
             goto fail;
 
-        avctx->internal->pkt = &tmp;
+        ret = extract_packet_props(avci, &tmp);
+        if (ret < 0)
+            return ret;
         if (HAVE_THREADS && avctx->active_thread_type & FF_THREAD_FRAME)
             ret = ff_thread_decode_frame(avctx, frame, got_frame_ptr, &tmp);
         else {
@@ -570,7 +566,7 @@
                 frame->sample_rate = avctx->sample_rate;
         }
 
-        side= av_packet_get_side_data(avctx->internal->pkt, AV_PKT_DATA_SKIP_SAMPLES, &side_size);
+        side= av_packet_get_side_data(avci->last_pkt_props, AV_PKT_DATA_SKIP_SAMPLES, &side_size);
         if(side && side_size>=10) {
             avctx->internal->skip_samples = AV_RL32(side) * avctx->internal->skip_samples_multiplier;
             discard_padding = AV_RL32(side + 4);
@@ -652,7 +648,6 @@
             }
         }
 fail:
-        avctx->internal->pkt = NULL;
 #if FF_API_MERGE_SD
         if (did_split) {
             av_packet_free_side_data(&tmp);
@@ -856,13 +851,6 @@
         return AVERROR(EINVAL);
     }
 
-<<<<<<< HEAD
-=======
-    ret = extract_packet_props(avctx->internal, avpkt);
-    if (ret < 0)
-        return ret;
-
->>>>>>> 549d0bdc
     *got_sub_ptr = 0;
     get_subtitle_defaults(sub);
 
@@ -891,7 +879,9 @@
         if (ret < 0) {
             *got_sub_ptr = 0;
         } else {
-            avctx->internal->pkt = &pkt_recoded;
+             ret = extract_packet_props(avctx->internal, &pkt_recoded);
+             if (ret < 0)
+                return ret;
 
             if (avctx->pkt_timebase.num && avpkt->pts != AV_NOPTS_VALUE)
                 sub->pts = av_rescale_q(avpkt->pts,
@@ -941,7 +931,6 @@
 
                 av_packet_unref(&pkt_recoded);
             }
-            avctx->internal->pkt = NULL;
         }
 
 #if FF_API_MERGE_SD
@@ -1309,7 +1298,6 @@
 
 static int add_metadata_from_side_data(const AVPacket *avpkt, AVFrame *frame)
 {
-<<<<<<< HEAD
     int size;
     const uint8_t *side_metadata;
 
@@ -1322,10 +1310,7 @@
 
 int ff_init_buffer_info(AVCodecContext *avctx, AVFrame *frame)
 {
-    const AVPacket *pkt = avctx->internal->pkt;
-=======
-    AVPacket *pkt = avctx->internal->last_pkt_props;
->>>>>>> 549d0bdc
+    const AVPacket *pkt = avctx->internal->last_pkt_props;
     int i;
     static const struct {
         enum AVPacketSideDataType packet;
@@ -1340,7 +1325,6 @@
         { AV_PKT_DATA_CONTENT_LIGHT_LEVEL,        AV_FRAME_DATA_CONTENT_LIGHT_LEVEL },
     };
 
-<<<<<<< HEAD
     if (pkt) {
         frame->pts = pkt->pts;
 #if FF_API_PKT_PTS
@@ -1366,31 +1350,12 @@
             }
         }
         add_metadata_from_side_data(pkt, frame);
-=======
-    frame->color_primaries = avctx->color_primaries;
-    frame->color_trc       = avctx->color_trc;
-    frame->colorspace      = avctx->colorspace;
-    frame->color_range     = avctx->color_range;
-    frame->chroma_location = avctx->chroma_sample_location;
-
-    frame->reordered_opaque = avctx->reordered_opaque;
->>>>>>> 549d0bdc
 
         if (pkt->flags & AV_PKT_FLAG_DISCARD) {
             frame->flags |= AV_FRAME_FLAG_DISCARD;
         } else {
             frame->flags = (frame->flags & ~AV_FRAME_FLAG_DISCARD);
         }
-    } else {
-        frame->pts = AV_NOPTS_VALUE;
-#if FF_API_PKT_PTS
-FF_DISABLE_DEPRECATION_WARNINGS
-        frame->pkt_pts = AV_NOPTS_VALUE;
-FF_ENABLE_DEPRECATION_WARNINGS
-#endif
-        av_frame_set_pkt_pos     (frame, -1);
-        av_frame_set_pkt_duration(frame, 0);
-        av_frame_set_pkt_size    (frame, -1);
     }
     frame->reordered_opaque = avctx->reordered_opaque;
 
