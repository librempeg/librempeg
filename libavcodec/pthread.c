--- conflicted
+++ resolved
@@ -658,11 +658,7 @@
         pthread_cond_signal(&p->input_cond);
         pthread_mutex_unlock(&p->mutex);
 
-<<<<<<< HEAD
-        if(p->thread)
-=======
         if (p->thread)
->>>>>>> 7c5ce99b
             pthread_join(p->thread, NULL);
 
         if (codec->close)
