--- conflicted
+++ resolved
@@ -509,11 +509,7 @@
 
         if (!l->rgb_planes) {
             l->rgb_stride = FFALIGN(avctx->width, 16);
-<<<<<<< HEAD
-            l->rgb_planes = av_malloc(l->rgb_stride * avctx->height * 4);
-=======
-            l->rgb_planes = av_malloc(l->rgb_stride * avctx->height * planes + 1);
->>>>>>> 2c1d8449
+            l->rgb_planes = av_malloc(l->rgb_stride * avctx->height * 4 + 1);
             if (!l->rgb_planes) {
                 av_log(avctx, AV_LOG_ERROR, "cannot allocate temporary buffer\n");
                 return AVERROR(ENOMEM);
