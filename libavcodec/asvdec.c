--- conflicted
+++ resolved
@@ -336,11 +336,6 @@
     .init           = decode_init,
     .close          = decode_end,
     .decode         = decode_frame,
-<<<<<<< HEAD
-    .capabilities   = CODEC_CAP_DR1,
-};
-#endif
-=======
     .capabilities   = AV_CODEC_CAP_DR1,
 };
->>>>>>> def97856
+#endif