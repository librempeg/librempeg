/*
 * VC-1 and WMV3 - DSP functions MMX-optimized
 * Copyright (c) 2007 Christophe GISQUET <christophe.gisquet@free.fr>
 *
 * Permission is hereby granted, free of charge, to any person
 * obtaining a copy of this software and associated documentation
 * files (the "Software"), to deal in the Software without
 * restriction, including without limitation the rights to use,
 * copy, modify, merge, publish, distribute, sublicense, and/or sell
 * copies of the Software, and to permit persons to whom the
 * Software is furnished to do so, subject to the following
 * conditions:
 *
 * The above copyright notice and this permission notice shall be
 * included in all copies or substantial portions of the Software.
 *
 * THE SOFTWARE IS PROVIDED "AS IS", WITHOUT WARRANTY OF ANY KIND,
 * EXPRESS OR IMPLIED, INCLUDING BUT NOT LIMITED TO THE WARRANTIES
 * OF MERCHANTABILITY, FITNESS FOR A PARTICULAR PURPOSE AND
 * NONINFRINGEMENT. IN NO EVENT SHALL THE AUTHORS OR COPYRIGHT
 * HOLDERS BE LIABLE FOR ANY CLAIM, DAMAGES OR OTHER LIABILITY,
 * WHETHER IN AN ACTION OF CONTRACT, TORT OR OTHERWISE, ARISING
 * FROM, OUT OF OR IN CONNECTION WITH THE SOFTWARE OR THE USE OR
 * OTHER DEALINGS IN THE SOFTWARE.
 */

#include "libavutil/attributes.h"
#include "libavutil/cpu.h"
#include "libavutil/x86/cpu.h"
#include "libavutil/x86/asm.h"
#include "libavcodec/vc1dsp.h"
#include "fpel.h"
#include "vc1dsp.h"
#include "config.h"

#define LOOP_FILTER(EXT) \
void ff_vc1_v_loop_filter4_ ## EXT(uint8_t *src, int stride, int pq); \
void ff_vc1_h_loop_filter4_ ## EXT(uint8_t *src, int stride, int pq); \
void ff_vc1_v_loop_filter8_ ## EXT(uint8_t *src, int stride, int pq); \
void ff_vc1_h_loop_filter8_ ## EXT(uint8_t *src, int stride, int pq); \
\
static void vc1_v_loop_filter16_ ## EXT(uint8_t *src, int stride, int pq) \
{ \
    ff_vc1_v_loop_filter8_ ## EXT(src,   stride, pq); \
    ff_vc1_v_loop_filter8_ ## EXT(src+8, stride, pq); \
} \
\
static void vc1_h_loop_filter16_ ## EXT(uint8_t *src, int stride, int pq) \
{ \
    ff_vc1_h_loop_filter8_ ## EXT(src,          stride, pq); \
    ff_vc1_h_loop_filter8_ ## EXT(src+8*stride, stride, pq); \
}

#if HAVE_YASM
LOOP_FILTER(mmxext)
LOOP_FILTER(sse2)
LOOP_FILTER(ssse3)

void ff_vc1_h_loop_filter8_sse4(uint8_t *src, int stride, int pq);

static void vc1_h_loop_filter16_sse4(uint8_t *src, int stride, int pq)
{
    ff_vc1_h_loop_filter8_sse4(src,          stride, pq);
    ff_vc1_h_loop_filter8_sse4(src+8*stride, stride, pq);
}

#define DECLARE_FUNCTION(OP, DEPTH, INSN)                       \
    static void OP##vc1_mspel_mc00_##DEPTH##INSN(uint8_t *dst,          \
                             const uint8_t *src, ptrdiff_t stride, int rnd) \
    {                                                                       \
        ff_ ## OP ## pixels ## DEPTH ## INSN(dst, src, stride, DEPTH);     \
    }

DECLARE_FUNCTION(put_,  8, _mmx)
DECLARE_FUNCTION(put_, 16, _mmx)
DECLARE_FUNCTION(avg_,  8, _mmx)
DECLARE_FUNCTION(avg_, 16, _mmx)
DECLARE_FUNCTION(avg_,  8, _mmxext)
DECLARE_FUNCTION(avg_, 16, _mmxext)
DECLARE_FUNCTION(put_, 16, _sse2)
DECLARE_FUNCTION(avg_, 16, _sse2)

#endif /* HAVE_YASM */

void ff_put_vc1_chroma_mc8_nornd_mmx  (uint8_t *dst, uint8_t *src,
                                       ptrdiff_t stride, int h, int x, int y);
void ff_avg_vc1_chroma_mc8_nornd_mmxext(uint8_t *dst, uint8_t *src,
                                        ptrdiff_t stride, int h, int x, int y);
void ff_avg_vc1_chroma_mc8_nornd_3dnow(uint8_t *dst, uint8_t *src,
                                       ptrdiff_t stride, int h, int x, int y);
void ff_put_vc1_chroma_mc8_nornd_ssse3(uint8_t *dst, uint8_t *src,
                                       ptrdiff_t stride, int h, int x, int y);
void ff_avg_vc1_chroma_mc8_nornd_ssse3(uint8_t *dst, uint8_t *src,
<<<<<<< HEAD
                                       int stride, int h, int x, int y);
void ff_vc1_inv_trans_4x4_dc_mmxext(uint8_t *dest, ptrdiff_t linesize,
                                    int16_t *block);
void ff_vc1_inv_trans_4x8_dc_mmxext(uint8_t *dest, ptrdiff_t linesize,
                                    int16_t *block);
void ff_vc1_inv_trans_8x4_dc_mmxext(uint8_t *dest, ptrdiff_t linesize,
                                    int16_t *block);
void ff_vc1_inv_trans_8x8_dc_mmxext(uint8_t *dest, ptrdiff_t linesize,
                                    int16_t *block);
=======
                                       ptrdiff_t stride, int h, int x, int y);
>>>>>>> e4a94d8b


av_cold void ff_vc1dsp_init_x86(VC1DSPContext *dsp)
{
    int cpu_flags = av_get_cpu_flags();

    if (HAVE_6REGS && INLINE_MMX(cpu_flags) && EXTERNAL_MMX(cpu_flags))
        ff_vc1dsp_init_mmx(dsp);

    if (HAVE_6REGS && INLINE_MMXEXT(cpu_flags) && EXTERNAL_MMXEXT(cpu_flags))
        ff_vc1dsp_init_mmxext(dsp);

#define ASSIGN_LF(EXT) \
        dsp->vc1_v_loop_filter4  = ff_vc1_v_loop_filter4_ ## EXT; \
        dsp->vc1_h_loop_filter4  = ff_vc1_h_loop_filter4_ ## EXT; \
        dsp->vc1_v_loop_filter8  = ff_vc1_v_loop_filter8_ ## EXT; \
        dsp->vc1_h_loop_filter8  = ff_vc1_h_loop_filter8_ ## EXT; \
        dsp->vc1_v_loop_filter16 = vc1_v_loop_filter16_ ## EXT; \
        dsp->vc1_h_loop_filter16 = vc1_h_loop_filter16_ ## EXT

#if HAVE_YASM
    if (EXTERNAL_MMX(cpu_flags)) {
        dsp->put_no_rnd_vc1_chroma_pixels_tab[0] = ff_put_vc1_chroma_mc8_nornd_mmx;

        dsp->put_vc1_mspel_pixels_tab[1][0]      = put_vc1_mspel_mc00_8_mmx;
        dsp->put_vc1_mspel_pixels_tab[0][0]      = put_vc1_mspel_mc00_16_mmx;
        dsp->avg_vc1_mspel_pixels_tab[1][0]      = avg_vc1_mspel_mc00_8_mmx;
        dsp->avg_vc1_mspel_pixels_tab[0][0]      = avg_vc1_mspel_mc00_16_mmx;
    }
    if (EXTERNAL_AMD3DNOW(cpu_flags)) {
        dsp->avg_no_rnd_vc1_chroma_pixels_tab[0] = ff_avg_vc1_chroma_mc8_nornd_3dnow;
    }
    if (EXTERNAL_MMXEXT(cpu_flags)) {
        ASSIGN_LF(mmxext);
        dsp->avg_no_rnd_vc1_chroma_pixels_tab[0] = ff_avg_vc1_chroma_mc8_nornd_mmxext;

        dsp->avg_vc1_mspel_pixels_tab[1][0]      = avg_vc1_mspel_mc00_8_mmxext;
        dsp->avg_vc1_mspel_pixels_tab[0][0]      = avg_vc1_mspel_mc00_16_mmxext;

        dsp->vc1_inv_trans_8x8_dc                = ff_vc1_inv_trans_8x8_dc_mmxext;
        dsp->vc1_inv_trans_4x8_dc                = ff_vc1_inv_trans_4x8_dc_mmxext;
        dsp->vc1_inv_trans_8x4_dc                = ff_vc1_inv_trans_8x4_dc_mmxext;
        dsp->vc1_inv_trans_4x4_dc                = ff_vc1_inv_trans_4x4_dc_mmxext;
    }
    if (EXTERNAL_SSE2(cpu_flags)) {
        dsp->vc1_v_loop_filter8  = ff_vc1_v_loop_filter8_sse2;
        dsp->vc1_h_loop_filter8  = ff_vc1_h_loop_filter8_sse2;
        dsp->vc1_v_loop_filter16 = vc1_v_loop_filter16_sse2;
        dsp->vc1_h_loop_filter16 = vc1_h_loop_filter16_sse2;

        dsp->put_vc1_mspel_pixels_tab[0][0]      = put_vc1_mspel_mc00_16_sse2;
        dsp->avg_vc1_mspel_pixels_tab[0][0]      = avg_vc1_mspel_mc00_16_sse2;
    }
    if (EXTERNAL_SSSE3(cpu_flags)) {
        ASSIGN_LF(ssse3);
        dsp->put_no_rnd_vc1_chroma_pixels_tab[0] = ff_put_vc1_chroma_mc8_nornd_ssse3;
        dsp->avg_no_rnd_vc1_chroma_pixels_tab[0] = ff_avg_vc1_chroma_mc8_nornd_ssse3;
    }
    if (EXTERNAL_SSE4(cpu_flags)) {
        dsp->vc1_h_loop_filter8  = ff_vc1_h_loop_filter8_sse4;
        dsp->vc1_h_loop_filter16 = vc1_h_loop_filter16_sse4;
    }
#endif /* HAVE_YASM */
}<|MERGE_RESOLUTION|>--- conflicted
+++ resolved
@@ -91,8 +91,7 @@
 void ff_put_vc1_chroma_mc8_nornd_ssse3(uint8_t *dst, uint8_t *src,
                                        ptrdiff_t stride, int h, int x, int y);
 void ff_avg_vc1_chroma_mc8_nornd_ssse3(uint8_t *dst, uint8_t *src,
-<<<<<<< HEAD
-                                       int stride, int h, int x, int y);
+                                       ptrdiff_t stride, int h, int x, int y);
 void ff_vc1_inv_trans_4x4_dc_mmxext(uint8_t *dest, ptrdiff_t linesize,
                                     int16_t *block);
 void ff_vc1_inv_trans_4x8_dc_mmxext(uint8_t *dest, ptrdiff_t linesize,
@@ -101,9 +100,6 @@
                                     int16_t *block);
 void ff_vc1_inv_trans_8x8_dc_mmxext(uint8_t *dest, ptrdiff_t linesize,
                                     int16_t *block);
-=======
-                                       ptrdiff_t stride, int h, int x, int y);
->>>>>>> e4a94d8b
 
 
 av_cold void ff_vc1dsp_init_x86(VC1DSPContext *dsp)
