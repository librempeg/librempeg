--- conflicted
+++ resolved
@@ -63,143 +63,6 @@
 void ff_apply_window_int16_ssse3_atom(int16_t *output, const int16_t *input,
                                       const int16_t *window, unsigned int len);
 
-<<<<<<< HEAD
-#if ARCH_X86_32 && defined(__INTEL_COMPILER)
-#       undef HAVE_7REGS
-#       define HAVE_7REGS 0
-#endif
-
-#if HAVE_SSE_INLINE && HAVE_7REGS
-
-#define IF1(x) x
-#define IF0(x)
-
-#define MIX5(mono, stereo)                                      \
-    __asm__ volatile (                                          \
-        "movss           0(%1), %%xmm5          \n"             \
-        "movss           4(%1), %%xmm6          \n"             \
-        "movss          12(%1), %%xmm7          \n"             \
-        "shufps     $0, %%xmm5, %%xmm5          \n"             \
-        "shufps     $0, %%xmm6, %%xmm6          \n"             \
-        "shufps     $0, %%xmm7, %%xmm7          \n"             \
-        "1:                                     \n"             \
-        "movaps       (%0, %2), %%xmm0          \n"             \
-        "movaps       (%0, %3), %%xmm1          \n"             \
-        "movaps       (%0, %4), %%xmm2          \n"             \
-        "movaps       (%0, %5), %%xmm3          \n"             \
-        "movaps       (%0, %6), %%xmm4          \n"             \
-        "mulps          %%xmm5, %%xmm0          \n"             \
-        "mulps          %%xmm6, %%xmm1          \n"             \
-        "mulps          %%xmm5, %%xmm2          \n"             \
-        "mulps          %%xmm7, %%xmm3          \n"             \
-        "mulps          %%xmm7, %%xmm4          \n"             \
- stereo("addps          %%xmm1, %%xmm0          \n")            \
-        "addps          %%xmm1, %%xmm2          \n"             \
-        "addps          %%xmm3, %%xmm0          \n"             \
-        "addps          %%xmm4, %%xmm2          \n"             \
-   mono("addps          %%xmm2, %%xmm0          \n")            \
-        "movaps         %%xmm0, (%0, %2)        \n"             \
- stereo("movaps         %%xmm2, (%0, %3)        \n")            \
-        "add               $16, %0              \n"             \
-        "jl                 1b                  \n"             \
-        : "+&r"(i)                                              \
-        : "r"(matrix[0]),                                          \
-          "r"(samples[0] + len),                                \
-          "r"(samples[1] + len),                                \
-          "r"(samples[2] + len),                                \
-          "r"(samples[3] + len),                                \
-          "r"(samples[4] + len)                                 \
-        : XMM_CLOBBERS("%xmm0", "%xmm1", "%xmm2", "%xmm3",      \
-                      "%xmm4", "%xmm5", "%xmm6", "%xmm7",)      \
-         "memory"                                               \
-    );
-
-#define MIX_MISC(stereo)                                        \
-    __asm__ volatile (                                          \
-        "mov              %5, %2            \n"                 \
-        "1:                                 \n"                 \
-        "mov -%c7(%6, %2, %c8), %3          \n"                 \
-        "movaps     (%3, %0), %%xmm0        \n"                 \
- stereo("movaps       %%xmm0, %%xmm1        \n")                \
-        "mulps        %%xmm4, %%xmm0        \n"                 \
- stereo("mulps        %%xmm5, %%xmm1        \n")                \
-        "2:                                 \n"                 \
-        "mov   (%6, %2, %c8), %1            \n"                 \
-        "movaps     (%1, %0), %%xmm2        \n"                 \
- stereo("movaps       %%xmm2, %%xmm3        \n")                \
-        "mulps   (%4, %2, 8), %%xmm2        \n"                 \
- stereo("mulps 16(%4, %2, 8), %%xmm3        \n")                \
-        "addps        %%xmm2, %%xmm0        \n"                 \
- stereo("addps        %%xmm3, %%xmm1        \n")                \
-        "add              $4, %2            \n"                 \
-        "jl               2b                \n"                 \
-        "mov              %5, %2            \n"                 \
- stereo("mov   (%6, %2, %c8), %1            \n")                \
-        "movaps       %%xmm0, (%3, %0)      \n"                 \
- stereo("movaps       %%xmm1, (%1, %0)      \n")                \
-        "add             $16, %0            \n"                 \
-        "jl               1b                \n"                 \
-        : "+&r"(i), "=&r"(j), "=&r"(k), "=&r"(m)                \
-        : "r"(matrix_simd + in_ch),                             \
-          "g"((intptr_t) - 4 * (in_ch - 1)),                    \
-          "r"(samp + in_ch),                                    \
-          "i"(sizeof(float *)), "i"(sizeof(float *)/4)          \
-        : "memory"                                              \
-    );
-
-static void ac3_downmix_sse(float **samples, float **matrix,
-                            int out_ch, int in_ch, int len)
-{
-    int **matrix_cmp = (int **)matrix;
-    intptr_t i, j, k, m;
-
-    i = -len * sizeof(float);
-    if (in_ch == 5 && out_ch == 2 &&
-        !(matrix_cmp[1][0] | matrix_cmp[0][2]   |
-          matrix_cmp[1][3] | matrix_cmp[0][4]   |
-          (matrix_cmp[0][1] ^ matrix_cmp[1][1]) |
-          (matrix_cmp[0][0] ^ matrix_cmp[1][2]))) {
-        MIX5(IF0, IF1);
-    } else if (in_ch == 5 && out_ch == 1 &&
-               matrix_cmp[0][0] == matrix_cmp[0][2] &&
-               matrix_cmp[0][3] == matrix_cmp[0][4]) {
-        MIX5(IF1, IF0);
-    } else {
-        LOCAL_ALIGNED(16, float, matrix_simd, [AC3_MAX_CHANNELS], [2][4]);
-        float *samp[AC3_MAX_CHANNELS];
-
-        for (j = 0; j < in_ch; j++)
-            samp[j] = samples[j] + len;
-
-        j = 2 * in_ch * sizeof(float);
-        k =     in_ch * sizeof(float);
-        __asm__ volatile (
-            "1:                                 \n"
-            "sub             $4, %1             \n"
-            "sub             $8, %0             \n"
-            "movss     (%3, %1), %%xmm4         \n"
-            "movss     (%4, %1), %%xmm5         \n"
-            "shufps          $0, %%xmm4, %%xmm4 \n"
-            "shufps          $0, %%xmm5, %%xmm5 \n"
-            "movaps      %%xmm4,   (%2, %0, 4)  \n"
-            "movaps      %%xmm5, 16(%2, %0, 4)  \n"
-            "jg              1b                 \n"
-            : "+&r"(j), "+&r"(k)
-            : "r"(matrix_simd), "r"(matrix[0]), "r"(matrix[1])
-            : "memory"
-        );
-        if (out_ch == 2) {
-            MIX_MISC(IF1);
-        } else {
-            MIX_MISC(IF0);
-        }
-    }
-}
-
-#endif /* HAVE_SSE_INLINE && HAVE_7REGS */
-
-=======
->>>>>>> b57e38f5
 av_cold void ff_ac3dsp_init_x86(AC3DSPContext *c, int bit_exact)
 {
     int cpu_flags = av_get_cpu_flags();
