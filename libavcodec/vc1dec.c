/*
 * VC-1 and WMV3 decoder
 * Copyright (c) 2011 Mashiat Sarker Shakkhar
 * Copyright (c) 2006-2007 Konstantin Shishkov
 * Partly based on vc9.c (c) 2005 Anonymous, Alex Beregszaszi, Michael Niedermayer
 *
 * This file is part of FFmpeg.
 *
 * FFmpeg is free software; you can redistribute it and/or
 * modify it under the terms of the GNU Lesser General Public
 * License as published by the Free Software Foundation; either
 * version 2.1 of the License, or (at your option) any later version.
 *
 * FFmpeg is distributed in the hope that it will be useful,
 * but WITHOUT ANY WARRANTY; without even the implied warranty of
 * MERCHANTABILITY or FITNESS FOR A PARTICULAR PURPOSE.  See the GNU
 * Lesser General Public License for more details.
 *
 * You should have received a copy of the GNU Lesser General Public
 * License along with FFmpeg; if not, write to the Free Software
 * Foundation, Inc., 51 Franklin Street, Fifth Floor, Boston, MA 02110-1301 USA
 */

/**
 * @file
 * VC-1 and WMV3 decoder
 */

#include "internal.h"
#include "dsputil.h"
#include "avcodec.h"
#include "mpegvideo.h"
#include "h263.h"
#include "vc1.h"
#include "vc1data.h"
#include "vc1acdata.h"
#include "msmpeg4data.h"
#include "unary.h"
#include "mathops.h"
#include "vdpau_internal.h"
#include "libavutil/avassert.h"

#undef NDEBUG
#include <assert.h>

#define MB_INTRA_VLC_BITS 9
#define DC_VLC_BITS 9


// offset tables for interlaced picture MVDATA decoding
static const int offset_table1[9] = {  0,  1,  2,  4,  8, 16, 32,  64, 128 };
static const int offset_table2[9] = {  0,  1,  3,  7, 15, 31, 63, 127, 255 };

/***********************************************************************/
/**
 * @name VC-1 Bitplane decoding
 * @see 8.7, p56
 * @{
 */

/**
 * Imode types
 * @{
 */
enum Imode {
    IMODE_RAW,
    IMODE_NORM2,
    IMODE_DIFF2,
    IMODE_NORM6,
    IMODE_DIFF6,
    IMODE_ROWSKIP,
    IMODE_COLSKIP
};
/** @} */ //imode defines


/** @} */ //Bitplane group

static void vc1_put_signed_blocks_clamped(VC1Context *v)
{
    MpegEncContext *s = &v->s;
    int topleft_mb_pos, top_mb_pos;
    int stride_y, fieldtx;
    int v_dist;

    /* The put pixels loop is always one MB row behind the decoding loop,
     * because we can only put pixels when overlap filtering is done, and
     * for filtering of the bottom edge of a MB, we need the next MB row
     * present as well.
     * Within the row, the put pixels loop is also one MB col behind the
     * decoding loop. The reason for this is again, because for filtering
     * of the right MB edge, we need the next MB present. */
    if (!s->first_slice_line) {
        if (s->mb_x) {
            topleft_mb_pos = (s->mb_y - 1) * s->mb_stride + s->mb_x - 1;
            fieldtx        = v->fieldtx_plane[topleft_mb_pos];
            stride_y       = s->linesize << fieldtx;
            v_dist         = (16 - fieldtx) >> (fieldtx == 0);
            s->dsp.put_signed_pixels_clamped(v->block[v->topleft_blk_idx][0],
                                             s->dest[0] - 16 * s->linesize - 16,
                                             stride_y);
            s->dsp.put_signed_pixels_clamped(v->block[v->topleft_blk_idx][1],
                                             s->dest[0] - 16 * s->linesize - 8,
                                             stride_y);
            s->dsp.put_signed_pixels_clamped(v->block[v->topleft_blk_idx][2],
                                             s->dest[0] - v_dist * s->linesize - 16,
                                             stride_y);
            s->dsp.put_signed_pixels_clamped(v->block[v->topleft_blk_idx][3],
                                             s->dest[0] - v_dist * s->linesize - 8,
                                             stride_y);
            s->dsp.put_signed_pixels_clamped(v->block[v->topleft_blk_idx][4],
                                             s->dest[1] - 8 * s->uvlinesize - 8,
                                             s->uvlinesize);
            s->dsp.put_signed_pixels_clamped(v->block[v->topleft_blk_idx][5],
                                             s->dest[2] - 8 * s->uvlinesize - 8,
                                             s->uvlinesize);
        }
        if (s->mb_x == s->mb_width - 1) {
            top_mb_pos = (s->mb_y - 1) * s->mb_stride + s->mb_x;
            fieldtx    = v->fieldtx_plane[top_mb_pos];
            stride_y   = s->linesize << fieldtx;
            v_dist     = fieldtx ? 15 : 8;
            s->dsp.put_signed_pixels_clamped(v->block[v->top_blk_idx][0],
                                             s->dest[0] - 16 * s->linesize,
                                             stride_y);
            s->dsp.put_signed_pixels_clamped(v->block[v->top_blk_idx][1],
                                             s->dest[0] - 16 * s->linesize + 8,
                                             stride_y);
            s->dsp.put_signed_pixels_clamped(v->block[v->top_blk_idx][2],
                                             s->dest[0] - v_dist * s->linesize,
                                             stride_y);
            s->dsp.put_signed_pixels_clamped(v->block[v->top_blk_idx][3],
                                             s->dest[0] - v_dist * s->linesize + 8,
                                             stride_y);
            s->dsp.put_signed_pixels_clamped(v->block[v->top_blk_idx][4],
                                             s->dest[1] - 8 * s->uvlinesize,
                                             s->uvlinesize);
            s->dsp.put_signed_pixels_clamped(v->block[v->top_blk_idx][5],
                                             s->dest[2] - 8 * s->uvlinesize,
                                             s->uvlinesize);
        }
    }

#define inc_blk_idx(idx) do { \
        idx++; \
        if (idx >= v->n_allocated_blks) \
            idx = 0; \
    } while (0)

    inc_blk_idx(v->topleft_blk_idx);
    inc_blk_idx(v->top_blk_idx);
    inc_blk_idx(v->left_blk_idx);
    inc_blk_idx(v->cur_blk_idx);
}

static void vc1_loop_filter_iblk(VC1Context *v, int pq)
{
    MpegEncContext *s = &v->s;
    int j;
    if (!s->first_slice_line) {
        v->vc1dsp.vc1_v_loop_filter16(s->dest[0], s->linesize, pq);
        if (s->mb_x)
            v->vc1dsp.vc1_h_loop_filter16(s->dest[0] - 16 * s->linesize, s->linesize, pq);
        v->vc1dsp.vc1_h_loop_filter16(s->dest[0] - 16 * s->linesize + 8, s->linesize, pq);
        for (j = 0; j < 2; j++) {
            v->vc1dsp.vc1_v_loop_filter8(s->dest[j + 1], s->uvlinesize, pq);
            if (s->mb_x)
                v->vc1dsp.vc1_h_loop_filter8(s->dest[j + 1] - 8 * s->uvlinesize, s->uvlinesize, pq);
        }
    }
    v->vc1dsp.vc1_v_loop_filter16(s->dest[0] + 8 * s->linesize, s->linesize, pq);

    if (s->mb_y == s->end_mb_y - 1) {
        if (s->mb_x) {
            v->vc1dsp.vc1_h_loop_filter16(s->dest[0], s->linesize, pq);
            v->vc1dsp.vc1_h_loop_filter8(s->dest[1], s->uvlinesize, pq);
            v->vc1dsp.vc1_h_loop_filter8(s->dest[2], s->uvlinesize, pq);
        }
        v->vc1dsp.vc1_h_loop_filter16(s->dest[0] + 8, s->linesize, pq);
    }
}

static void vc1_loop_filter_iblk_delayed(VC1Context *v, int pq)
{
    MpegEncContext *s = &v->s;
    int j;

    /* The loopfilter runs 1 row and 1 column behind the overlap filter, which
     * means it runs two rows/cols behind the decoding loop. */
    if (!s->first_slice_line) {
        if (s->mb_x) {
            if (s->mb_y >= s->start_mb_y + 2) {
                v->vc1dsp.vc1_v_loop_filter16(s->dest[0] - 16 * s->linesize - 16, s->linesize, pq);

                if (s->mb_x >= 2)
                    v->vc1dsp.vc1_h_loop_filter16(s->dest[0] - 32 * s->linesize - 16, s->linesize, pq);
                v->vc1dsp.vc1_h_loop_filter16(s->dest[0] - 32 * s->linesize - 8, s->linesize, pq);
                for (j = 0; j < 2; j++) {
                    v->vc1dsp.vc1_v_loop_filter8(s->dest[j + 1] - 8 * s->uvlinesize - 8, s->uvlinesize, pq);
                    if (s->mb_x >= 2) {
                        v->vc1dsp.vc1_h_loop_filter8(s->dest[j + 1] - 16 * s->uvlinesize - 8, s->uvlinesize, pq);
                    }
                }
            }
            v->vc1dsp.vc1_v_loop_filter16(s->dest[0] - 8 * s->linesize - 16, s->linesize, pq);
        }

        if (s->mb_x == s->mb_width - 1) {
            if (s->mb_y >= s->start_mb_y + 2) {
                v->vc1dsp.vc1_v_loop_filter16(s->dest[0] - 16 * s->linesize, s->linesize, pq);

                if (s->mb_x)
                    v->vc1dsp.vc1_h_loop_filter16(s->dest[0] - 32 * s->linesize, s->linesize, pq);
                v->vc1dsp.vc1_h_loop_filter16(s->dest[0] - 32 * s->linesize + 8, s->linesize, pq);
                for (j = 0; j < 2; j++) {
                    v->vc1dsp.vc1_v_loop_filter8(s->dest[j + 1] - 8 * s->uvlinesize, s->uvlinesize, pq);
                    if (s->mb_x >= 2) {
                        v->vc1dsp.vc1_h_loop_filter8(s->dest[j + 1] - 16 * s->uvlinesize, s->uvlinesize, pq);
                    }
                }
            }
            v->vc1dsp.vc1_v_loop_filter16(s->dest[0] - 8 * s->linesize, s->linesize, pq);
        }

        if (s->mb_y == s->end_mb_y) {
            if (s->mb_x) {
                if (s->mb_x >= 2)
                    v->vc1dsp.vc1_h_loop_filter16(s->dest[0] - 16 * s->linesize - 16, s->linesize, pq);
                v->vc1dsp.vc1_h_loop_filter16(s->dest[0] - 16 * s->linesize - 8, s->linesize, pq);
                if (s->mb_x >= 2) {
                    for (j = 0; j < 2; j++) {
                        v->vc1dsp.vc1_h_loop_filter8(s->dest[j + 1] - 8 * s->uvlinesize - 8, s->uvlinesize, pq);
                    }
                }
            }

            if (s->mb_x == s->mb_width - 1) {
                if (s->mb_x)
                    v->vc1dsp.vc1_h_loop_filter16(s->dest[0] - 16 * s->linesize, s->linesize, pq);
                v->vc1dsp.vc1_h_loop_filter16(s->dest[0] - 16 * s->linesize + 8, s->linesize, pq);
                if (s->mb_x) {
                    for (j = 0; j < 2; j++) {
                        v->vc1dsp.vc1_h_loop_filter8(s->dest[j + 1] - 8 * s->uvlinesize, s->uvlinesize, pq);
                    }
                }
            }
        }
    }
}

static void vc1_smooth_overlap_filter_iblk(VC1Context *v)
{
    MpegEncContext *s = &v->s;
    int mb_pos;

    if (v->condover == CONDOVER_NONE)
        return;

    mb_pos = s->mb_x + s->mb_y * s->mb_stride;

    /* Within a MB, the horizontal overlap always runs before the vertical.
     * To accomplish that, we run the H on left and internal borders of the
     * currently decoded MB. Then, we wait for the next overlap iteration
     * to do H overlap on the right edge of this MB, before moving over and
     * running the V overlap. Therefore, the V overlap makes us trail by one
     * MB col and the H overlap filter makes us trail by one MB row. This
     * is reflected in the time at which we run the put_pixels loop. */
    if (v->condover == CONDOVER_ALL || v->pq >= 9 || v->over_flags_plane[mb_pos]) {
        if (s->mb_x && (v->condover == CONDOVER_ALL || v->pq >= 9 ||
                        v->over_flags_plane[mb_pos - 1])) {
            v->vc1dsp.vc1_h_s_overlap(v->block[v->left_blk_idx][1],
                                      v->block[v->cur_blk_idx][0]);
            v->vc1dsp.vc1_h_s_overlap(v->block[v->left_blk_idx][3],
                                      v->block[v->cur_blk_idx][2]);
            if (!(s->flags & CODEC_FLAG_GRAY)) {
                v->vc1dsp.vc1_h_s_overlap(v->block[v->left_blk_idx][4],
                                          v->block[v->cur_blk_idx][4]);
                v->vc1dsp.vc1_h_s_overlap(v->block[v->left_blk_idx][5],
                                          v->block[v->cur_blk_idx][5]);
            }
        }
        v->vc1dsp.vc1_h_s_overlap(v->block[v->cur_blk_idx][0],
                                  v->block[v->cur_blk_idx][1]);
        v->vc1dsp.vc1_h_s_overlap(v->block[v->cur_blk_idx][2],
                                  v->block[v->cur_blk_idx][3]);

        if (s->mb_x == s->mb_width - 1) {
            if (!s->first_slice_line && (v->condover == CONDOVER_ALL || v->pq >= 9 ||
                                         v->over_flags_plane[mb_pos - s->mb_stride])) {
                v->vc1dsp.vc1_v_s_overlap(v->block[v->top_blk_idx][2],
                                          v->block[v->cur_blk_idx][0]);
                v->vc1dsp.vc1_v_s_overlap(v->block[v->top_blk_idx][3],
                                          v->block[v->cur_blk_idx][1]);
                if (!(s->flags & CODEC_FLAG_GRAY)) {
                    v->vc1dsp.vc1_v_s_overlap(v->block[v->top_blk_idx][4],
                                              v->block[v->cur_blk_idx][4]);
                    v->vc1dsp.vc1_v_s_overlap(v->block[v->top_blk_idx][5],
                                              v->block[v->cur_blk_idx][5]);
                }
            }
            v->vc1dsp.vc1_v_s_overlap(v->block[v->cur_blk_idx][0],
                                      v->block[v->cur_blk_idx][2]);
            v->vc1dsp.vc1_v_s_overlap(v->block[v->cur_blk_idx][1],
                                      v->block[v->cur_blk_idx][3]);
        }
    }
    if (s->mb_x && (v->condover == CONDOVER_ALL || v->over_flags_plane[mb_pos - 1])) {
        if (!s->first_slice_line && (v->condover == CONDOVER_ALL || v->pq >= 9 ||
                                     v->over_flags_plane[mb_pos - s->mb_stride - 1])) {
            v->vc1dsp.vc1_v_s_overlap(v->block[v->topleft_blk_idx][2],
                                      v->block[v->left_blk_idx][0]);
            v->vc1dsp.vc1_v_s_overlap(v->block[v->topleft_blk_idx][3],
                                      v->block[v->left_blk_idx][1]);
            if (!(s->flags & CODEC_FLAG_GRAY)) {
                v->vc1dsp.vc1_v_s_overlap(v->block[v->topleft_blk_idx][4],
                                          v->block[v->left_blk_idx][4]);
                v->vc1dsp.vc1_v_s_overlap(v->block[v->topleft_blk_idx][5],
                                          v->block[v->left_blk_idx][5]);
            }
        }
        v->vc1dsp.vc1_v_s_overlap(v->block[v->left_blk_idx][0],
                                  v->block[v->left_blk_idx][2]);
        v->vc1dsp.vc1_v_s_overlap(v->block[v->left_blk_idx][1],
                                  v->block[v->left_blk_idx][3]);
    }
}

/** Do motion compensation over 1 macroblock
 * Mostly adapted hpel_motion and qpel_motion from mpegvideo.c
 */
static void vc1_mc_1mv(VC1Context *v, int dir)
{
    MpegEncContext *s = &v->s;
    DSPContext *dsp   = &v->s.dsp;
    uint8_t *srcY, *srcU, *srcV;
    int dxy, mx, my, uvmx, uvmy, src_x, src_y, uvsrc_x, uvsrc_y;
    int off, off_uv;
    int v_edge_pos = s->v_edge_pos >> v->field_mode;

    if ((!v->field_mode ||
         (v->ref_field_type[dir] == 1 && v->cur_field_type == 1)) &&
        !v->s.last_picture.f.data[0])
        return;

    mx = s->mv[dir][0][0];
    my = s->mv[dir][0][1];

    // store motion vectors for further use in B frames
    if (s->pict_type == AV_PICTURE_TYPE_P) {
        s->current_picture.f.motion_val[1][s->block_index[0] + v->blocks_off][0] = mx;
        s->current_picture.f.motion_val[1][s->block_index[0] + v->blocks_off][1] = my;
    }

    uvmx = (mx + ((mx & 3) == 3)) >> 1;
    uvmy = (my + ((my & 3) == 3)) >> 1;
    v->luma_mv[s->mb_x][0] = uvmx;
    v->luma_mv[s->mb_x][1] = uvmy;

    if (v->field_mode &&
        v->cur_field_type != v->ref_field_type[dir]) {
        my   = my   - 2 + 4 * v->cur_field_type;
        uvmy = uvmy - 2 + 4 * v->cur_field_type;
    }

    // fastuvmc shall be ignored for interlaced frame picture
    if (v->fastuvmc && (v->fcm != ILACE_FRAME)) {
        uvmx = uvmx + ((uvmx < 0) ? (uvmx & 1) : -(uvmx & 1));
        uvmy = uvmy + ((uvmy < 0) ? (uvmy & 1) : -(uvmy & 1));
    }
    if (v->field_mode) { // interlaced field picture
        if (!dir) {
            if ((v->cur_field_type != v->ref_field_type[dir]) && v->second_field) {
                srcY = s->current_picture.f.data[0];
                srcU = s->current_picture.f.data[1];
                srcV = s->current_picture.f.data[2];
            } else {
                srcY = s->last_picture.f.data[0];
                srcU = s->last_picture.f.data[1];
                srcV = s->last_picture.f.data[2];
            }
        } else {
            srcY = s->next_picture.f.data[0];
            srcU = s->next_picture.f.data[1];
            srcV = s->next_picture.f.data[2];
        }
    } else {
        if (!dir) {
            srcY = s->last_picture.f.data[0];
            srcU = s->last_picture.f.data[1];
            srcV = s->last_picture.f.data[2];
        } else {
            srcY = s->next_picture.f.data[0];
            srcU = s->next_picture.f.data[1];
            srcV = s->next_picture.f.data[2];
        }
    }

    src_x   = s->mb_x * 16 + (mx   >> 2);
    src_y   = s->mb_y * 16 + (my   >> 2);
    uvsrc_x = s->mb_x *  8 + (uvmx >> 2);
    uvsrc_y = s->mb_y *  8 + (uvmy >> 2);

    if (v->profile != PROFILE_ADVANCED) {
        src_x   = av_clip(  src_x, -16, s->mb_width  * 16);
        src_y   = av_clip(  src_y, -16, s->mb_height * 16);
        uvsrc_x = av_clip(uvsrc_x,  -8, s->mb_width  *  8);
        uvsrc_y = av_clip(uvsrc_y,  -8, s->mb_height *  8);
    } else {
        src_x   = av_clip(  src_x, -17, s->avctx->coded_width);
        src_y   = av_clip(  src_y, -18, s->avctx->coded_height + 1);
        uvsrc_x = av_clip(uvsrc_x,  -8, s->avctx->coded_width  >> 1);
        uvsrc_y = av_clip(uvsrc_y,  -8, s->avctx->coded_height >> 1);
    }

    srcY += src_y   * s->linesize   + src_x;
    srcU += uvsrc_y * s->uvlinesize + uvsrc_x;
    srcV += uvsrc_y * s->uvlinesize + uvsrc_x;

    if (v->field_mode && v->ref_field_type[dir]) {
        srcY += s->current_picture_ptr->f.linesize[0];
        srcU += s->current_picture_ptr->f.linesize[1];
        srcV += s->current_picture_ptr->f.linesize[2];
    }

    /* for grayscale we should not try to read from unknown area */
    if (s->flags & CODEC_FLAG_GRAY) {
        srcU = s->edge_emu_buffer + 18 * s->linesize;
        srcV = s->edge_emu_buffer + 18 * s->linesize;
    }

    if (v->rangeredfrm || (v->mv_mode == MV_PMODE_INTENSITY_COMP)
        || s->h_edge_pos < 22 || v_edge_pos < 22
        || (unsigned)(src_x - s->mspel) > s->h_edge_pos - (mx&3) - 16 - s->mspel * 3
        || (unsigned)(src_y - s->mspel) > v_edge_pos    - (my&3) - 16 - s->mspel * 3) {
        uint8_t *uvbuf = s->edge_emu_buffer + 19 * s->linesize;

        srcY -= s->mspel * (1 + s->linesize);
        s->dsp.emulated_edge_mc(s->edge_emu_buffer, srcY, s->linesize,
                                17 + s->mspel * 2, 17 + s->mspel * 2,
                                src_x - s->mspel, src_y - s->mspel,
                                s->h_edge_pos, v_edge_pos);
        srcY = s->edge_emu_buffer;
        s->dsp.emulated_edge_mc(uvbuf     , srcU, s->uvlinesize, 8 + 1, 8 + 1,
                                uvsrc_x, uvsrc_y, s->h_edge_pos >> 1, v_edge_pos >> 1);
        s->dsp.emulated_edge_mc(uvbuf + 16, srcV, s->uvlinesize, 8 + 1, 8 + 1,
                                uvsrc_x, uvsrc_y, s->h_edge_pos >> 1, v_edge_pos >> 1);
        srcU = uvbuf;
        srcV = uvbuf + 16;
        /* if we deal with range reduction we need to scale source blocks */
        if (v->rangeredfrm) {
            int i, j;
            uint8_t *src, *src2;

            src = srcY;
            for (j = 0; j < 17 + s->mspel * 2; j++) {
                for (i = 0; i < 17 + s->mspel * 2; i++)
                    src[i] = ((src[i] - 128) >> 1) + 128;
                src += s->linesize;
            }
            src  = srcU;
            src2 = srcV;
            for (j = 0; j < 9; j++) {
                for (i = 0; i < 9; i++) {
                    src[i]  = ((src[i]  - 128) >> 1) + 128;
                    src2[i] = ((src2[i] - 128) >> 1) + 128;
                }
                src  += s->uvlinesize;
                src2 += s->uvlinesize;
            }
        }
        /* if we deal with intensity compensation we need to scale source blocks */
        if (v->mv_mode == MV_PMODE_INTENSITY_COMP) {
            int i, j;
            uint8_t *src, *src2;

            src = srcY;
            for (j = 0; j < 17 + s->mspel * 2; j++) {
                for (i = 0; i < 17 + s->mspel * 2; i++)
                    src[i] = v->luty[src[i]];
                src += s->linesize;
            }
            src  = srcU;
            src2 = srcV;
            for (j = 0; j < 9; j++) {
                for (i = 0; i < 9; i++) {
                    src[i]  = v->lutuv[src[i]];
                    src2[i] = v->lutuv[src2[i]];
                }
                src  += s->uvlinesize;
                src2 += s->uvlinesize;
            }
        }
        srcY += s->mspel * (1 + s->linesize);
    }

    if (v->field_mode && v->second_field) {
        off    = s->current_picture_ptr->f.linesize[0];
        off_uv = s->current_picture_ptr->f.linesize[1];
    } else {
        off    = 0;
        off_uv = 0;
    }
    if (s->mspel) {
        dxy = ((my & 3) << 2) | (mx & 3);
        v->vc1dsp.put_vc1_mspel_pixels_tab[dxy](s->dest[0] + off    , srcY    , s->linesize, v->rnd);
        v->vc1dsp.put_vc1_mspel_pixels_tab[dxy](s->dest[0] + off + 8, srcY + 8, s->linesize, v->rnd);
        srcY += s->linesize * 8;
        v->vc1dsp.put_vc1_mspel_pixels_tab[dxy](s->dest[0] + off + 8 * s->linesize    , srcY    , s->linesize, v->rnd);
        v->vc1dsp.put_vc1_mspel_pixels_tab[dxy](s->dest[0] + off + 8 * s->linesize + 8, srcY + 8, s->linesize, v->rnd);
    } else { // hpel mc - always used for luma
        dxy = (my & 2) | ((mx & 2) >> 1);
        if (!v->rnd)
            dsp->put_pixels_tab[0][dxy](s->dest[0] + off, srcY, s->linesize, 16);
        else
            dsp->put_no_rnd_pixels_tab[0][dxy](s->dest[0] + off, srcY, s->linesize, 16);
    }

    if (s->flags & CODEC_FLAG_GRAY) return;
    /* Chroma MC always uses qpel bilinear */
    uvmx = (uvmx & 3) << 1;
    uvmy = (uvmy & 3) << 1;
    if (!v->rnd) {
        dsp->put_h264_chroma_pixels_tab[0](s->dest[1] + off_uv, srcU, s->uvlinesize, 8, uvmx, uvmy);
        dsp->put_h264_chroma_pixels_tab[0](s->dest[2] + off_uv, srcV, s->uvlinesize, 8, uvmx, uvmy);
    } else {
        v->vc1dsp.put_no_rnd_vc1_chroma_pixels_tab[0](s->dest[1] + off_uv, srcU, s->uvlinesize, 8, uvmx, uvmy);
        v->vc1dsp.put_no_rnd_vc1_chroma_pixels_tab[0](s->dest[2] + off_uv, srcV, s->uvlinesize, 8, uvmx, uvmy);
    }
}

static inline int median4(int a, int b, int c, int d)
{
    if (a < b) {
        if (c < d) return (FFMIN(b, d) + FFMAX(a, c)) / 2;
        else       return (FFMIN(b, c) + FFMAX(a, d)) / 2;
    } else {
        if (c < d) return (FFMIN(a, d) + FFMAX(b, c)) / 2;
        else       return (FFMIN(a, c) + FFMAX(b, d)) / 2;
    }
}

/** Do motion compensation for 4-MV macroblock - luminance block
 */
static void vc1_mc_4mv_luma(VC1Context *v, int n, int dir)
{
    MpegEncContext *s = &v->s;
    DSPContext *dsp = &v->s.dsp;
    uint8_t *srcY;
    int dxy, mx, my, src_x, src_y;
    int off;
    int fieldmv = (v->fcm == ILACE_FRAME) ? v->blk_mv_type[s->block_index[n]] : 0;
    int v_edge_pos = s->v_edge_pos >> v->field_mode;

    if ((!v->field_mode ||
         (v->ref_field_type[dir] == 1 && v->cur_field_type == 1)) &&
        !v->s.last_picture.f.data[0])
        return;

    mx = s->mv[dir][n][0];
    my = s->mv[dir][n][1];

    if (!dir) {
        if (v->field_mode) {
            if ((v->cur_field_type != v->ref_field_type[dir]) && v->second_field)
                srcY = s->current_picture.f.data[0];
            else
                srcY = s->last_picture.f.data[0];
        } else
            srcY = s->last_picture.f.data[0];
    } else
        srcY = s->next_picture.f.data[0];

    if (v->field_mode) {
        if (v->cur_field_type != v->ref_field_type[dir])
            my = my - 2 + 4 * v->cur_field_type;
    }

    if (s->pict_type == AV_PICTURE_TYPE_P && n == 3 && v->field_mode) {
        int same_count = 0, opp_count = 0, k;
        int chosen_mv[2][4][2], f;
        int tx, ty;
        for (k = 0; k < 4; k++) {
            f = v->mv_f[0][s->block_index[k] + v->blocks_off];
            chosen_mv[f][f ? opp_count : same_count][0] = s->mv[0][k][0];
            chosen_mv[f][f ? opp_count : same_count][1] = s->mv[0][k][1];
            opp_count  += f;
            same_count += 1 - f;
        }
        f = opp_count > same_count;
        switch (f ? opp_count : same_count) {
        case 4:
            tx = median4(chosen_mv[f][0][0], chosen_mv[f][1][0],
                         chosen_mv[f][2][0], chosen_mv[f][3][0]);
            ty = median4(chosen_mv[f][0][1], chosen_mv[f][1][1],
                         chosen_mv[f][2][1], chosen_mv[f][3][1]);
            break;
        case 3:
            tx = mid_pred(chosen_mv[f][0][0], chosen_mv[f][1][0], chosen_mv[f][2][0]);
            ty = mid_pred(chosen_mv[f][0][1], chosen_mv[f][1][1], chosen_mv[f][2][1]);
            break;
        case 2:
            tx = (chosen_mv[f][0][0] + chosen_mv[f][1][0]) / 2;
            ty = (chosen_mv[f][0][1] + chosen_mv[f][1][1]) / 2;
            break;
        }
        s->current_picture.f.motion_val[1][s->block_index[0] + v->blocks_off][0] = tx;
        s->current_picture.f.motion_val[1][s->block_index[0] + v->blocks_off][1] = ty;
        for (k = 0; k < 4; k++)
            v->mv_f[1][s->block_index[k] + v->blocks_off] = f;
    }

    if (v->fcm == ILACE_FRAME) {  // not sure if needed for other types of picture
        int qx, qy;
        int width  = s->avctx->coded_width;
        int height = s->avctx->coded_height >> 1;
        qx = (s->mb_x * 16) + (mx >> 2);
        qy = (s->mb_y *  8) + (my >> 3);

        if (qx < -17)
            mx -= 4 * (qx + 17);
        else if (qx > width)
            mx -= 4 * (qx - width);
        if (qy < -18)
            my -= 8 * (qy + 18);
        else if (qy > height + 1)
            my -= 8 * (qy - height - 1);
    }

    if ((v->fcm == ILACE_FRAME) && fieldmv)
        off = ((n > 1) ? s->linesize : 0) + (n & 1) * 8;
    else
        off = s->linesize * 4 * (n & 2) + (n & 1) * 8;
    if (v->field_mode && v->second_field)
        off += s->current_picture_ptr->f.linesize[0];

    src_x = s->mb_x * 16 + (n & 1) * 8 + (mx >> 2);
    if (!fieldmv)
        src_y = s->mb_y * 16 + (n & 2) * 4 + (my >> 2);
    else
        src_y = s->mb_y * 16 + ((n > 1) ? 1 : 0) + (my >> 2);

    if (v->profile != PROFILE_ADVANCED) {
        src_x = av_clip(src_x, -16, s->mb_width  * 16);
        src_y = av_clip(src_y, -16, s->mb_height * 16);
    } else {
        src_x = av_clip(src_x, -17, s->avctx->coded_width);
        if (v->fcm == ILACE_FRAME) {
            if (src_y & 1)
                src_y = av_clip(src_y, -17, s->avctx->coded_height + 1);
            else
                src_y = av_clip(src_y, -18, s->avctx->coded_height);
        } else {
            src_y = av_clip(src_y, -18, s->avctx->coded_height + 1);
        }
    }

    srcY += src_y * s->linesize + src_x;
    if (v->field_mode && v->ref_field_type[dir])
        srcY += s->current_picture_ptr->f.linesize[0];

    if (fieldmv && !(src_y & 1))
        v_edge_pos--;
    if (fieldmv && (src_y & 1) && src_y < 4)
        src_y--;
    if (v->rangeredfrm || (v->mv_mode == MV_PMODE_INTENSITY_COMP)
        || s->h_edge_pos < 13 || v_edge_pos < 23
        || (unsigned)(src_x - s->mspel) > s->h_edge_pos - (mx & 3) - 8 - s->mspel * 2
        || (unsigned)(src_y - (s->mspel << fieldmv)) > v_edge_pos - (my & 3) - ((8 + s->mspel * 2) << fieldmv)) {
        srcY -= s->mspel * (1 + (s->linesize << fieldmv));
        /* check emulate edge stride and offset */
        s->dsp.emulated_edge_mc(s->edge_emu_buffer, srcY, s->linesize,
                                9 + s->mspel * 2, (9 + s->mspel * 2) << fieldmv,
                                src_x - s->mspel, src_y - (s->mspel << fieldmv),
                                s->h_edge_pos, v_edge_pos);
        srcY = s->edge_emu_buffer;
        /* if we deal with range reduction we need to scale source blocks */
        if (v->rangeredfrm) {
            int i, j;
            uint8_t *src;

            src = srcY;
            for (j = 0; j < 9 + s->mspel * 2; j++) {
                for (i = 0; i < 9 + s->mspel * 2; i++)
                    src[i] = ((src[i] - 128) >> 1) + 128;
                src += s->linesize << fieldmv;
            }
        }
        /* if we deal with intensity compensation we need to scale source blocks */
        if (v->mv_mode == MV_PMODE_INTENSITY_COMP) {
            int i, j;
            uint8_t *src;

            src = srcY;
            for (j = 0; j < 9 + s->mspel * 2; j++) {
                for (i = 0; i < 9 + s->mspel * 2; i++)
                    src[i] = v->luty[src[i]];
                src += s->linesize << fieldmv;
            }
        }
        srcY += s->mspel * (1 + (s->linesize << fieldmv));
    }

    if (s->mspel) {
        dxy = ((my & 3) << 2) | (mx & 3);
        v->vc1dsp.put_vc1_mspel_pixels_tab[dxy](s->dest[0] + off, srcY, s->linesize << fieldmv, v->rnd);
    } else { // hpel mc - always used for luma
        dxy = (my & 2) | ((mx & 2) >> 1);
        if (!v->rnd)
            dsp->put_pixels_tab[1][dxy](s->dest[0] + off, srcY, s->linesize, 8);
        else
            dsp->put_no_rnd_pixels_tab[1][dxy](s->dest[0] + off, srcY, s->linesize, 8);
    }
}

static av_always_inline int get_chroma_mv(int *mvx, int *mvy, int *a, int flag, int *tx, int *ty)
{
    int idx, i;
    static const int count[16] = { 0, 1, 1, 2, 1, 2, 2, 3, 1, 2, 2, 3, 2, 3, 3, 4};

    idx =  ((a[3] != flag) << 3)
         | ((a[2] != flag) << 2)
         | ((a[1] != flag) << 1)
         |  (a[0] != flag);
    if (!idx) {
        *tx = median4(mvx[0], mvx[1], mvx[2], mvx[3]);
        *ty = median4(mvy[0], mvy[1], mvy[2], mvy[3]);
        return 4;
    } else if (count[idx] == 1) {
        switch (idx) {
        case 0x1:
            *tx = mid_pred(mvx[1], mvx[2], mvx[3]);
            *ty = mid_pred(mvy[1], mvy[2], mvy[3]);
            return 3;
        case 0x2:
            *tx = mid_pred(mvx[0], mvx[2], mvx[3]);
            *ty = mid_pred(mvy[0], mvy[2], mvy[3]);
            return 3;
        case 0x4:
            *tx = mid_pred(mvx[0], mvx[1], mvx[3]);
            *ty = mid_pred(mvy[0], mvy[1], mvy[3]);
            return 3;
        case 0x8:
            *tx = mid_pred(mvx[0], mvx[1], mvx[2]);
            *ty = mid_pred(mvy[0], mvy[1], mvy[2]);
            return 3;
        }
    } else if (count[idx] == 2) {
        int t1 = 0, t2 = 0;
        for (i = 0; i < 3; i++)
            if (!a[i]) {
                t1 = i;
                break;
            }
        for (i = t1 + 1; i < 4; i++)
            if (!a[i]) {
                t2 = i;
                break;
            }
        *tx = (mvx[t1] + mvx[t2]) / 2;
        *ty = (mvy[t1] + mvy[t2]) / 2;
        return 2;
    } else {
        return 0;
    }
    return -1;
}

/** Do motion compensation for 4-MV macroblock - both chroma blocks
 */
static void vc1_mc_4mv_chroma(VC1Context *v, int dir)
{
    MpegEncContext *s = &v->s;
    DSPContext *dsp   = &v->s.dsp;
    uint8_t *srcU, *srcV;
    int uvmx, uvmy, uvsrc_x, uvsrc_y;
    int k, tx = 0, ty = 0;
    int mvx[4], mvy[4], intra[4], mv_f[4];
    int valid_count;
    int chroma_ref_type = v->cur_field_type, off = 0;
    int v_edge_pos = s->v_edge_pos >> v->field_mode;

    if (!v->field_mode && !v->s.last_picture.f.data[0])
        return;
    if (s->flags & CODEC_FLAG_GRAY)
        return;

    for (k = 0; k < 4; k++) {
        mvx[k] = s->mv[dir][k][0];
        mvy[k] = s->mv[dir][k][1];
        intra[k] = v->mb_type[0][s->block_index[k]];
        if (v->field_mode)
            mv_f[k] = v->mv_f[dir][s->block_index[k] + v->blocks_off];
    }

    /* calculate chroma MV vector from four luma MVs */
    if (!v->field_mode || (v->field_mode && !v->numref)) {
        valid_count = get_chroma_mv(mvx, mvy, intra, 0, &tx, &ty);
        if (!valid_count) {
            s->current_picture.f.motion_val[1][s->block_index[0] + v->blocks_off][0] = 0;
            s->current_picture.f.motion_val[1][s->block_index[0] + v->blocks_off][1] = 0;
            v->luma_mv[s->mb_x][0] = v->luma_mv[s->mb_x][1] = 0;
            return; //no need to do MC for intra blocks
        }
    } else {
        int dominant = 0;
        if (mv_f[0] + mv_f[1] + mv_f[2] + mv_f[3] > 2)
            dominant = 1;
        valid_count = get_chroma_mv(mvx, mvy, mv_f, dominant, &tx, &ty);
        if (dominant)
            chroma_ref_type = !v->cur_field_type;
    }
    if (v->field_mode && chroma_ref_type == 1 && v->cur_field_type == 1 && !v->s.last_picture.f.data[0])
        return;
    s->current_picture.f.motion_val[1][s->block_index[0] + v->blocks_off][0] = tx;
    s->current_picture.f.motion_val[1][s->block_index[0] + v->blocks_off][1] = ty;
    uvmx = (tx + ((tx & 3) == 3)) >> 1;
    uvmy = (ty + ((ty & 3) == 3)) >> 1;

    v->luma_mv[s->mb_x][0] = uvmx;
    v->luma_mv[s->mb_x][1] = uvmy;

    if (v->fastuvmc) {
        uvmx = uvmx + ((uvmx < 0) ? (uvmx & 1) : -(uvmx & 1));
        uvmy = uvmy + ((uvmy < 0) ? (uvmy & 1) : -(uvmy & 1));
    }
    // Field conversion bias
    if (v->cur_field_type != chroma_ref_type)
        uvmy += 2 - 4 * chroma_ref_type;

    uvsrc_x = s->mb_x * 8 + (uvmx >> 2);
    uvsrc_y = s->mb_y * 8 + (uvmy >> 2);

    if (v->profile != PROFILE_ADVANCED) {
        uvsrc_x = av_clip(uvsrc_x, -8, s->mb_width  * 8);
        uvsrc_y = av_clip(uvsrc_y, -8, s->mb_height * 8);
    } else {
        uvsrc_x = av_clip(uvsrc_x, -8, s->avctx->coded_width  >> 1);
        uvsrc_y = av_clip(uvsrc_y, -8, s->avctx->coded_height >> 1);
    }

    if (!dir) {
        if (v->field_mode) {
            if ((v->cur_field_type != chroma_ref_type) && v->cur_field_type) {
                srcU = s->current_picture.f.data[1] + uvsrc_y * s->uvlinesize + uvsrc_x;
                srcV = s->current_picture.f.data[2] + uvsrc_y * s->uvlinesize + uvsrc_x;
            } else {
                srcU = s->last_picture.f.data[1] + uvsrc_y * s->uvlinesize + uvsrc_x;
                srcV = s->last_picture.f.data[2] + uvsrc_y * s->uvlinesize + uvsrc_x;
            }
        } else {
            srcU = s->last_picture.f.data[1] + uvsrc_y * s->uvlinesize + uvsrc_x;
            srcV = s->last_picture.f.data[2] + uvsrc_y * s->uvlinesize + uvsrc_x;
        }
    } else {
        srcU = s->next_picture.f.data[1] + uvsrc_y * s->uvlinesize + uvsrc_x;
        srcV = s->next_picture.f.data[2] + uvsrc_y * s->uvlinesize + uvsrc_x;
    }

    if (v->field_mode) {
        if (chroma_ref_type) {
            srcU += s->current_picture_ptr->f.linesize[1];
            srcV += s->current_picture_ptr->f.linesize[2];
        }
        off = v->second_field ? s->current_picture_ptr->f.linesize[1] : 0;
    }

    if (v->rangeredfrm || (v->mv_mode == MV_PMODE_INTENSITY_COMP)
        || s->h_edge_pos < 18 || v_edge_pos < 18
        || (unsigned)uvsrc_x > (s->h_edge_pos >> 1) - 9
        || (unsigned)uvsrc_y > (v_edge_pos    >> 1) - 9) {
        s->dsp.emulated_edge_mc(s->edge_emu_buffer     , srcU, s->uvlinesize,
                                8 + 1, 8 + 1, uvsrc_x, uvsrc_y,
                                s->h_edge_pos >> 1, v_edge_pos >> 1);
        s->dsp.emulated_edge_mc(s->edge_emu_buffer + 16, srcV, s->uvlinesize,
                                8 + 1, 8 + 1, uvsrc_x, uvsrc_y,
                                s->h_edge_pos >> 1, v_edge_pos >> 1);
        srcU = s->edge_emu_buffer;
        srcV = s->edge_emu_buffer + 16;

        /* if we deal with range reduction we need to scale source blocks */
        if (v->rangeredfrm) {
            int i, j;
            uint8_t *src, *src2;

            src  = srcU;
            src2 = srcV;
            for (j = 0; j < 9; j++) {
                for (i = 0; i < 9; i++) {
                    src[i]  = ((src[i]  - 128) >> 1) + 128;
                    src2[i] = ((src2[i] - 128) >> 1) + 128;
                }
                src  += s->uvlinesize;
                src2 += s->uvlinesize;
            }
        }
        /* if we deal with intensity compensation we need to scale source blocks */
        if (v->mv_mode == MV_PMODE_INTENSITY_COMP) {
            int i, j;
            uint8_t *src, *src2;

            src  = srcU;
            src2 = srcV;
            for (j = 0; j < 9; j++) {
                for (i = 0; i < 9; i++) {
                    src[i]  = v->lutuv[src[i]];
                    src2[i] = v->lutuv[src2[i]];
                }
                src  += s->uvlinesize;
                src2 += s->uvlinesize;
            }
        }
    }

    /* Chroma MC always uses qpel bilinear */
    uvmx = (uvmx & 3) << 1;
    uvmy = (uvmy & 3) << 1;
    if (!v->rnd) {
        dsp->put_h264_chroma_pixels_tab[0](s->dest[1] + off, srcU, s->uvlinesize, 8, uvmx, uvmy);
        dsp->put_h264_chroma_pixels_tab[0](s->dest[2] + off, srcV, s->uvlinesize, 8, uvmx, uvmy);
    } else {
        v->vc1dsp.put_no_rnd_vc1_chroma_pixels_tab[0](s->dest[1] + off, srcU, s->uvlinesize, 8, uvmx, uvmy);
        v->vc1dsp.put_no_rnd_vc1_chroma_pixels_tab[0](s->dest[2] + off, srcV, s->uvlinesize, 8, uvmx, uvmy);
    }
}

/** Do motion compensation for 4-MV field chroma macroblock (both U and V)
 */
static void vc1_mc_4mv_chroma4(VC1Context *v)
{
    MpegEncContext *s = &v->s;
    DSPContext *dsp = &v->s.dsp;
    uint8_t *srcU, *srcV;
    int uvsrc_x, uvsrc_y;
    int uvmx_field[4], uvmy_field[4];
    int i, off, tx, ty;
    int fieldmv = v->blk_mv_type[s->block_index[0]];
    static const int s_rndtblfield[16] = { 0, 0, 1, 2, 4, 4, 5, 6, 2, 2, 3, 8, 6, 6, 7, 12 };
    int v_dist = fieldmv ? 1 : 4; // vertical offset for lower sub-blocks
    int v_edge_pos = s->v_edge_pos >> 1;

    if (!v->s.last_picture.f.data[0])
        return;
    if (s->flags & CODEC_FLAG_GRAY)
        return;

    for (i = 0; i < 4; i++) {
        tx = s->mv[0][i][0];
        uvmx_field[i] = (tx + ((tx & 3) == 3)) >> 1;
        ty = s->mv[0][i][1];
        if (fieldmv)
            uvmy_field[i] = (ty >> 4) * 8 + s_rndtblfield[ty & 0xF];
        else
            uvmy_field[i] = (ty + ((ty & 3) == 3)) >> 1;
    }

    for (i = 0; i < 4; i++) {
        off = (i & 1) * 4 + ((i & 2) ? v_dist * s->uvlinesize : 0);
        uvsrc_x = s->mb_x * 8 +  (i & 1) * 4           + (uvmx_field[i] >> 2);
        uvsrc_y = s->mb_y * 8 + ((i & 2) ? v_dist : 0) + (uvmy_field[i] >> 2);
        // FIXME: implement proper pull-back (see vc1cropmv.c, vc1CROPMV_ChromaPullBack())
        uvsrc_x = av_clip(uvsrc_x, -8, s->avctx->coded_width  >> 1);
        uvsrc_y = av_clip(uvsrc_y, -8, s->avctx->coded_height >> 1);
        srcU = s->last_picture.f.data[1] + uvsrc_y * s->uvlinesize + uvsrc_x;
        srcV = s->last_picture.f.data[2] + uvsrc_y * s->uvlinesize + uvsrc_x;
        uvmx_field[i] = (uvmx_field[i] & 3) << 1;
        uvmy_field[i] = (uvmy_field[i] & 3) << 1;

        if (fieldmv && !(uvsrc_y & 1))
            v_edge_pos--;
        if (fieldmv && (uvsrc_y & 1) && uvsrc_y < 2)
            uvsrc_y--;
        if ((v->mv_mode == MV_PMODE_INTENSITY_COMP)
            || s->h_edge_pos < 10 || v_edge_pos < (5 << fieldmv)
            || (unsigned)uvsrc_x > (s->h_edge_pos >> 1) - 5
            || (unsigned)uvsrc_y > v_edge_pos - (5 << fieldmv)) {
            s->dsp.emulated_edge_mc(s->edge_emu_buffer, srcU, s->uvlinesize,
                                    5, (5 << fieldmv), uvsrc_x, uvsrc_y,
                                    s->h_edge_pos >> 1, v_edge_pos);
            s->dsp.emulated_edge_mc(s->edge_emu_buffer + 16, srcV, s->uvlinesize,
                                    5, (5 << fieldmv), uvsrc_x, uvsrc_y,
                                    s->h_edge_pos >> 1, v_edge_pos);
            srcU = s->edge_emu_buffer;
            srcV = s->edge_emu_buffer + 16;

            /* if we deal with intensity compensation we need to scale source blocks */
            if (v->mv_mode == MV_PMODE_INTENSITY_COMP) {
                int i, j;
                uint8_t *src, *src2;

                src  = srcU;
                src2 = srcV;
                for (j = 0; j < 5; j++) {
                    for (i = 0; i < 5; i++) {
                        src[i]  = v->lutuv[src[i]];
                        src2[i] = v->lutuv[src2[i]];
                    }
                    src  += s->uvlinesize << 1;
                    src2 += s->uvlinesize << 1;
                }
            }
        }
        if (!v->rnd) {
            dsp->put_h264_chroma_pixels_tab[1](s->dest[1] + off, srcU, s->uvlinesize << fieldmv, 4, uvmx_field[i], uvmy_field[i]);
            dsp->put_h264_chroma_pixels_tab[1](s->dest[2] + off, srcV, s->uvlinesize << fieldmv, 4, uvmx_field[i], uvmy_field[i]);
        } else {
            v->vc1dsp.put_no_rnd_vc1_chroma_pixels_tab[1](s->dest[1] + off, srcU, s->uvlinesize << fieldmv, 4, uvmx_field[i], uvmy_field[i]);
            v->vc1dsp.put_no_rnd_vc1_chroma_pixels_tab[1](s->dest[2] + off, srcV, s->uvlinesize << fieldmv, 4, uvmx_field[i], uvmy_field[i]);
        }
    }
}

/***********************************************************************/
/**
 * @name VC-1 Block-level functions
 * @see 7.1.4, p91 and 8.1.1.7, p(1)04
 * @{
 */

/**
 * @def GET_MQUANT
 * @brief Get macroblock-level quantizer scale
 */
#define GET_MQUANT()                                           \
    if (v->dquantfrm) {                                        \
        int edges = 0;                                         \
        if (v->dqprofile == DQPROFILE_ALL_MBS) {               \
            if (v->dqbilevel) {                                \
                mquant = (get_bits1(gb)) ? v->altpq : v->pq;   \
            } else {                                           \
                mqdiff = get_bits(gb, 3);                      \
                if (mqdiff != 7)                               \
                    mquant = v->pq + mqdiff;                   \
                else                                           \
                    mquant = get_bits(gb, 5);                  \
            }                                                  \
        }                                                      \
        if (v->dqprofile == DQPROFILE_SINGLE_EDGE)             \
            edges = 1 << v->dqsbedge;                          \
        else if (v->dqprofile == DQPROFILE_DOUBLE_EDGES)       \
            edges = (3 << v->dqsbedge) % 15;                   \
        else if (v->dqprofile == DQPROFILE_FOUR_EDGES)         \
            edges = 15;                                        \
        if ((edges&1) && !s->mb_x)                             \
            mquant = v->altpq;                                 \
        if ((edges&2) && s->first_slice_line)                  \
            mquant = v->altpq;                                 \
        if ((edges&4) && s->mb_x == (s->mb_width - 1))         \
            mquant = v->altpq;                                 \
        if ((edges&8) && s->mb_y == (s->mb_height - 1))        \
            mquant = v->altpq;                                 \
        if (!mquant || mquant > 31) {                          \
            av_log(v->s.avctx, AV_LOG_ERROR,                   \
                   "Overriding invalid mquant %d\n", mquant);  \
            mquant = 1;                                        \
        }                                                      \
    }

/**
 * @def GET_MVDATA(_dmv_x, _dmv_y)
 * @brief Get MV differentials
 * @see MVDATA decoding from 8.3.5.2, p(1)20
 * @param _dmv_x Horizontal differential for decoded MV
 * @param _dmv_y Vertical differential for decoded MV
 */
#define GET_MVDATA(_dmv_x, _dmv_y)                                      \
    index = 1 + get_vlc2(gb, ff_vc1_mv_diff_vlc[s->mv_table_index].table, \
                         VC1_MV_DIFF_VLC_BITS, 2);                      \
    if (index > 36) {                                                   \
        mb_has_coeffs = 1;                                              \
        index -= 37;                                                    \
    } else                                                              \
        mb_has_coeffs = 0;                                              \
    s->mb_intra = 0;                                                    \
    if (!index) {                                                       \
        _dmv_x = _dmv_y = 0;                                            \
    } else if (index == 35) {                                           \
        _dmv_x = get_bits(gb, v->k_x - 1 + s->quarter_sample);          \
        _dmv_y = get_bits(gb, v->k_y - 1 + s->quarter_sample);          \
    } else if (index == 36) {                                           \
        _dmv_x = 0;                                                     \
        _dmv_y = 0;                                                     \
        s->mb_intra = 1;                                                \
    } else {                                                            \
        index1 = index % 6;                                             \
        if (!s->quarter_sample && index1 == 5) val = 1;                 \
        else                                   val = 0;                 \
        if (size_table[index1] - val > 0)                               \
            val = get_bits(gb, size_table[index1] - val);               \
        else                                   val = 0;                 \
        sign = 0 - (val&1);                                             \
        _dmv_x = (sign ^ ((val>>1) + offset_table[index1])) - sign;     \
                                                                        \
        index1 = index / 6;                                             \
        if (!s->quarter_sample && index1 == 5) val = 1;                 \
        else                                   val = 0;                 \
        if (size_table[index1] - val > 0)                               \
            val = get_bits(gb, size_table[index1] - val);               \
        else                                   val = 0;                 \
        sign = 0 - (val & 1);                                           \
        _dmv_y = (sign ^ ((val >> 1) + offset_table[index1])) - sign;   \
    }

static av_always_inline void get_mvdata_interlaced(VC1Context *v, int *dmv_x,
                                                   int *dmv_y, int *pred_flag)
{
    int index, index1;
    int extend_x = 0, extend_y = 0;
    GetBitContext *gb = &v->s.gb;
    int bits, esc;
    int val, sign;
    const int* offs_tab;

    if (v->numref) {
        bits = VC1_2REF_MVDATA_VLC_BITS;
        esc  = 125;
    } else {
        bits = VC1_1REF_MVDATA_VLC_BITS;
        esc  = 71;
    }
    switch (v->dmvrange) {
    case 1:
        extend_x = 1;
        break;
    case 2:
        extend_y = 1;
        break;
    case 3:
        extend_x = extend_y = 1;
        break;
    }
    index = get_vlc2(gb, v->imv_vlc->table, bits, 3);
    if (index == esc) {
        *dmv_x = get_bits(gb, v->k_x);
        *dmv_y = get_bits(gb, v->k_y);
        if (v->numref) {
            *pred_flag = *dmv_y & 1;
            *dmv_y     = (*dmv_y + *pred_flag) >> 1;
        }
    }
    else {
        av_assert0(index < esc);
        if (extend_x)
            offs_tab = offset_table2;
        else
            offs_tab = offset_table1;
        index1 = (index + 1) % 9;
        if (index1 != 0) {
            val    = get_bits(gb, index1 + extend_x);
            sign   = 0 -(val & 1);
            *dmv_x = (sign ^ ((val >> 1) + offs_tab[index1])) - sign;
        } else
            *dmv_x = 0;
        if (extend_y)
            offs_tab = offset_table2;
        else
            offs_tab = offset_table1;
        index1 = (index + 1) / 9;
        if (index1 > v->numref) {
            val    = get_bits(gb, (index1 + (extend_y << v->numref)) >> v->numref);
            sign   = 0 - (val & 1);
            *dmv_y = (sign ^ ((val >> 1) + offs_tab[index1 >> v->numref])) - sign;
        } else
            *dmv_y = 0;
        if (v->numref)
            *pred_flag = index1 & 1;
    }
}

static av_always_inline int scaleforsame_x(VC1Context *v, int n /* MV */, int dir)
{
    int scaledvalue, refdist;
    int scalesame1, scalesame2;
    int scalezone1_x, zone1offset_x;
    int table_index = dir ^ v->second_field;

    if (v->s.pict_type != AV_PICTURE_TYPE_B)
        refdist = v->refdist;
    else
        refdist = dir ? v->brfd : v->frfd;
    if (refdist > 3)
        refdist = 3;
    scalesame1    = ff_vc1_field_mvpred_scales[table_index][1][refdist];
    scalesame2    = ff_vc1_field_mvpred_scales[table_index][2][refdist];
    scalezone1_x  = ff_vc1_field_mvpred_scales[table_index][3][refdist];
    zone1offset_x = ff_vc1_field_mvpred_scales[table_index][5][refdist];

    if (FFABS(n) > 255)
        scaledvalue = n;
    else {
        if (FFABS(n) < scalezone1_x)
            scaledvalue = (n * scalesame1) >> 8;
        else {
            if (n < 0)
                scaledvalue = ((n * scalesame2) >> 8) - zone1offset_x;
            else
                scaledvalue = ((n * scalesame2) >> 8) + zone1offset_x;
        }
    }
    return av_clip(scaledvalue, -v->range_x, v->range_x - 1);
}

static av_always_inline int scaleforsame_y(VC1Context *v, int i, int n /* MV */, int dir)
{
    int scaledvalue, refdist;
    int scalesame1, scalesame2;
    int scalezone1_y, zone1offset_y;
    int table_index = dir ^ v->second_field;

    if (v->s.pict_type != AV_PICTURE_TYPE_B)
        refdist = v->refdist;
    else
        refdist = dir ? v->brfd : v->frfd;
    if (refdist > 3)
        refdist = 3;
    scalesame1    = ff_vc1_field_mvpred_scales[table_index][1][refdist];
    scalesame2    = ff_vc1_field_mvpred_scales[table_index][2][refdist];
    scalezone1_y  = ff_vc1_field_mvpred_scales[table_index][4][refdist];
    zone1offset_y = ff_vc1_field_mvpred_scales[table_index][6][refdist];

    if (FFABS(n) > 63)
        scaledvalue = n;
    else {
        if (FFABS(n) < scalezone1_y)
            scaledvalue = (n * scalesame1) >> 8;
        else {
            if (n < 0)
                scaledvalue = ((n * scalesame2) >> 8) - zone1offset_y;
            else
                scaledvalue = ((n * scalesame2) >> 8) + zone1offset_y;
        }
    }

    if (v->cur_field_type && !v->ref_field_type[dir])
        return av_clip(scaledvalue, -v->range_y / 2 + 1, v->range_y / 2);
    else
        return av_clip(scaledvalue, -v->range_y / 2, v->range_y / 2 - 1);
}

static av_always_inline int scaleforopp_x(VC1Context *v, int n /* MV */)
{
    int scalezone1_x, zone1offset_x;
    int scaleopp1, scaleopp2, brfd;
    int scaledvalue;

    brfd = FFMIN(v->brfd, 3);
    scalezone1_x  = ff_vc1_b_field_mvpred_scales[3][brfd];
    zone1offset_x = ff_vc1_b_field_mvpred_scales[5][brfd];
    scaleopp1     = ff_vc1_b_field_mvpred_scales[1][brfd];
    scaleopp2     = ff_vc1_b_field_mvpred_scales[2][brfd];

    if (FFABS(n) > 255)
        scaledvalue = n;
    else {
        if (FFABS(n) < scalezone1_x)
            scaledvalue = (n * scaleopp1) >> 8;
        else {
            if (n < 0)
                scaledvalue = ((n * scaleopp2) >> 8) - zone1offset_x;
            else
                scaledvalue = ((n * scaleopp2) >> 8) + zone1offset_x;
        }
    }
    return av_clip(scaledvalue, -v->range_x, v->range_x - 1);
}

static av_always_inline int scaleforopp_y(VC1Context *v, int n /* MV */, int dir)
{
    int scalezone1_y, zone1offset_y;
    int scaleopp1, scaleopp2, brfd;
    int scaledvalue;

    brfd = FFMIN(v->brfd, 3);
    scalezone1_y  = ff_vc1_b_field_mvpred_scales[4][brfd];
    zone1offset_y = ff_vc1_b_field_mvpred_scales[6][brfd];
    scaleopp1     = ff_vc1_b_field_mvpred_scales[1][brfd];
    scaleopp2     = ff_vc1_b_field_mvpred_scales[2][brfd];

    if (FFABS(n) > 63)
        scaledvalue = n;
    else {
        if (FFABS(n) < scalezone1_y)
            scaledvalue = (n * scaleopp1) >> 8;
        else {
            if (n < 0)
                scaledvalue = ((n * scaleopp2) >> 8) - zone1offset_y;
            else
                scaledvalue = ((n * scaleopp2) >> 8) + zone1offset_y;
        }
    }
    if (v->cur_field_type && !v->ref_field_type[dir]) {
        return av_clip(scaledvalue, -v->range_y / 2 + 1, v->range_y / 2);
    } else {
        return av_clip(scaledvalue, -v->range_y / 2, v->range_y / 2 - 1);
    }
}

static av_always_inline int scaleforsame(VC1Context *v, int i, int n /* MV */,
                                         int dim, int dir)
{
    int brfd, scalesame;
    int hpel = 1 - v->s.quarter_sample;

    n >>= hpel;
    if (v->s.pict_type != AV_PICTURE_TYPE_B || v->second_field || !dir) {
        if (dim)
            n = scaleforsame_y(v, i, n, dir) << hpel;
        else
            n = scaleforsame_x(v, n, dir) << hpel;
        return n;
    }
    brfd      = FFMIN(v->brfd, 3);
    scalesame = ff_vc1_b_field_mvpred_scales[0][brfd];

    n = (n * scalesame >> 8) << hpel;
    return n;
}

static av_always_inline int scaleforopp(VC1Context *v, int n /* MV */,
                                        int dim, int dir)
{
    int refdist, scaleopp;
    int hpel = 1 - v->s.quarter_sample;

    n >>= hpel;
    if (v->s.pict_type == AV_PICTURE_TYPE_B && !v->second_field && dir == 1) {
        if (dim)
            n = scaleforopp_y(v, n, dir) << hpel;
        else
            n = scaleforopp_x(v, n) << hpel;
        return n;
    }
    if (v->s.pict_type != AV_PICTURE_TYPE_B)
        refdist = FFMIN(v->refdist, 3);
    else
        refdist = dir ? v->brfd : v->frfd;
    scaleopp = ff_vc1_field_mvpred_scales[dir ^ v->second_field][0][refdist];

    n = (n * scaleopp >> 8) << hpel;
    return n;
}

/** Predict and set motion vector
 */
static inline void vc1_pred_mv(VC1Context *v, int n, int dmv_x, int dmv_y,
                               int mv1, int r_x, int r_y, uint8_t* is_intra,
                               int pred_flag, int dir)
{
    MpegEncContext *s = &v->s;
    int xy, wrap, off = 0;
    int16_t *A, *B, *C;
    int px, py;
    int sum;
    int mixedmv_pic, num_samefield = 0, num_oppfield = 0;
    int opposit, a_f, b_f, c_f;
    int16_t field_predA[2];
    int16_t field_predB[2];
    int16_t field_predC[2];
    int a_valid, b_valid, c_valid;
    int hybridmv_thresh, y_bias = 0;

    if (v->mv_mode == MV_PMODE_MIXED_MV ||
        ((v->mv_mode == MV_PMODE_INTENSITY_COMP) && (v->mv_mode2 == MV_PMODE_MIXED_MV)))
        mixedmv_pic = 1;
    else
        mixedmv_pic = 0;
    /* scale MV difference to be quad-pel */
    dmv_x <<= 1 - s->quarter_sample;
    dmv_y <<= 1 - s->quarter_sample;

    wrap = s->b8_stride;
    xy   = s->block_index[n];

    if (s->mb_intra) {
        s->mv[0][n][0] = s->current_picture.f.motion_val[0][xy + v->blocks_off][0] = 0;
        s->mv[0][n][1] = s->current_picture.f.motion_val[0][xy + v->blocks_off][1] = 0;
        s->current_picture.f.motion_val[1][xy + v->blocks_off][0] = 0;
        s->current_picture.f.motion_val[1][xy + v->blocks_off][1] = 0;
        if (mv1) { /* duplicate motion data for 1-MV block */
            s->current_picture.f.motion_val[0][xy + 1 + v->blocks_off][0]        = 0;
            s->current_picture.f.motion_val[0][xy + 1 + v->blocks_off][1]        = 0;
            s->current_picture.f.motion_val[0][xy + wrap + v->blocks_off][0]     = 0;
            s->current_picture.f.motion_val[0][xy + wrap + v->blocks_off][1]     = 0;
            s->current_picture.f.motion_val[0][xy + wrap + 1 + v->blocks_off][0] = 0;
            s->current_picture.f.motion_val[0][xy + wrap + 1 + v->blocks_off][1] = 0;
            v->luma_mv[s->mb_x][0] = v->luma_mv[s->mb_x][1] = 0;
            s->current_picture.f.motion_val[1][xy + 1 + v->blocks_off][0]        = 0;
            s->current_picture.f.motion_val[1][xy + 1 + v->blocks_off][1]        = 0;
            s->current_picture.f.motion_val[1][xy + wrap][0]                     = 0;
            s->current_picture.f.motion_val[1][xy + wrap + v->blocks_off][1]     = 0;
            s->current_picture.f.motion_val[1][xy + wrap + 1 + v->blocks_off][0] = 0;
            s->current_picture.f.motion_val[1][xy + wrap + 1 + v->blocks_off][1] = 0;
        }
        return;
    }

    C = s->current_picture.f.motion_val[dir][xy -    1 + v->blocks_off];
    A = s->current_picture.f.motion_val[dir][xy - wrap + v->blocks_off];
    if (mv1) {
        if (v->field_mode && mixedmv_pic)
            off = (s->mb_x == (s->mb_width - 1)) ? -2 : 2;
        else
            off = (s->mb_x == (s->mb_width - 1)) ? -1 : 2;
    } else {
        //in 4-MV mode different blocks have different B predictor position
        switch (n) {
        case 0:
            off = (s->mb_x > 0) ? -1 : 1;
            break;
        case 1:
            off = (s->mb_x == (s->mb_width - 1)) ? -1 : 1;
            break;
        case 2:
            off = 1;
            break;
        case 3:
            off = -1;
        }
    }
    B = s->current_picture.f.motion_val[dir][xy - wrap + off + v->blocks_off];

    a_valid = !s->first_slice_line || (n == 2 || n == 3);
    b_valid = a_valid && (s->mb_width > 1);
    c_valid = s->mb_x || (n == 1 || n == 3);
    if (v->field_mode) {
        a_valid = a_valid && !is_intra[xy - wrap];
        b_valid = b_valid && !is_intra[xy - wrap + off];
        c_valid = c_valid && !is_intra[xy - 1];
    }

    if (a_valid) {
        a_f = v->mv_f[dir][xy - wrap + v->blocks_off];
        num_oppfield  += a_f;
        num_samefield += 1 - a_f;
        field_predA[0] = A[0];
        field_predA[1] = A[1];
    } else {
        field_predA[0] = field_predA[1] = 0;
        a_f = 0;
    }
    if (b_valid) {
        b_f = v->mv_f[dir][xy - wrap + off + v->blocks_off];
        num_oppfield  += b_f;
        num_samefield += 1 - b_f;
        field_predB[0] = B[0];
        field_predB[1] = B[1];
    } else {
        field_predB[0] = field_predB[1] = 0;
        b_f = 0;
    }
    if (c_valid) {
        c_f = v->mv_f[dir][xy - 1 + v->blocks_off];
        num_oppfield  += c_f;
        num_samefield += 1 - c_f;
        field_predC[0] = C[0];
        field_predC[1] = C[1];
    } else {
        field_predC[0] = field_predC[1] = 0;
        c_f = 0;
    }

    if (v->field_mode) {
        if (num_samefield <= num_oppfield)
            opposit = 1 - pred_flag;
        else
            opposit = pred_flag;
    } else
        opposit = 0;
    if (opposit) {
        if (a_valid && !a_f) {
            field_predA[0] = scaleforopp(v, field_predA[0], 0, dir);
            field_predA[1] = scaleforopp(v, field_predA[1], 1, dir);
        }
        if (b_valid && !b_f) {
            field_predB[0] = scaleforopp(v, field_predB[0], 0, dir);
            field_predB[1] = scaleforopp(v, field_predB[1], 1, dir);
        }
        if (c_valid && !c_f) {
            field_predC[0] = scaleforopp(v, field_predC[0], 0, dir);
            field_predC[1] = scaleforopp(v, field_predC[1], 1, dir);
        }
        v->mv_f[dir][xy + v->blocks_off] = 1;
        v->ref_field_type[dir] = !v->cur_field_type;
    } else {
        if (a_valid && a_f) {
            field_predA[0] = scaleforsame(v, n, field_predA[0], 0, dir);
            field_predA[1] = scaleforsame(v, n, field_predA[1], 1, dir);
        }
        if (b_valid && b_f) {
            field_predB[0] = scaleforsame(v, n, field_predB[0], 0, dir);
            field_predB[1] = scaleforsame(v, n, field_predB[1], 1, dir);
        }
        if (c_valid && c_f) {
            field_predC[0] = scaleforsame(v, n, field_predC[0], 0, dir);
            field_predC[1] = scaleforsame(v, n, field_predC[1], 1, dir);
        }
        v->mv_f[dir][xy + v->blocks_off] = 0;
        v->ref_field_type[dir] = v->cur_field_type;
    }

    if (a_valid) {
        px = field_predA[0];
        py = field_predA[1];
    } else if (c_valid) {
        px = field_predC[0];
        py = field_predC[1];
    } else if (b_valid) {
        px = field_predB[0];
        py = field_predB[1];
    } else {
        px = 0;
        py = 0;
    }

    if (num_samefield + num_oppfield > 1) {
        px = mid_pred(field_predA[0], field_predB[0], field_predC[0]);
        py = mid_pred(field_predA[1], field_predB[1], field_predC[1]);
    }

    /* Pullback MV as specified in 8.3.5.3.4 */
    if (!v->field_mode) {
        int qx, qy, X, Y;
        qx = (s->mb_x << 6) + ((n == 1 || n == 3) ? 32 : 0);
        qy = (s->mb_y << 6) + ((n == 2 || n == 3) ? 32 : 0);
        X  = (s->mb_width  << 6) - 4;
        Y  = (s->mb_height << 6) - 4;
        if (mv1) {
            if (qx + px < -60) px = -60 - qx;
            if (qy + py < -60) py = -60 - qy;
        } else {
            if (qx + px < -28) px = -28 - qx;
            if (qy + py < -28) py = -28 - qy;
        }
        if (qx + px > X) px = X - qx;
        if (qy + py > Y) py = Y - qy;
    }

    if (!v->field_mode || s->pict_type != AV_PICTURE_TYPE_B) {
        /* Calculate hybrid prediction as specified in 8.3.5.3.5 (also 10.3.5.4.3.5) */
        hybridmv_thresh = 32;
        if (a_valid && c_valid) {
            if (is_intra[xy - wrap])
                sum = FFABS(px) + FFABS(py);
            else
                sum = FFABS(px - field_predA[0]) + FFABS(py - field_predA[1]);
            if (sum > hybridmv_thresh) {
                if (get_bits1(&s->gb)) {     // read HYBRIDPRED bit
                    px = field_predA[0];
                    py = field_predA[1];
                } else {
                    px = field_predC[0];
                    py = field_predC[1];
                }
            } else {
                if (is_intra[xy - 1])
                    sum = FFABS(px) + FFABS(py);
                else
                    sum = FFABS(px - field_predC[0]) + FFABS(py - field_predC[1]);
                if (sum > hybridmv_thresh) {
                    if (get_bits1(&s->gb)) {
                        px = field_predA[0];
                        py = field_predA[1];
                    } else {
                        px = field_predC[0];
                        py = field_predC[1];
                    }
                }
            }
        }
    }

    if (v->field_mode && !s->quarter_sample) {
        r_x <<= 1;
        r_y <<= 1;
    }
    if (v->field_mode && v->numref)
        r_y >>= 1;
    if (v->field_mode && v->cur_field_type && v->ref_field_type[dir] == 0)
        y_bias = 1;
    /* store MV using signed modulus of MV range defined in 4.11 */
    s->mv[dir][n][0] = s->current_picture.f.motion_val[dir][xy + v->blocks_off][0] = ((px + dmv_x + r_x) & ((r_x << 1) - 1)) - r_x;
    s->mv[dir][n][1] = s->current_picture.f.motion_val[dir][xy + v->blocks_off][1] = ((py + dmv_y + r_y - y_bias) & ((r_y << 1) - 1)) - r_y + y_bias;
    if (mv1) { /* duplicate motion data for 1-MV block */
        s->current_picture.f.motion_val[dir][xy +    1 +     v->blocks_off][0] = s->current_picture.f.motion_val[dir][xy + v->blocks_off][0];
        s->current_picture.f.motion_val[dir][xy +    1 +     v->blocks_off][1] = s->current_picture.f.motion_val[dir][xy + v->blocks_off][1];
        s->current_picture.f.motion_val[dir][xy + wrap +     v->blocks_off][0] = s->current_picture.f.motion_val[dir][xy + v->blocks_off][0];
        s->current_picture.f.motion_val[dir][xy + wrap +     v->blocks_off][1] = s->current_picture.f.motion_val[dir][xy + v->blocks_off][1];
        s->current_picture.f.motion_val[dir][xy + wrap + 1 + v->blocks_off][0] = s->current_picture.f.motion_val[dir][xy + v->blocks_off][0];
        s->current_picture.f.motion_val[dir][xy + wrap + 1 + v->blocks_off][1] = s->current_picture.f.motion_val[dir][xy + v->blocks_off][1];
        v->mv_f[dir][xy +    1 + v->blocks_off] = v->mv_f[dir][xy +            v->blocks_off];
        v->mv_f[dir][xy + wrap + v->blocks_off] = v->mv_f[dir][xy + wrap + 1 + v->blocks_off] = v->mv_f[dir][xy + v->blocks_off];
    }
}

/** Predict and set motion vector for interlaced frame picture MBs
 */
static inline void vc1_pred_mv_intfr(VC1Context *v, int n, int dmv_x, int dmv_y,
                                     int mvn, int r_x, int r_y, uint8_t* is_intra)
{
    MpegEncContext *s = &v->s;
    int xy, wrap, off = 0;
    int A[2], B[2], C[2];
    int px, py;
    int a_valid = 0, b_valid = 0, c_valid = 0;
    int field_a, field_b, field_c; // 0: same, 1: opposit
    int total_valid, num_samefield, num_oppfield;
    int pos_c, pos_b, n_adj;

    wrap = s->b8_stride;
    xy = s->block_index[n];

    if (s->mb_intra) {
        s->mv[0][n][0] = s->current_picture.f.motion_val[0][xy][0] = 0;
        s->mv[0][n][1] = s->current_picture.f.motion_val[0][xy][1] = 0;
        s->current_picture.f.motion_val[1][xy][0] = 0;
        s->current_picture.f.motion_val[1][xy][1] = 0;
        if (mvn == 1) { /* duplicate motion data for 1-MV block */
            s->current_picture.f.motion_val[0][xy + 1][0]        = 0;
            s->current_picture.f.motion_val[0][xy + 1][1]        = 0;
            s->current_picture.f.motion_val[0][xy + wrap][0]     = 0;
            s->current_picture.f.motion_val[0][xy + wrap][1]     = 0;
            s->current_picture.f.motion_val[0][xy + wrap + 1][0] = 0;
            s->current_picture.f.motion_val[0][xy + wrap + 1][1] = 0;
            v->luma_mv[s->mb_x][0] = v->luma_mv[s->mb_x][1] = 0;
            s->current_picture.f.motion_val[1][xy + 1][0]        = 0;
            s->current_picture.f.motion_val[1][xy + 1][1]        = 0;
            s->current_picture.f.motion_val[1][xy + wrap][0]     = 0;
            s->current_picture.f.motion_val[1][xy + wrap][1]     = 0;
            s->current_picture.f.motion_val[1][xy + wrap + 1][0] = 0;
            s->current_picture.f.motion_val[1][xy + wrap + 1][1] = 0;
        }
        return;
    }

    off = ((n == 0) || (n == 1)) ? 1 : -1;
    /* predict A */
    if (s->mb_x || (n == 1) || (n == 3)) {
        if ((v->blk_mv_type[xy]) // current block (MB) has a field MV
            || (!v->blk_mv_type[xy] && !v->blk_mv_type[xy - 1])) { // or both have frame MV
            A[0] = s->current_picture.f.motion_val[0][xy - 1][0];
            A[1] = s->current_picture.f.motion_val[0][xy - 1][1];
            a_valid = 1;
        } else { // current block has frame mv and cand. has field MV (so average)
            A[0] = (s->current_picture.f.motion_val[0][xy - 1][0]
                    + s->current_picture.f.motion_val[0][xy - 1 + off * wrap][0] + 1) >> 1;
            A[1] = (s->current_picture.f.motion_val[0][xy - 1][1]
                    + s->current_picture.f.motion_val[0][xy - 1 + off * wrap][1] + 1) >> 1;
            a_valid = 1;
        }
        if (!(n & 1) && v->is_intra[s->mb_x - 1]) {
            a_valid = 0;
            A[0] = A[1] = 0;
        }
    } else
        A[0] = A[1] = 0;
    /* Predict B and C */
    B[0] = B[1] = C[0] = C[1] = 0;
    if (n == 0 || n == 1 || v->blk_mv_type[xy]) {
        if (!s->first_slice_line) {
            if (!v->is_intra[s->mb_x - s->mb_stride]) {
                b_valid = 1;
                n_adj   = n | 2;
                pos_b   = s->block_index[n_adj] - 2 * wrap;
                if (v->blk_mv_type[pos_b] && v->blk_mv_type[xy]) {
                    n_adj = (n & 2) | (n & 1);
                }
                B[0] = s->current_picture.f.motion_val[0][s->block_index[n_adj] - 2 * wrap][0];
                B[1] = s->current_picture.f.motion_val[0][s->block_index[n_adj] - 2 * wrap][1];
                if (v->blk_mv_type[pos_b] && !v->blk_mv_type[xy]) {
                    B[0] = (B[0] + s->current_picture.f.motion_val[0][s->block_index[n_adj ^ 2] - 2 * wrap][0] + 1) >> 1;
                    B[1] = (B[1] + s->current_picture.f.motion_val[0][s->block_index[n_adj ^ 2] - 2 * wrap][1] + 1) >> 1;
                }
            }
            if (s->mb_width > 1) {
                if (!v->is_intra[s->mb_x - s->mb_stride + 1]) {
                    c_valid = 1;
                    n_adj   = 2;
                    pos_c   = s->block_index[2] - 2 * wrap + 2;
                    if (v->blk_mv_type[pos_c] && v->blk_mv_type[xy]) {
                        n_adj = n & 2;
                    }
                    C[0] = s->current_picture.f.motion_val[0][s->block_index[n_adj] - 2 * wrap + 2][0];
                    C[1] = s->current_picture.f.motion_val[0][s->block_index[n_adj] - 2 * wrap + 2][1];
                    if (v->blk_mv_type[pos_c] && !v->blk_mv_type[xy]) {
                        C[0] = (1 + C[0] + (s->current_picture.f.motion_val[0][s->block_index[n_adj ^ 2] - 2 * wrap + 2][0])) >> 1;
                        C[1] = (1 + C[1] + (s->current_picture.f.motion_val[0][s->block_index[n_adj ^ 2] - 2 * wrap + 2][1])) >> 1;
                    }
                    if (s->mb_x == s->mb_width - 1) {
                        if (!v->is_intra[s->mb_x - s->mb_stride - 1]) {
                            c_valid = 1;
                            n_adj   = 3;
                            pos_c   = s->block_index[3] - 2 * wrap - 2;
                            if (v->blk_mv_type[pos_c] && v->blk_mv_type[xy]) {
                                n_adj = n | 1;
                            }
                            C[0] = s->current_picture.f.motion_val[0][s->block_index[n_adj] - 2 * wrap - 2][0];
                            C[1] = s->current_picture.f.motion_val[0][s->block_index[n_adj] - 2 * wrap - 2][1];
                            if (v->blk_mv_type[pos_c] && !v->blk_mv_type[xy]) {
                                C[0] = (1 + C[0] + s->current_picture.f.motion_val[0][s->block_index[1] - 2 * wrap - 2][0]) >> 1;
                                C[1] = (1 + C[1] + s->current_picture.f.motion_val[0][s->block_index[1] - 2 * wrap - 2][1]) >> 1;
                            }
                        } else
                            c_valid = 0;
                    }
                }
            }
        }
    } else {
        pos_b   = s->block_index[1];
        b_valid = 1;
        B[0]    = s->current_picture.f.motion_val[0][pos_b][0];
        B[1]    = s->current_picture.f.motion_val[0][pos_b][1];
        pos_c   = s->block_index[0];
        c_valid = 1;
        C[0]    = s->current_picture.f.motion_val[0][pos_c][0];
        C[1]    = s->current_picture.f.motion_val[0][pos_c][1];
    }

    total_valid = a_valid + b_valid + c_valid;
    // check if predictor A is out of bounds
    if (!s->mb_x && !(n == 1 || n == 3)) {
        A[0] = A[1] = 0;
    }
    // check if predictor B is out of bounds
    if ((s->first_slice_line && v->blk_mv_type[xy]) || (s->first_slice_line && !(n & 2))) {
        B[0] = B[1] = C[0] = C[1] = 0;
    }
    if (!v->blk_mv_type[xy]) {
        if (s->mb_width == 1) {
            px = B[0];
            py = B[1];
        } else {
            if (total_valid >= 2) {
                px = mid_pred(A[0], B[0], C[0]);
                py = mid_pred(A[1], B[1], C[1]);
            } else if (total_valid) {
                if (a_valid) { px = A[0]; py = A[1]; }
                if (b_valid) { px = B[0]; py = B[1]; }
                if (c_valid) { px = C[0]; py = C[1]; }
            } else
                px = py = 0;
        }
    } else {
        if (a_valid)
            field_a = (A[1] & 4) ? 1 : 0;
        else
            field_a = 0;
        if (b_valid)
            field_b = (B[1] & 4) ? 1 : 0;
        else
            field_b = 0;
        if (c_valid)
            field_c = (C[1] & 4) ? 1 : 0;
        else
            field_c = 0;

        num_oppfield  = field_a + field_b + field_c;
        num_samefield = total_valid - num_oppfield;
        if (total_valid == 3) {
            if ((num_samefield == 3) || (num_oppfield == 3)) {
                px = mid_pred(A[0], B[0], C[0]);
                py = mid_pred(A[1], B[1], C[1]);
            } else if (num_samefield >= num_oppfield) {
                /* take one MV from same field set depending on priority
                the check for B may not be necessary */
                px = !field_a ? A[0] : B[0];
                py = !field_a ? A[1] : B[1];
            } else {
                px =  field_a ? A[0] : B[0];
                py =  field_a ? A[1] : B[1];
            }
        } else if (total_valid == 2) {
            if (num_samefield >= num_oppfield) {
                if (!field_a && a_valid) {
                    px = A[0];
                    py = A[1];
                } else if (!field_b && b_valid) {
                    px = B[0];
                    py = B[1];
                } else if (c_valid) {
                    px = C[0];
                    py = C[1];
                } else px = py = 0;
            } else {
                if (field_a && a_valid) {
                    px = A[0];
                    py = A[1];
                } else if (field_b && b_valid) {
                    px = B[0];
                    py = B[1];
                } else if (c_valid) {
                    px = C[0];
                    py = C[1];
                } else px = py = 0;
            }
        } else if (total_valid == 1) {
            px = (a_valid) ? A[0] : ((b_valid) ? B[0] : C[0]);
            py = (a_valid) ? A[1] : ((b_valid) ? B[1] : C[1]);
        } else
            px = py = 0;
    }

    /* store MV using signed modulus of MV range defined in 4.11 */
    s->mv[0][n][0] = s->current_picture.f.motion_val[0][xy][0] = ((px + dmv_x + r_x) & ((r_x << 1) - 1)) - r_x;
    s->mv[0][n][1] = s->current_picture.f.motion_val[0][xy][1] = ((py + dmv_y + r_y) & ((r_y << 1) - 1)) - r_y;
    if (mvn == 1) { /* duplicate motion data for 1-MV block */
        s->current_picture.f.motion_val[0][xy +    1    ][0] = s->current_picture.f.motion_val[0][xy][0];
        s->current_picture.f.motion_val[0][xy +    1    ][1] = s->current_picture.f.motion_val[0][xy][1];
        s->current_picture.f.motion_val[0][xy + wrap    ][0] = s->current_picture.f.motion_val[0][xy][0];
        s->current_picture.f.motion_val[0][xy + wrap    ][1] = s->current_picture.f.motion_val[0][xy][1];
        s->current_picture.f.motion_val[0][xy + wrap + 1][0] = s->current_picture.f.motion_val[0][xy][0];
        s->current_picture.f.motion_val[0][xy + wrap + 1][1] = s->current_picture.f.motion_val[0][xy][1];
    } else if (mvn == 2) { /* duplicate motion data for 2-Field MV block */
        s->current_picture.f.motion_val[0][xy + 1][0] = s->current_picture.f.motion_val[0][xy][0];
        s->current_picture.f.motion_val[0][xy + 1][1] = s->current_picture.f.motion_val[0][xy][1];
        s->mv[0][n + 1][0] = s->mv[0][n][0];
        s->mv[0][n + 1][1] = s->mv[0][n][1];
    }
}

/** Motion compensation for direct or interpolated blocks in B-frames
 */
static void vc1_interp_mc(VC1Context *v)
{
    MpegEncContext *s = &v->s;
    DSPContext *dsp = &v->s.dsp;
    uint8_t *srcY, *srcU, *srcV;
    int dxy, mx, my, uvmx, uvmy, src_x, src_y, uvsrc_x, uvsrc_y;
    int off, off_uv;
    int v_edge_pos = s->v_edge_pos >> v->field_mode;

    if (!v->field_mode && !v->s.next_picture.f.data[0])
        return;

    mx   = s->mv[1][0][0];
    my   = s->mv[1][0][1];
    uvmx = (mx + ((mx & 3) == 3)) >> 1;
    uvmy = (my + ((my & 3) == 3)) >> 1;
    if (v->field_mode) {
        if (v->cur_field_type != v->ref_field_type[1])
            my   = my   - 2 + 4 * v->cur_field_type;
            uvmy = uvmy - 2 + 4 * v->cur_field_type;
    }
    if (v->fastuvmc) {
        uvmx = uvmx + ((uvmx < 0) ? -(uvmx & 1) : (uvmx & 1));
        uvmy = uvmy + ((uvmy < 0) ? -(uvmy & 1) : (uvmy & 1));
    }
    srcY = s->next_picture.f.data[0];
    srcU = s->next_picture.f.data[1];
    srcV = s->next_picture.f.data[2];

    src_x   = s->mb_x * 16 + (mx   >> 2);
    src_y   = s->mb_y * 16 + (my   >> 2);
    uvsrc_x = s->mb_x *  8 + (uvmx >> 2);
    uvsrc_y = s->mb_y *  8 + (uvmy >> 2);

    if (v->profile != PROFILE_ADVANCED) {
        src_x   = av_clip(  src_x, -16, s->mb_width  * 16);
        src_y   = av_clip(  src_y, -16, s->mb_height * 16);
        uvsrc_x = av_clip(uvsrc_x,  -8, s->mb_width  *  8);
        uvsrc_y = av_clip(uvsrc_y,  -8, s->mb_height *  8);
    } else {
        src_x   = av_clip(  src_x, -17, s->avctx->coded_width);
        src_y   = av_clip(  src_y, -18, s->avctx->coded_height + 1);
        uvsrc_x = av_clip(uvsrc_x,  -8, s->avctx->coded_width  >> 1);
        uvsrc_y = av_clip(uvsrc_y,  -8, s->avctx->coded_height >> 1);
    }

    srcY += src_y   * s->linesize   + src_x;
    srcU += uvsrc_y * s->uvlinesize + uvsrc_x;
    srcV += uvsrc_y * s->uvlinesize + uvsrc_x;

    if (v->field_mode && v->ref_field_type[1]) {
        srcY += s->current_picture_ptr->f.linesize[0];
        srcU += s->current_picture_ptr->f.linesize[1];
        srcV += s->current_picture_ptr->f.linesize[2];
    }

    /* for grayscale we should not try to read from unknown area */
    if (s->flags & CODEC_FLAG_GRAY) {
        srcU = s->edge_emu_buffer + 18 * s->linesize;
        srcV = s->edge_emu_buffer + 18 * s->linesize;
    }

    if (v->rangeredfrm || s->h_edge_pos < 22 || v_edge_pos < 22
        || (unsigned)(src_x - 1) > s->h_edge_pos - (mx & 3) - 16 - 3
        || (unsigned)(src_y - 1) > v_edge_pos    - (my & 3) - 16 - 3) {
        uint8_t *uvbuf = s->edge_emu_buffer + 19 * s->linesize;

        srcY -= s->mspel * (1 + s->linesize);
        s->dsp.emulated_edge_mc(s->edge_emu_buffer, srcY, s->linesize,
                                17 + s->mspel * 2, 17 + s->mspel * 2,
                                src_x - s->mspel, src_y - s->mspel,
                                s->h_edge_pos, v_edge_pos);
        srcY = s->edge_emu_buffer;
        s->dsp.emulated_edge_mc(uvbuf     , srcU, s->uvlinesize, 8 + 1, 8 + 1,
                                uvsrc_x, uvsrc_y, s->h_edge_pos >> 1, v_edge_pos >> 1);
        s->dsp.emulated_edge_mc(uvbuf + 16, srcV, s->uvlinesize, 8 + 1, 8 + 1,
                                uvsrc_x, uvsrc_y, s->h_edge_pos >> 1, v_edge_pos >> 1);
        srcU = uvbuf;
        srcV = uvbuf + 16;
        /* if we deal with range reduction we need to scale source blocks */
        if (v->rangeredfrm) {
            int i, j;
            uint8_t *src, *src2;

            src = srcY;
            for (j = 0; j < 17 + s->mspel * 2; j++) {
                for (i = 0; i < 17 + s->mspel * 2; i++)
                    src[i] = ((src[i] - 128) >> 1) + 128;
                src += s->linesize;
            }
            src = srcU;
            src2 = srcV;
            for (j = 0; j < 9; j++) {
                for (i = 0; i < 9; i++) {
                    src[i]  = ((src[i]  - 128) >> 1) + 128;
                    src2[i] = ((src2[i] - 128) >> 1) + 128;
                }
                src  += s->uvlinesize;
                src2 += s->uvlinesize;
            }
        }
        srcY += s->mspel * (1 + s->linesize);
    }

    if (v->field_mode && v->second_field) {
        off    = s->current_picture_ptr->f.linesize[0];
        off_uv = s->current_picture_ptr->f.linesize[1];
    } else {
        off    = 0;
        off_uv = 0;
    }

    if (s->mspel) {
        dxy = ((my & 3) << 2) | (mx & 3);
        v->vc1dsp.avg_vc1_mspel_pixels_tab[dxy](s->dest[0] + off    , srcY    , s->linesize, v->rnd);
        v->vc1dsp.avg_vc1_mspel_pixels_tab[dxy](s->dest[0] + off + 8, srcY + 8, s->linesize, v->rnd);
        srcY += s->linesize * 8;
        v->vc1dsp.avg_vc1_mspel_pixels_tab[dxy](s->dest[0] + off + 8 * s->linesize    , srcY    , s->linesize, v->rnd);
        v->vc1dsp.avg_vc1_mspel_pixels_tab[dxy](s->dest[0] + off + 8 * s->linesize + 8, srcY + 8, s->linesize, v->rnd);
    } else { // hpel mc
        dxy = (my & 2) | ((mx & 2) >> 1);

        if (!v->rnd)
            dsp->avg_pixels_tab[0][dxy](s->dest[0] + off, srcY, s->linesize, 16);
        else
            dsp->avg_no_rnd_pixels_tab[0][dxy](s->dest[0] + off, srcY, s->linesize, 16);
    }

    if (s->flags & CODEC_FLAG_GRAY) return;
    /* Chroma MC always uses qpel blilinear */
    uvmx = (uvmx & 3) << 1;
    uvmy = (uvmy & 3) << 1;
    if (!v->rnd) {
        dsp->avg_h264_chroma_pixels_tab[0](s->dest[1] + off_uv, srcU, s->uvlinesize, 8, uvmx, uvmy);
        dsp->avg_h264_chroma_pixels_tab[0](s->dest[2] + off_uv, srcV, s->uvlinesize, 8, uvmx, uvmy);
    } else {
        v->vc1dsp.avg_no_rnd_vc1_chroma_pixels_tab[0](s->dest[1] + off_uv, srcU, s->uvlinesize, 8, uvmx, uvmy);
        v->vc1dsp.avg_no_rnd_vc1_chroma_pixels_tab[0](s->dest[2] + off_uv, srcV, s->uvlinesize, 8, uvmx, uvmy);
    }
}

static av_always_inline int scale_mv(int value, int bfrac, int inv, int qs)
{
    int n = bfrac;

#if B_FRACTION_DEN==256
    if (inv)
        n -= 256;
    if (!qs)
        return 2 * ((value * n + 255) >> 9);
    return (value * n + 128) >> 8;
#else
    if (inv)
        n -= B_FRACTION_DEN;
    if (!qs)
        return 2 * ((value * n + B_FRACTION_DEN - 1) / (2 * B_FRACTION_DEN));
    return (value * n + B_FRACTION_DEN/2) / B_FRACTION_DEN;
#endif
}

/** Reconstruct motion vector for B-frame and do motion compensation
 */
static inline void vc1_b_mc(VC1Context *v, int dmv_x[2], int dmv_y[2],
                            int direct, int mode)
{
    if (v->use_ic) {
        v->mv_mode2 = v->mv_mode;
        v->mv_mode  = MV_PMODE_INTENSITY_COMP;
    }
    if (direct) {
        vc1_mc_1mv(v, 0);
        vc1_interp_mc(v);
        if (v->use_ic)
            v->mv_mode = v->mv_mode2;
        return;
    }
    if (mode == BMV_TYPE_INTERPOLATED) {
        vc1_mc_1mv(v, 0);
        vc1_interp_mc(v);
        if (v->use_ic)
            v->mv_mode = v->mv_mode2;
        return;
    }

    if (v->use_ic && (mode == BMV_TYPE_BACKWARD))
        v->mv_mode = v->mv_mode2;
    vc1_mc_1mv(v, (mode == BMV_TYPE_BACKWARD));
    if (v->use_ic)
        v->mv_mode = v->mv_mode2;
}

static inline void vc1_pred_b_mv(VC1Context *v, int dmv_x[2], int dmv_y[2],
                                 int direct, int mvtype)
{
    MpegEncContext *s = &v->s;
    int xy, wrap, off = 0;
    int16_t *A, *B, *C;
    int px, py;
    int sum;
    int r_x, r_y;
    const uint8_t *is_intra = v->mb_type[0];

    r_x = v->range_x;
    r_y = v->range_y;
    /* scale MV difference to be quad-pel */
    dmv_x[0] <<= 1 - s->quarter_sample;
    dmv_y[0] <<= 1 - s->quarter_sample;
    dmv_x[1] <<= 1 - s->quarter_sample;
    dmv_y[1] <<= 1 - s->quarter_sample;

    wrap = s->b8_stride;
    xy = s->block_index[0];

    if (s->mb_intra) {
        s->current_picture.f.motion_val[0][xy + v->blocks_off][0] =
        s->current_picture.f.motion_val[0][xy + v->blocks_off][1] =
        s->current_picture.f.motion_val[1][xy + v->blocks_off][0] =
        s->current_picture.f.motion_val[1][xy + v->blocks_off][1] = 0;
        return;
    }
    if (!v->field_mode) {
        s->mv[0][0][0] = scale_mv(s->next_picture.f.motion_val[1][xy][0], v->bfraction, 0, s->quarter_sample);
        s->mv[0][0][1] = scale_mv(s->next_picture.f.motion_val[1][xy][1], v->bfraction, 0, s->quarter_sample);
        s->mv[1][0][0] = scale_mv(s->next_picture.f.motion_val[1][xy][0], v->bfraction, 1, s->quarter_sample);
        s->mv[1][0][1] = scale_mv(s->next_picture.f.motion_val[1][xy][1], v->bfraction, 1, s->quarter_sample);

        /* Pullback predicted motion vectors as specified in 8.4.5.4 */
        s->mv[0][0][0] = av_clip(s->mv[0][0][0], -60 - (s->mb_x << 6), (s->mb_width  << 6) - 4 - (s->mb_x << 6));
        s->mv[0][0][1] = av_clip(s->mv[0][0][1], -60 - (s->mb_y << 6), (s->mb_height << 6) - 4 - (s->mb_y << 6));
        s->mv[1][0][0] = av_clip(s->mv[1][0][0], -60 - (s->mb_x << 6), (s->mb_width  << 6) - 4 - (s->mb_x << 6));
        s->mv[1][0][1] = av_clip(s->mv[1][0][1], -60 - (s->mb_y << 6), (s->mb_height << 6) - 4 - (s->mb_y << 6));
    }
    if (direct) {
        s->current_picture.f.motion_val[0][xy + v->blocks_off][0] = s->mv[0][0][0];
        s->current_picture.f.motion_val[0][xy + v->blocks_off][1] = s->mv[0][0][1];
        s->current_picture.f.motion_val[1][xy + v->blocks_off][0] = s->mv[1][0][0];
        s->current_picture.f.motion_val[1][xy + v->blocks_off][1] = s->mv[1][0][1];
        return;
    }

    if ((mvtype == BMV_TYPE_FORWARD) || (mvtype == BMV_TYPE_INTERPOLATED)) {
        C   = s->current_picture.f.motion_val[0][xy - 2];
        A   = s->current_picture.f.motion_val[0][xy - wrap * 2];
        off = (s->mb_x == (s->mb_width - 1)) ? -2 : 2;
        B   = s->current_picture.f.motion_val[0][xy - wrap * 2 + off];

        if (!s->mb_x) C[0] = C[1] = 0;
        if (!s->first_slice_line) { // predictor A is not out of bounds
            if (s->mb_width == 1) {
                px = A[0];
                py = A[1];
            } else {
                px = mid_pred(A[0], B[0], C[0]);
                py = mid_pred(A[1], B[1], C[1]);
            }
        } else if (s->mb_x) { // predictor C is not out of bounds
            px = C[0];
            py = C[1];
        } else {
            px = py = 0;
        }
        /* Pullback MV as specified in 8.3.5.3.4 */
        {
            int qx, qy, X, Y;
            if (v->profile < PROFILE_ADVANCED) {
                qx = (s->mb_x << 5);
                qy = (s->mb_y << 5);
                X  = (s->mb_width  << 5) - 4;
                Y  = (s->mb_height << 5) - 4;
                if (qx + px < -28) px = -28 - qx;
                if (qy + py < -28) py = -28 - qy;
                if (qx + px > X) px = X - qx;
                if (qy + py > Y) py = Y - qy;
            } else {
                qx = (s->mb_x << 6);
                qy = (s->mb_y << 6);
                X  = (s->mb_width  << 6) - 4;
                Y  = (s->mb_height << 6) - 4;
                if (qx + px < -60) px = -60 - qx;
                if (qy + py < -60) py = -60 - qy;
                if (qx + px > X) px = X - qx;
                if (qy + py > Y) py = Y - qy;
            }
        }
        /* Calculate hybrid prediction as specified in 8.3.5.3.5 */
        if (0 && !s->first_slice_line && s->mb_x) {
            if (is_intra[xy - wrap])
                sum = FFABS(px) + FFABS(py);
            else
                sum = FFABS(px - A[0]) + FFABS(py - A[1]);
            if (sum > 32) {
                if (get_bits1(&s->gb)) {
                    px = A[0];
                    py = A[1];
                } else {
                    px = C[0];
                    py = C[1];
                }
            } else {
                if (is_intra[xy - 2])
                    sum = FFABS(px) + FFABS(py);
                else
                    sum = FFABS(px - C[0]) + FFABS(py - C[1]);
                if (sum > 32) {
                    if (get_bits1(&s->gb)) {
                        px = A[0];
                        py = A[1];
                    } else {
                        px = C[0];
                        py = C[1];
                    }
                }
            }
        }
        /* store MV using signed modulus of MV range defined in 4.11 */
        s->mv[0][0][0] = ((px + dmv_x[0] + r_x) & ((r_x << 1) - 1)) - r_x;
        s->mv[0][0][1] = ((py + dmv_y[0] + r_y) & ((r_y << 1) - 1)) - r_y;
    }
    if ((mvtype == BMV_TYPE_BACKWARD) || (mvtype == BMV_TYPE_INTERPOLATED)) {
        C   = s->current_picture.f.motion_val[1][xy - 2];
        A   = s->current_picture.f.motion_val[1][xy - wrap * 2];
        off = (s->mb_x == (s->mb_width - 1)) ? -2 : 2;
        B   = s->current_picture.f.motion_val[1][xy - wrap * 2 + off];

        if (!s->mb_x)
            C[0] = C[1] = 0;
        if (!s->first_slice_line) { // predictor A is not out of bounds
            if (s->mb_width == 1) {
                px = A[0];
                py = A[1];
            } else {
                px = mid_pred(A[0], B[0], C[0]);
                py = mid_pred(A[1], B[1], C[1]);
            }
        } else if (s->mb_x) { // predictor C is not out of bounds
            px = C[0];
            py = C[1];
        } else {
            px = py = 0;
        }
        /* Pullback MV as specified in 8.3.5.3.4 */
        {
            int qx, qy, X, Y;
            if (v->profile < PROFILE_ADVANCED) {
                qx = (s->mb_x << 5);
                qy = (s->mb_y << 5);
                X  = (s->mb_width  << 5) - 4;
                Y  = (s->mb_height << 5) - 4;
                if (qx + px < -28) px = -28 - qx;
                if (qy + py < -28) py = -28 - qy;
                if (qx + px > X) px = X - qx;
                if (qy + py > Y) py = Y - qy;
            } else {
                qx = (s->mb_x << 6);
                qy = (s->mb_y << 6);
                X  = (s->mb_width  << 6) - 4;
                Y  = (s->mb_height << 6) - 4;
                if (qx + px < -60) px = -60 - qx;
                if (qy + py < -60) py = -60 - qy;
                if (qx + px > X) px = X - qx;
                if (qy + py > Y) py = Y - qy;
            }
        }
        /* Calculate hybrid prediction as specified in 8.3.5.3.5 */
        if (0 && !s->first_slice_line && s->mb_x) {
            if (is_intra[xy - wrap])
                sum = FFABS(px) + FFABS(py);
            else
                sum = FFABS(px - A[0]) + FFABS(py - A[1]);
            if (sum > 32) {
                if (get_bits1(&s->gb)) {
                    px = A[0];
                    py = A[1];
                } else {
                    px = C[0];
                    py = C[1];
                }
            } else {
                if (is_intra[xy - 2])
                    sum = FFABS(px) + FFABS(py);
                else
                    sum = FFABS(px - C[0]) + FFABS(py - C[1]);
                if (sum > 32) {
                    if (get_bits1(&s->gb)) {
                        px = A[0];
                        py = A[1];
                    } else {
                        px = C[0];
                        py = C[1];
                    }
                }
            }
        }
        /* store MV using signed modulus of MV range defined in 4.11 */

        s->mv[1][0][0] = ((px + dmv_x[1] + r_x) & ((r_x << 1) - 1)) - r_x;
        s->mv[1][0][1] = ((py + dmv_y[1] + r_y) & ((r_y << 1) - 1)) - r_y;
    }
    s->current_picture.f.motion_val[0][xy][0] = s->mv[0][0][0];
    s->current_picture.f.motion_val[0][xy][1] = s->mv[0][0][1];
    s->current_picture.f.motion_val[1][xy][0] = s->mv[1][0][0];
    s->current_picture.f.motion_val[1][xy][1] = s->mv[1][0][1];
}

static inline void vc1_pred_b_mv_intfi(VC1Context *v, int n, int *dmv_x, int *dmv_y, int mv1, int *pred_flag)
{
    int dir = (v->bmvtype == BMV_TYPE_BACKWARD) ? 1 : 0;
    MpegEncContext *s = &v->s;
    int mb_pos = s->mb_x + s->mb_y * s->mb_stride;

    if (v->bmvtype == BMV_TYPE_DIRECT) {
        int total_opp, k, f;
        if (s->next_picture.f.mb_type[mb_pos + v->mb_off] != MB_TYPE_INTRA) {
            s->mv[0][0][0] = scale_mv(s->next_picture.f.motion_val[1][s->block_index[0] + v->blocks_off][0],
                                      v->bfraction, 0, s->quarter_sample);
            s->mv[0][0][1] = scale_mv(s->next_picture.f.motion_val[1][s->block_index[0] + v->blocks_off][1],
                                      v->bfraction, 0, s->quarter_sample);
            s->mv[1][0][0] = scale_mv(s->next_picture.f.motion_val[1][s->block_index[0] + v->blocks_off][0],
                                      v->bfraction, 1, s->quarter_sample);
            s->mv[1][0][1] = scale_mv(s->next_picture.f.motion_val[1][s->block_index[0] + v->blocks_off][1],
                                      v->bfraction, 1, s->quarter_sample);

            total_opp = v->mv_f_next[0][s->block_index[0] + v->blocks_off]
                      + v->mv_f_next[0][s->block_index[1] + v->blocks_off]
                      + v->mv_f_next[0][s->block_index[2] + v->blocks_off]
                      + v->mv_f_next[0][s->block_index[3] + v->blocks_off];
            f = (total_opp > 2) ? 1 : 0;
        } else {
            s->mv[0][0][0] = s->mv[0][0][1] = 0;
            s->mv[1][0][0] = s->mv[1][0][1] = 0;
            f = 0;
        }
        v->ref_field_type[0] = v->ref_field_type[1] = v->cur_field_type ^ f;
        for (k = 0; k < 4; k++) {
            s->current_picture.f.motion_val[0][s->block_index[k] + v->blocks_off][0] = s->mv[0][0][0];
            s->current_picture.f.motion_val[0][s->block_index[k] + v->blocks_off][1] = s->mv[0][0][1];
            s->current_picture.f.motion_val[1][s->block_index[k] + v->blocks_off][0] = s->mv[1][0][0];
            s->current_picture.f.motion_val[1][s->block_index[k] + v->blocks_off][1] = s->mv[1][0][1];
            v->mv_f[0][s->block_index[k] + v->blocks_off] = f;
            v->mv_f[1][s->block_index[k] + v->blocks_off] = f;
        }
        return;
    }
    if (v->bmvtype == BMV_TYPE_INTERPOLATED) {
        vc1_pred_mv(v, 0, dmv_x[0], dmv_y[0],   1, v->range_x, v->range_y, v->mb_type[0], pred_flag[0], 0);
        vc1_pred_mv(v, 0, dmv_x[1], dmv_y[1],   1, v->range_x, v->range_y, v->mb_type[0], pred_flag[1], 1);
        return;
    }
    if (dir) { // backward
        vc1_pred_mv(v, n, dmv_x[1], dmv_y[1], mv1, v->range_x, v->range_y, v->mb_type[0], pred_flag[1], 1);
        if (n == 3 || mv1) {
            vc1_pred_mv(v, 0, dmv_x[0], dmv_y[0],   1, v->range_x, v->range_y, v->mb_type[0], 0, 0);
        }
    } else { // forward
        vc1_pred_mv(v, n, dmv_x[0], dmv_y[0], mv1, v->range_x, v->range_y, v->mb_type[0], pred_flag[0], 0);
        if (n == 3 || mv1) {
            vc1_pred_mv(v, 0, dmv_x[1], dmv_y[1],   1, v->range_x, v->range_y, v->mb_type[0], 0, 1);
        }
    }
}

/** Get predicted DC value for I-frames only
 * prediction dir: left=0, top=1
 * @param s MpegEncContext
 * @param overlap flag indicating that overlap filtering is used
 * @param pq integer part of picture quantizer
 * @param[in] n block index in the current MB
 * @param dc_val_ptr Pointer to DC predictor
 * @param dir_ptr Prediction direction for use in AC prediction
 */
static inline int vc1_i_pred_dc(MpegEncContext *s, int overlap, int pq, int n,
                                int16_t **dc_val_ptr, int *dir_ptr)
{
    int a, b, c, wrap, pred, scale;
    int16_t *dc_val;
    static const uint16_t dcpred[32] = {
        -1, 1024,  512,  341,  256,  205,  171,  146,  128,
             114,  102,   93,   85,   79,   73,   68,   64,
              60,   57,   54,   51,   49,   47,   45,   43,
              41,   39,   38,   37,   35,   34,   33
    };

    /* find prediction - wmv3_dc_scale always used here in fact */
    if (n < 4) scale = s->y_dc_scale;
    else       scale = s->c_dc_scale;

    wrap   = s->block_wrap[n];
    dc_val = s->dc_val[0] + s->block_index[n];

    /* B A
     * C X
     */
    c = dc_val[ - 1];
    b = dc_val[ - 1 - wrap];
    a = dc_val[ - wrap];

    if (pq < 9 || !overlap) {
        /* Set outer values */
        if (s->first_slice_line && (n != 2 && n != 3))
            b = a = dcpred[scale];
        if (s->mb_x == 0 && (n != 1 && n != 3))
            b = c = dcpred[scale];
    } else {
        /* Set outer values */
        if (s->first_slice_line && (n != 2 && n != 3))
            b = a = 0;
        if (s->mb_x == 0 && (n != 1 && n != 3))
            b = c = 0;
    }

    if (abs(a - b) <= abs(b - c)) {
        pred     = c;
        *dir_ptr = 1; // left
    } else {
        pred     = a;
        *dir_ptr = 0; // top
    }

    /* update predictor */
    *dc_val_ptr = &dc_val[0];
    return pred;
}


/** Get predicted DC value
 * prediction dir: left=0, top=1
 * @param s MpegEncContext
 * @param overlap flag indicating that overlap filtering is used
 * @param pq integer part of picture quantizer
 * @param[in] n block index in the current MB
 * @param a_avail flag indicating top block availability
 * @param c_avail flag indicating left block availability
 * @param dc_val_ptr Pointer to DC predictor
 * @param dir_ptr Prediction direction for use in AC prediction
 */
static inline int vc1_pred_dc(MpegEncContext *s, int overlap, int pq, int n,
                              int a_avail, int c_avail,
                              int16_t **dc_val_ptr, int *dir_ptr)
{
    int a, b, c, wrap, pred;
    int16_t *dc_val;
    int mb_pos = s->mb_x + s->mb_y * s->mb_stride;
    int q1, q2 = 0;
    int dqscale_index;

    wrap = s->block_wrap[n];
    dc_val = s->dc_val[0] + s->block_index[n];

    /* B A
     * C X
     */
    c = dc_val[ - 1];
    b = dc_val[ - 1 - wrap];
    a = dc_val[ - wrap];
    /* scale predictors if needed */
    q1 = s->current_picture.f.qscale_table[mb_pos];
    dqscale_index = s->y_dc_scale_table[q1] - 1;
    if (dqscale_index < 0)
        return 0;
    if (c_avail && (n != 1 && n != 3)) {
        q2 = s->current_picture.f.qscale_table[mb_pos - 1];
        if (q2 && q2 != q1)
            c = (c * s->y_dc_scale_table[q2] * ff_vc1_dqscale[dqscale_index] + 0x20000) >> 18;
    }
    if (a_avail && (n != 2 && n != 3)) {
        q2 = s->current_picture.f.qscale_table[mb_pos - s->mb_stride];
        if (q2 && q2 != q1)
            a = (a * s->y_dc_scale_table[q2] * ff_vc1_dqscale[dqscale_index] + 0x20000) >> 18;
    }
    if (a_avail && c_avail && (n != 3)) {
        int off = mb_pos;
        if (n != 1)
            off--;
        if (n != 2)
            off -= s->mb_stride;
        q2 = s->current_picture.f.qscale_table[off];
        if (q2 && q2 != q1)
            b = (b * s->y_dc_scale_table[q2] * ff_vc1_dqscale[dqscale_index] + 0x20000) >> 18;
    }

    if (a_avail && c_avail) {
        if (abs(a - b) <= abs(b - c)) {
            pred     = c;
            *dir_ptr = 1; // left
        } else {
            pred     = a;
            *dir_ptr = 0; // top
        }
    } else if (a_avail) {
        pred     = a;
        *dir_ptr = 0; // top
    } else if (c_avail) {
        pred     = c;
        *dir_ptr = 1; // left
    } else {
        pred     = 0;
        *dir_ptr = 1; // left
    }

    /* update predictor */
    *dc_val_ptr = &dc_val[0];
    return pred;
}

/** @} */ // Block group

/**
 * @name VC1 Macroblock-level functions in Simple/Main Profiles
 * @see 7.1.4, p91 and 8.1.1.7, p(1)04
 * @{
 */

static inline int vc1_coded_block_pred(MpegEncContext * s, int n,
                                       uint8_t **coded_block_ptr)
{
    int xy, wrap, pred, a, b, c;

    xy   = s->block_index[n];
    wrap = s->b8_stride;

    /* B C
     * A X
     */
    a = s->coded_block[xy - 1       ];
    b = s->coded_block[xy - 1 - wrap];
    c = s->coded_block[xy     - wrap];

    if (b == c) {
        pred = a;
    } else {
        pred = c;
    }

    /* store value */
    *coded_block_ptr = &s->coded_block[xy];

    return pred;
}

/**
 * Decode one AC coefficient
 * @param v The VC1 context
 * @param last Last coefficient
 * @param skip How much zero coefficients to skip
 * @param value Decoded AC coefficient value
 * @param codingset set of VLC to decode data
 * @see 8.1.3.4
 */
static void vc1_decode_ac_coeff(VC1Context *v, int *last, int *skip,
                                int *value, int codingset)
{
    GetBitContext *gb = &v->s.gb;
    int index, escape, run = 0, level = 0, lst = 0;

    index = get_vlc2(gb, ff_vc1_ac_coeff_table[codingset].table, AC_VLC_BITS, 3);
    if (index != ff_vc1_ac_sizes[codingset] - 1) {
        run   = vc1_index_decode_table[codingset][index][0];
        level = vc1_index_decode_table[codingset][index][1];
        lst   = index >= vc1_last_decode_table[codingset] || get_bits_left(gb) < 0;
        if (get_bits1(gb))
            level = -level;
    } else {
        escape = decode210(gb);
        if (escape != 2) {
            index = get_vlc2(gb, ff_vc1_ac_coeff_table[codingset].table, AC_VLC_BITS, 3);
            run   = vc1_index_decode_table[codingset][index][0];
            level = vc1_index_decode_table[codingset][index][1];
            lst   = index >= vc1_last_decode_table[codingset];
            if (escape == 0) {
                if (lst)
                    level += vc1_last_delta_level_table[codingset][run];
                else
                    level += vc1_delta_level_table[codingset][run];
            } else {
                if (lst)
                    run += vc1_last_delta_run_table[codingset][level] + 1;
                else
                    run += vc1_delta_run_table[codingset][level] + 1;
            }
            if (get_bits1(gb))
                level = -level;
        } else {
            int sign;
            lst = get_bits1(gb);
            if (v->s.esc3_level_length == 0) {
                if (v->pq < 8 || v->dquantfrm) { // table 59
                    v->s.esc3_level_length = get_bits(gb, 3);
                    if (!v->s.esc3_level_length)
                        v->s.esc3_level_length = get_bits(gb, 2) + 8;
                } else { // table 60
                    v->s.esc3_level_length = get_unary(gb, 1, 6) + 2;
                }
                v->s.esc3_run_length = 3 + get_bits(gb, 2);
            }
            run   = get_bits(gb, v->s.esc3_run_length);
            sign  = get_bits1(gb);
            level = get_bits(gb, v->s.esc3_level_length);
            if (sign)
                level = -level;
        }
    }

    *last  = lst;
    *skip  = run;
    *value = level;
}

/** Decode intra block in intra frames - should be faster than decode_intra_block
 * @param v VC1Context
 * @param block block to decode
 * @param[in] n subblock index
 * @param coded are AC coeffs present or not
 * @param codingset set of VLC to decode data
 */
static int vc1_decode_i_block(VC1Context *v, DCTELEM block[64], int n,
                              int coded, int codingset)
{
    GetBitContext *gb = &v->s.gb;
    MpegEncContext *s = &v->s;
    int dc_pred_dir = 0; /* Direction of the DC prediction used */
    int i;
    int16_t *dc_val;
    int16_t *ac_val, *ac_val2;
    int dcdiff;

    /* Get DC differential */
    if (n < 4) {
        dcdiff = get_vlc2(&s->gb, ff_msmp4_dc_luma_vlc[s->dc_table_index].table, DC_VLC_BITS, 3);
    } else {
        dcdiff = get_vlc2(&s->gb, ff_msmp4_dc_chroma_vlc[s->dc_table_index].table, DC_VLC_BITS, 3);
    }
    if (dcdiff < 0) {
        av_log(s->avctx, AV_LOG_ERROR, "Illegal DC VLC\n");
        return -1;
    }
    if (dcdiff) {
        if (dcdiff == 119 /* ESC index value */) {
            /* TODO: Optimize */
            if (v->pq == 1)      dcdiff = get_bits(gb, 10);
            else if (v->pq == 2) dcdiff = get_bits(gb, 9);
            else                 dcdiff = get_bits(gb, 8);
        } else {
            if (v->pq == 1)
                dcdiff = (dcdiff << 2) + get_bits(gb, 2) - 3;
            else if (v->pq == 2)
                dcdiff = (dcdiff << 1) + get_bits1(gb)   - 1;
        }
        if (get_bits1(gb))
            dcdiff = -dcdiff;
    }

    /* Prediction */
    dcdiff += vc1_i_pred_dc(&v->s, v->overlap, v->pq, n, &dc_val, &dc_pred_dir);
    *dc_val = dcdiff;

    /* Store the quantized DC coeff, used for prediction */
    if (n < 4) {
        block[0] = dcdiff * s->y_dc_scale;
    } else {
        block[0] = dcdiff * s->c_dc_scale;
    }
    /* Skip ? */
    if (!coded) {
        goto not_coded;
    }

    // AC Decoding
    i = 1;

    {
        int last = 0, skip, value;
        const uint8_t *zz_table;
        int scale;
        int k;

        scale = v->pq * 2 + v->halfpq;

        if (v->s.ac_pred) {
            if (!dc_pred_dir)
                zz_table = v->zz_8x8[2];
            else
                zz_table = v->zz_8x8[3];
        } else
            zz_table = v->zz_8x8[1];

        ac_val  = s->ac_val[0][0] + s->block_index[n] * 16;
        ac_val2 = ac_val;
        if (dc_pred_dir) // left
            ac_val -= 16;
        else // top
            ac_val -= 16 * s->block_wrap[n];

        while (!last) {
            vc1_decode_ac_coeff(v, &last, &skip, &value, codingset);
            i += skip;
            if (i > 63)
                break;
            block[zz_table[i++]] = value;
        }

        /* apply AC prediction if needed */
        if (s->ac_pred) {
            if (dc_pred_dir) { // left
                for (k = 1; k < 8; k++)
                    block[k << v->left_blk_sh] += ac_val[k];
            } else { // top
                for (k = 1; k < 8; k++)
                    block[k << v->top_blk_sh] += ac_val[k + 8];
            }
        }
        /* save AC coeffs for further prediction */
        for (k = 1; k < 8; k++) {
            ac_val2[k]     = block[k << v->left_blk_sh];
            ac_val2[k + 8] = block[k << v->top_blk_sh];
        }

        /* scale AC coeffs */
        for (k = 1; k < 64; k++)
            if (block[k]) {
                block[k] *= scale;
                if (!v->pquantizer)
                    block[k] += (block[k] < 0) ? -v->pq : v->pq;
            }

        if (s->ac_pred) i = 63;
    }

not_coded:
    if (!coded) {
        int k, scale;
        ac_val  = s->ac_val[0][0] + s->block_index[n] * 16;
        ac_val2 = ac_val;

        i = 0;
        scale = v->pq * 2 + v->halfpq;
        memset(ac_val2, 0, 16 * 2);
        if (dc_pred_dir) { // left
            ac_val -= 16;
            if (s->ac_pred)
                memcpy(ac_val2, ac_val, 8 * 2);
        } else { // top
            ac_val -= 16 * s->block_wrap[n];
            if (s->ac_pred)
                memcpy(ac_val2 + 8, ac_val + 8, 8 * 2);
        }

        /* apply AC prediction if needed */
        if (s->ac_pred) {
            if (dc_pred_dir) { //left
                for (k = 1; k < 8; k++) {
                    block[k << v->left_blk_sh] = ac_val[k] * scale;
                    if (!v->pquantizer && block[k << v->left_blk_sh])
                        block[k << v->left_blk_sh] += (block[k << v->left_blk_sh] < 0) ? -v->pq : v->pq;
                }
            } else { // top
                for (k = 1; k < 8; k++) {
                    block[k << v->top_blk_sh] = ac_val[k + 8] * scale;
                    if (!v->pquantizer && block[k << v->top_blk_sh])
                        block[k << v->top_blk_sh] += (block[k << v->top_blk_sh] < 0) ? -v->pq : v->pq;
                }
            }
            i = 63;
        }
    }
    s->block_last_index[n] = i;

    return 0;
}

/** Decode intra block in intra frames - should be faster than decode_intra_block
 * @param v VC1Context
 * @param block block to decode
 * @param[in] n subblock number
 * @param coded are AC coeffs present or not
 * @param codingset set of VLC to decode data
 * @param mquant quantizer value for this macroblock
 */
static int vc1_decode_i_block_adv(VC1Context *v, DCTELEM block[64], int n,
                                  int coded, int codingset, int mquant)
{
    GetBitContext *gb = &v->s.gb;
    MpegEncContext *s = &v->s;
    int dc_pred_dir = 0; /* Direction of the DC prediction used */
    int i;
    int16_t *dc_val;
    int16_t *ac_val, *ac_val2;
    int dcdiff;
    int a_avail = v->a_avail, c_avail = v->c_avail;
    int use_pred = s->ac_pred;
    int scale;
    int q1, q2 = 0;
    int mb_pos = s->mb_x + s->mb_y * s->mb_stride;

    /* Get DC differential */
    if (n < 4) {
        dcdiff = get_vlc2(&s->gb, ff_msmp4_dc_luma_vlc[s->dc_table_index].table, DC_VLC_BITS, 3);
    } else {
        dcdiff = get_vlc2(&s->gb, ff_msmp4_dc_chroma_vlc[s->dc_table_index].table, DC_VLC_BITS, 3);
    }
    if (dcdiff < 0) {
        av_log(s->avctx, AV_LOG_ERROR, "Illegal DC VLC\n");
        return -1;
    }
    if (dcdiff) {
        if (dcdiff == 119 /* ESC index value */) {
            /* TODO: Optimize */
            if (mquant == 1)      dcdiff = get_bits(gb, 10);
            else if (mquant == 2) dcdiff = get_bits(gb, 9);
            else                  dcdiff = get_bits(gb, 8);
        } else {
            if (mquant == 1)
                dcdiff = (dcdiff << 2) + get_bits(gb, 2) - 3;
            else if (mquant == 2)
                dcdiff = (dcdiff << 1) + get_bits1(gb)   - 1;
        }
        if (get_bits1(gb))
            dcdiff = -dcdiff;
    }

    /* Prediction */
    dcdiff += vc1_pred_dc(&v->s, v->overlap, mquant, n, v->a_avail, v->c_avail, &dc_val, &dc_pred_dir);
    *dc_val = dcdiff;

    /* Store the quantized DC coeff, used for prediction */
    if (n < 4) {
        block[0] = dcdiff * s->y_dc_scale;
    } else {
        block[0] = dcdiff * s->c_dc_scale;
    }

    //AC Decoding
    i = 1;

    /* check if AC is needed at all */
    if (!a_avail && !c_avail)
        use_pred = 0;
    ac_val  = s->ac_val[0][0] + s->block_index[n] * 16;
    ac_val2 = ac_val;

    scale = mquant * 2 + ((mquant == v->pq) ? v->halfpq : 0);

    if (dc_pred_dir) // left
        ac_val -= 16;
    else // top
        ac_val -= 16 * s->block_wrap[n];

    q1 = s->current_picture.f.qscale_table[mb_pos];
    if ( dc_pred_dir && c_avail && mb_pos)
        q2 = s->current_picture.f.qscale_table[mb_pos - 1];
    if (!dc_pred_dir && a_avail && mb_pos >= s->mb_stride)
        q2 = s->current_picture.f.qscale_table[mb_pos - s->mb_stride];
    if ( dc_pred_dir && n == 1)
        q2 = q1;
    if (!dc_pred_dir && n == 2)
        q2 = q1;
    if (n == 3)
        q2 = q1;

    if (coded) {
        int last = 0, skip, value;
        const uint8_t *zz_table;
        int k;

        if (v->s.ac_pred) {
            if (!use_pred && v->fcm == ILACE_FRAME) {
                zz_table = v->zzi_8x8;
            } else {
                if (!dc_pred_dir) // top
                    zz_table = v->zz_8x8[2];
                else // left
                    zz_table = v->zz_8x8[3];
            }
        } else {
            if (v->fcm != ILACE_FRAME)
                zz_table = v->zz_8x8[1];
            else
                zz_table = v->zzi_8x8;
        }

        while (!last) {
            vc1_decode_ac_coeff(v, &last, &skip, &value, codingset);
            i += skip;
            if (i > 63)
                break;
            block[zz_table[i++]] = value;
        }

        /* apply AC prediction if needed */
        if (use_pred) {
            /* scale predictors if needed*/
            if (q2 && q1 != q2) {
                q1 = q1 * 2 + ((q1 == v->pq) ? v->halfpq : 0) - 1;
                q2 = q2 * 2 + ((q2 == v->pq) ? v->halfpq : 0) - 1;

                if (q1 < 1)
                    return AVERROR_INVALIDDATA;
                if (dc_pred_dir) { // left
                    for (k = 1; k < 8; k++)
                        block[k << v->left_blk_sh] += (ac_val[k] * q2 * ff_vc1_dqscale[q1 - 1] + 0x20000) >> 18;
                } else { // top
                    for (k = 1; k < 8; k++)
                        block[k << v->top_blk_sh] += (ac_val[k + 8] * q2 * ff_vc1_dqscale[q1 - 1] + 0x20000) >> 18;
                }
            } else {
                if (dc_pred_dir) { //left
                    for (k = 1; k < 8; k++)
                        block[k << v->left_blk_sh] += ac_val[k];
                } else { //top
                    for (k = 1; k < 8; k++)
                        block[k << v->top_blk_sh] += ac_val[k + 8];
                }
            }
        }
        /* save AC coeffs for further prediction */
        for (k = 1; k < 8; k++) {
            ac_val2[k    ] = block[k << v->left_blk_sh];
            ac_val2[k + 8] = block[k << v->top_blk_sh];
        }

        /* scale AC coeffs */
        for (k = 1; k < 64; k++)
            if (block[k]) {
                block[k] *= scale;
                if (!v->pquantizer)
                    block[k] += (block[k] < 0) ? -mquant : mquant;
            }

        if (use_pred) i = 63;
    } else { // no AC coeffs
        int k;

        memset(ac_val2, 0, 16 * 2);
        if (dc_pred_dir) { // left
            if (use_pred) {
                memcpy(ac_val2, ac_val, 8 * 2);
                if (q2 && q1 != q2) {
                    q1 = q1 * 2 + ((q1 == v->pq) ? v->halfpq : 0) - 1;
                    q2 = q2 * 2 + ((q2 == v->pq) ? v->halfpq : 0) - 1;
                    if (q1 < 1)
                        return AVERROR_INVALIDDATA;
                    for (k = 1; k < 8; k++)
                        ac_val2[k] = (ac_val2[k] * q2 * ff_vc1_dqscale[q1 - 1] + 0x20000) >> 18;
                }
            }
        } else { // top
            if (use_pred) {
                memcpy(ac_val2 + 8, ac_val + 8, 8 * 2);
                if (q2 && q1 != q2) {
                    q1 = q1 * 2 + ((q1 == v->pq) ? v->halfpq : 0) - 1;
                    q2 = q2 * 2 + ((q2 == v->pq) ? v->halfpq : 0) - 1;
                    if (q1 < 1)
                        return AVERROR_INVALIDDATA;
                    for (k = 1; k < 8; k++)
                        ac_val2[k + 8] = (ac_val2[k + 8] * q2 * ff_vc1_dqscale[q1 - 1] + 0x20000) >> 18;
                }
            }
        }

        /* apply AC prediction if needed */
        if (use_pred) {
            if (dc_pred_dir) { // left
                for (k = 1; k < 8; k++) {
                    block[k << v->left_blk_sh] = ac_val2[k] * scale;
                    if (!v->pquantizer && block[k << v->left_blk_sh])
                        block[k << v->left_blk_sh] += (block[k << v->left_blk_sh] < 0) ? -mquant : mquant;
                }
            } else { // top
                for (k = 1; k < 8; k++) {
                    block[k << v->top_blk_sh] = ac_val2[k + 8] * scale;
                    if (!v->pquantizer && block[k << v->top_blk_sh])
                        block[k << v->top_blk_sh] += (block[k << v->top_blk_sh] < 0) ? -mquant : mquant;
                }
            }
            i = 63;
        }
    }
    s->block_last_index[n] = i;

    return 0;
}

/** Decode intra block in inter frames - more generic version than vc1_decode_i_block
 * @param v VC1Context
 * @param block block to decode
 * @param[in] n subblock index
 * @param coded are AC coeffs present or not
 * @param mquant block quantizer
 * @param codingset set of VLC to decode data
 */
static int vc1_decode_intra_block(VC1Context *v, DCTELEM block[64], int n,
                                  int coded, int mquant, int codingset)
{
    GetBitContext *gb = &v->s.gb;
    MpegEncContext *s = &v->s;
    int dc_pred_dir = 0; /* Direction of the DC prediction used */
    int i;
    int16_t *dc_val;
    int16_t *ac_val, *ac_val2;
    int dcdiff;
    int mb_pos = s->mb_x + s->mb_y * s->mb_stride;
    int a_avail = v->a_avail, c_avail = v->c_avail;
    int use_pred = s->ac_pred;
    int scale;
    int q1, q2 = 0;

    s->dsp.clear_block(block);

    /* XXX: Guard against dumb values of mquant */
    mquant = (mquant < 1) ? 0 : ((mquant > 31) ? 31 : mquant);

    /* Set DC scale - y and c use the same */
    s->y_dc_scale = s->y_dc_scale_table[mquant];
    s->c_dc_scale = s->c_dc_scale_table[mquant];

    /* Get DC differential */
    if (n < 4) {
        dcdiff = get_vlc2(&s->gb, ff_msmp4_dc_luma_vlc[s->dc_table_index].table, DC_VLC_BITS, 3);
    } else {
        dcdiff = get_vlc2(&s->gb, ff_msmp4_dc_chroma_vlc[s->dc_table_index].table, DC_VLC_BITS, 3);
    }
    if (dcdiff < 0) {
        av_log(s->avctx, AV_LOG_ERROR, "Illegal DC VLC\n");
        return -1;
    }
    if (dcdiff) {
        if (dcdiff == 119 /* ESC index value */) {
            /* TODO: Optimize */
            if (mquant == 1)      dcdiff = get_bits(gb, 10);
            else if (mquant == 2) dcdiff = get_bits(gb, 9);
            else                  dcdiff = get_bits(gb, 8);
        } else {
            if (mquant == 1)
                dcdiff = (dcdiff << 2) + get_bits(gb, 2) - 3;
            else if (mquant == 2)
                dcdiff = (dcdiff << 1) + get_bits1(gb)   - 1;
        }
        if (get_bits1(gb))
            dcdiff = -dcdiff;
    }

    /* Prediction */
    dcdiff += vc1_pred_dc(&v->s, v->overlap, mquant, n, a_avail, c_avail, &dc_val, &dc_pred_dir);
    *dc_val = dcdiff;

    /* Store the quantized DC coeff, used for prediction */

    if (n < 4) {
        block[0] = dcdiff * s->y_dc_scale;
    } else {
        block[0] = dcdiff * s->c_dc_scale;
    }

    //AC Decoding
    i = 1;

    /* check if AC is needed at all and adjust direction if needed */
    if (!a_avail) dc_pred_dir = 1;
    if (!c_avail) dc_pred_dir = 0;
    if (!a_avail && !c_avail) use_pred = 0;
    ac_val = s->ac_val[0][0] + s->block_index[n] * 16;
    ac_val2 = ac_val;

    scale = mquant * 2 + v->halfpq;

    if (dc_pred_dir) //left
        ac_val -= 16;
    else //top
        ac_val -= 16 * s->block_wrap[n];

    q1 = s->current_picture.f.qscale_table[mb_pos];
    if (dc_pred_dir && c_avail && mb_pos)
        q2 = s->current_picture.f.qscale_table[mb_pos - 1];
    if (!dc_pred_dir && a_avail && mb_pos >= s->mb_stride)
        q2 = s->current_picture.f.qscale_table[mb_pos - s->mb_stride];
    if ( dc_pred_dir && n == 1)
        q2 = q1;
    if (!dc_pred_dir && n == 2)
        q2 = q1;
    if (n == 3) q2 = q1;

    if (coded) {
        int last = 0, skip, value;
        int k;

        while (!last) {
            vc1_decode_ac_coeff(v, &last, &skip, &value, codingset);
            i += skip;
            if (i > 63)
                break;
            if (v->fcm == PROGRESSIVE)
                block[v->zz_8x8[0][i++]] = value;
            else {
                if (use_pred && (v->fcm == ILACE_FRAME)) {
                    if (!dc_pred_dir) // top
                        block[v->zz_8x8[2][i++]] = value;
                    else // left
                        block[v->zz_8x8[3][i++]] = value;
                } else {
                    block[v->zzi_8x8[i++]] = value;
                }
            }
        }

        /* apply AC prediction if needed */
        if (use_pred) {
            /* scale predictors if needed*/
            if (q2 && q1 != q2) {
                q1 = q1 * 2 + ((q1 == v->pq) ? v->halfpq : 0) - 1;
                q2 = q2 * 2 + ((q2 == v->pq) ? v->halfpq : 0) - 1;

                if (q1 < 1)
                    return AVERROR_INVALIDDATA;
                if (dc_pred_dir) { // left
                    for (k = 1; k < 8; k++)
                        block[k << v->left_blk_sh] += (ac_val[k] * q2 * ff_vc1_dqscale[q1 - 1] + 0x20000) >> 18;
                } else { //top
                    for (k = 1; k < 8; k++)
                        block[k << v->top_blk_sh] += (ac_val[k + 8] * q2 * ff_vc1_dqscale[q1 - 1] + 0x20000) >> 18;
                }
            } else {
                if (dc_pred_dir) { // left
                    for (k = 1; k < 8; k++)
                        block[k << v->left_blk_sh] += ac_val[k];
                } else { // top
                    for (k = 1; k < 8; k++)
                        block[k << v->top_blk_sh] += ac_val[k + 8];
                }
            }
        }
        /* save AC coeffs for further prediction */
        for (k = 1; k < 8; k++) {
            ac_val2[k    ] = block[k << v->left_blk_sh];
            ac_val2[k + 8] = block[k << v->top_blk_sh];
        }

        /* scale AC coeffs */
        for (k = 1; k < 64; k++)
            if (block[k]) {
                block[k] *= scale;
                if (!v->pquantizer)
                    block[k] += (block[k] < 0) ? -mquant : mquant;
            }

        if (use_pred) i = 63;
    } else { // no AC coeffs
        int k;

        memset(ac_val2, 0, 16 * 2);
        if (dc_pred_dir) { // left
            if (use_pred) {
                memcpy(ac_val2, ac_val, 8 * 2);
                if (q2 && q1 != q2) {
                    q1 = q1 * 2 + ((q1 == v->pq) ? v->halfpq : 0) - 1;
                    q2 = q2 * 2 + ((q2 == v->pq) ? v->halfpq : 0) - 1;
                    if (q1 < 1)
                        return AVERROR_INVALIDDATA;
                    for (k = 1; k < 8; k++)
                        ac_val2[k] = (ac_val2[k] * q2 * ff_vc1_dqscale[q1 - 1] + 0x20000) >> 18;
                }
            }
        } else { // top
            if (use_pred) {
                memcpy(ac_val2 + 8, ac_val + 8, 8 * 2);
                if (q2 && q1 != q2) {
                    q1 = q1 * 2 + ((q1 == v->pq) ? v->halfpq : 0) - 1;
                    q2 = q2 * 2 + ((q2 == v->pq) ? v->halfpq : 0) - 1;
                    if (q1 < 1)
                        return AVERROR_INVALIDDATA;
                    for (k = 1; k < 8; k++)
                        ac_val2[k + 8] = (ac_val2[k + 8] * q2 * ff_vc1_dqscale[q1 - 1] + 0x20000) >> 18;
                }
            }
        }

        /* apply AC prediction if needed */
        if (use_pred) {
            if (dc_pred_dir) { // left
                for (k = 1; k < 8; k++) {
                    block[k << v->left_blk_sh] = ac_val2[k] * scale;
                    if (!v->pquantizer && block[k << v->left_blk_sh])
                        block[k << v->left_blk_sh] += (block[k << v->left_blk_sh] < 0) ? -mquant : mquant;
                }
            } else { // top
                for (k = 1; k < 8; k++) {
                    block[k << v->top_blk_sh] = ac_val2[k + 8] * scale;
                    if (!v->pquantizer && block[k << v->top_blk_sh])
                        block[k << v->top_blk_sh] += (block[k << v->top_blk_sh] < 0) ? -mquant : mquant;
                }
            }
            i = 63;
        }
    }
    s->block_last_index[n] = i;

    return 0;
}

/** Decode P block
 */
static int vc1_decode_p_block(VC1Context *v, DCTELEM block[64], int n,
                              int mquant, int ttmb, int first_block,
                              uint8_t *dst, int linesize, int skip_block,
                              int *ttmb_out)
{
    MpegEncContext *s = &v->s;
    GetBitContext *gb = &s->gb;
    int i, j;
    int subblkpat = 0;
    int scale, off, idx, last, skip, value;
    int ttblk = ttmb & 7;
    int pat = 0;

    s->dsp.clear_block(block);

    if (ttmb == -1) {
        ttblk = ff_vc1_ttblk_to_tt[v->tt_index][get_vlc2(gb, ff_vc1_ttblk_vlc[v->tt_index].table, VC1_TTBLK_VLC_BITS, 1)];
    }
    if (ttblk == TT_4X4) {
        subblkpat = ~(get_vlc2(gb, ff_vc1_subblkpat_vlc[v->tt_index].table, VC1_SUBBLKPAT_VLC_BITS, 1) + 1);
    }
    if ((ttblk != TT_8X8 && ttblk != TT_4X4)
        && ((v->ttmbf || (ttmb != -1 && (ttmb & 8) && !first_block))
            || (!v->res_rtm_flag && !first_block))) {
        subblkpat = decode012(gb);
        if (subblkpat)
            subblkpat ^= 3; // swap decoded pattern bits
        if (ttblk == TT_8X4_TOP || ttblk == TT_8X4_BOTTOM)
            ttblk = TT_8X4;
        if (ttblk == TT_4X8_RIGHT || ttblk == TT_4X8_LEFT)
            ttblk = TT_4X8;
    }
    scale = 2 * mquant + ((v->pq == mquant) ? v->halfpq : 0);

    // convert transforms like 8X4_TOP to generic TT and SUBBLKPAT
    if (ttblk == TT_8X4_TOP || ttblk == TT_8X4_BOTTOM) {
        subblkpat = 2 - (ttblk == TT_8X4_TOP);
        ttblk     = TT_8X4;
    }
    if (ttblk == TT_4X8_RIGHT || ttblk == TT_4X8_LEFT) {
        subblkpat = 2 - (ttblk == TT_4X8_LEFT);
        ttblk     = TT_4X8;
    }
    switch (ttblk) {
    case TT_8X8:
        pat  = 0xF;
        i    = 0;
        last = 0;
        while (!last) {
            vc1_decode_ac_coeff(v, &last, &skip, &value, v->codingset2);
            i += skip;
            if (i > 63)
                break;
            if (!v->fcm)
                idx = v->zz_8x8[0][i++];
            else
                idx = v->zzi_8x8[i++];
            block[idx] = value * scale;
            if (!v->pquantizer)
                block[idx] += (block[idx] < 0) ? -mquant : mquant;
        }
        if (!skip_block) {
            if (i == 1)
                v->vc1dsp.vc1_inv_trans_8x8_dc(dst, linesize, block);
            else {
                v->vc1dsp.vc1_inv_trans_8x8(block);
                s->dsp.add_pixels_clamped(block, dst, linesize);
            }
        }
        break;
    case TT_4X4:
        pat = ~subblkpat & 0xF;
        for (j = 0; j < 4; j++) {
            last = subblkpat & (1 << (3 - j));
            i    = 0;
            off  = (j & 1) * 4 + (j & 2) * 16;
            while (!last) {
                vc1_decode_ac_coeff(v, &last, &skip, &value, v->codingset2);
                i += skip;
                if (i > 15)
                    break;
                if (!v->fcm)
                    idx = ff_vc1_simple_progressive_4x4_zz[i++];
                else
                    idx = ff_vc1_adv_interlaced_4x4_zz[i++];
                block[idx + off] = value * scale;
                if (!v->pquantizer)
                    block[idx + off] += (block[idx + off] < 0) ? -mquant : mquant;
            }
            if (!(subblkpat & (1 << (3 - j))) && !skip_block) {
                if (i == 1)
                    v->vc1dsp.vc1_inv_trans_4x4_dc(dst + (j & 1) * 4 + (j & 2) * 2 * linesize, linesize, block + off);
                else
                    v->vc1dsp.vc1_inv_trans_4x4(dst + (j & 1) * 4 + (j & 2) *  2 * linesize, linesize, block + off);
            }
        }
        break;
    case TT_8X4:
        pat = ~((subblkpat & 2) * 6 + (subblkpat & 1) * 3) & 0xF;
        for (j = 0; j < 2; j++) {
            last = subblkpat & (1 << (1 - j));
            i    = 0;
            off  = j * 32;
            while (!last) {
                vc1_decode_ac_coeff(v, &last, &skip, &value, v->codingset2);
                i += skip;
                if (i > 31)
                    break;
                if (!v->fcm)
                    idx = v->zz_8x4[i++] + off;
                else
                    idx = ff_vc1_adv_interlaced_8x4_zz[i++] + off;
                block[idx] = value * scale;
                if (!v->pquantizer)
                    block[idx] += (block[idx] < 0) ? -mquant : mquant;
            }
            if (!(subblkpat & (1 << (1 - j))) && !skip_block) {
                if (i == 1)
                    v->vc1dsp.vc1_inv_trans_8x4_dc(dst + j * 4 * linesize, linesize, block + off);
                else
                    v->vc1dsp.vc1_inv_trans_8x4(dst + j * 4 * linesize, linesize, block + off);
            }
        }
        break;
    case TT_4X8:
        pat = ~(subblkpat * 5) & 0xF;
        for (j = 0; j < 2; j++) {
            last = subblkpat & (1 << (1 - j));
            i    = 0;
            off  = j * 4;
            while (!last) {
                vc1_decode_ac_coeff(v, &last, &skip, &value, v->codingset2);
                i += skip;
                if (i > 31)
                    break;
                if (!v->fcm)
                    idx = v->zz_4x8[i++] + off;
                else
                    idx = ff_vc1_adv_interlaced_4x8_zz[i++] + off;
                block[idx] = value * scale;
                if (!v->pquantizer)
                    block[idx] += (block[idx] < 0) ? -mquant : mquant;
            }
            if (!(subblkpat & (1 << (1 - j))) && !skip_block) {
                if (i == 1)
                    v->vc1dsp.vc1_inv_trans_4x8_dc(dst + j * 4, linesize, block + off);
                else
                    v->vc1dsp.vc1_inv_trans_4x8(dst + j*4, linesize, block + off);
            }
        }
        break;
    }
    if (ttmb_out)
        *ttmb_out |= ttblk << (n * 4);
    return pat;
}

/** @} */ // Macroblock group

static const int size_table  [6] = { 0, 2, 3, 4,  5,  8 };
static const int offset_table[6] = { 0, 1, 3, 7, 15, 31 };

static av_always_inline void vc1_apply_p_v_loop_filter(VC1Context *v, int block_num)
{
    MpegEncContext *s  = &v->s;
    int mb_cbp         = v->cbp[s->mb_x - s->mb_stride],
        block_cbp      = mb_cbp      >> (block_num * 4), bottom_cbp,
        mb_is_intra    = v->is_intra[s->mb_x - s->mb_stride],
        block_is_intra = mb_is_intra >> (block_num * 4), bottom_is_intra;
    int idx, linesize  = block_num > 3 ? s->uvlinesize : s->linesize, ttblk;
    uint8_t *dst;

    if (block_num > 3) {
        dst      = s->dest[block_num - 3];
    } else {
        dst      = s->dest[0] + (block_num & 1) * 8 + ((block_num & 2) * 4 - 8) * linesize;
    }
    if (s->mb_y != s->end_mb_y || block_num < 2) {
        int16_t (*mv)[2];
        int mv_stride;

        if (block_num > 3) {
            bottom_cbp      = v->cbp[s->mb_x]      >> (block_num * 4);
            bottom_is_intra = v->is_intra[s->mb_x] >> (block_num * 4);
            mv              = &v->luma_mv[s->mb_x - s->mb_stride];
            mv_stride       = s->mb_stride;
        } else {
            bottom_cbp      = (block_num < 2) ? (mb_cbp               >> ((block_num + 2) * 4))
                                              : (v->cbp[s->mb_x]      >> ((block_num - 2) * 4));
            bottom_is_intra = (block_num < 2) ? (mb_is_intra          >> ((block_num + 2) * 4))
                                              : (v->is_intra[s->mb_x] >> ((block_num - 2) * 4));
            mv_stride       = s->b8_stride;
            mv              = &s->current_picture.f.motion_val[0][s->block_index[block_num] - 2 * mv_stride];
        }

        if (bottom_is_intra & 1 || block_is_intra & 1 ||
            mv[0][0] != mv[mv_stride][0] || mv[0][1] != mv[mv_stride][1]) {
            v->vc1dsp.vc1_v_loop_filter8(dst, linesize, v->pq);
        } else {
            idx = ((bottom_cbp >> 2) | block_cbp) & 3;
            if (idx == 3) {
                v->vc1dsp.vc1_v_loop_filter8(dst, linesize, v->pq);
            } else if (idx) {
                if (idx == 1)
                    v->vc1dsp.vc1_v_loop_filter4(dst + 4, linesize, v->pq);
                else
                    v->vc1dsp.vc1_v_loop_filter4(dst,     linesize, v->pq);
            }
        }
    }

    dst -= 4 * linesize;
    ttblk = (v->ttblk[s->mb_x - s->mb_stride] >> (block_num * 4)) & 0xF;
    if (ttblk == TT_4X4 || ttblk == TT_8X4) {
        idx = (block_cbp | (block_cbp >> 2)) & 3;
        if (idx == 3) {
            v->vc1dsp.vc1_v_loop_filter8(dst, linesize, v->pq);
        } else if (idx) {
            if (idx == 1)
                v->vc1dsp.vc1_v_loop_filter4(dst + 4, linesize, v->pq);
            else
                v->vc1dsp.vc1_v_loop_filter4(dst,     linesize, v->pq);
        }
    }
}

static av_always_inline void vc1_apply_p_h_loop_filter(VC1Context *v, int block_num)
{
    MpegEncContext *s  = &v->s;
    int mb_cbp         = v->cbp[s->mb_x - 1 - s->mb_stride],
        block_cbp      = mb_cbp      >> (block_num * 4), right_cbp,
        mb_is_intra    = v->is_intra[s->mb_x - 1 - s->mb_stride],
        block_is_intra = mb_is_intra >> (block_num * 4), right_is_intra;
    int idx, linesize  = block_num > 3 ? s->uvlinesize : s->linesize, ttblk;
    uint8_t *dst;

    if (block_num > 3) {
        dst = s->dest[block_num - 3] - 8 * linesize;
    } else {
        dst = s->dest[0] + (block_num & 1) * 8 + ((block_num & 2) * 4 - 16) * linesize - 8;
    }

    if (s->mb_x != s->mb_width || !(block_num & 5)) {
        int16_t (*mv)[2];

        if (block_num > 3) {
            right_cbp      = v->cbp[s->mb_x - s->mb_stride] >> (block_num * 4);
            right_is_intra = v->is_intra[s->mb_x - s->mb_stride] >> (block_num * 4);
            mv             = &v->luma_mv[s->mb_x - s->mb_stride - 1];
        } else {
            right_cbp      = (block_num & 1) ? (v->cbp[s->mb_x - s->mb_stride]      >> ((block_num - 1) * 4))
                                             : (mb_cbp                              >> ((block_num + 1) * 4));
            right_is_intra = (block_num & 1) ? (v->is_intra[s->mb_x - s->mb_stride] >> ((block_num - 1) * 4))
                                             : (mb_is_intra                         >> ((block_num + 1) * 4));
            mv             = &s->current_picture.f.motion_val[0][s->block_index[block_num] - s->b8_stride * 2 - 2];
        }
        if (block_is_intra & 1 || right_is_intra & 1 || mv[0][0] != mv[1][0] || mv[0][1] != mv[1][1]) {
            v->vc1dsp.vc1_h_loop_filter8(dst, linesize, v->pq);
        } else {
            idx = ((right_cbp >> 1) | block_cbp) & 5; // FIXME check
            if (idx == 5) {
                v->vc1dsp.vc1_h_loop_filter8(dst, linesize, v->pq);
            } else if (idx) {
                if (idx == 1)
                    v->vc1dsp.vc1_h_loop_filter4(dst + 4 * linesize, linesize, v->pq);
                else
                    v->vc1dsp.vc1_h_loop_filter4(dst,                linesize, v->pq);
            }
        }
    }

    dst -= 4;
    ttblk = (v->ttblk[s->mb_x - s->mb_stride - 1] >> (block_num * 4)) & 0xf;
    if (ttblk == TT_4X4 || ttblk == TT_4X8) {
        idx = (block_cbp | (block_cbp >> 1)) & 5;
        if (idx == 5) {
            v->vc1dsp.vc1_h_loop_filter8(dst, linesize, v->pq);
        } else if (idx) {
            if (idx == 1)
                v->vc1dsp.vc1_h_loop_filter4(dst + linesize * 4, linesize, v->pq);
            else
                v->vc1dsp.vc1_h_loop_filter4(dst,                linesize, v->pq);
        }
    }
}

static void vc1_apply_p_loop_filter(VC1Context *v)
{
    MpegEncContext *s = &v->s;
    int i;

    for (i = 0; i < 6; i++) {
        vc1_apply_p_v_loop_filter(v, i);
    }

    /* V always precedes H, therefore we run H one MB before V;
     * at the end of a row, we catch up to complete the row */
    if (s->mb_x) {
        for (i = 0; i < 6; i++) {
            vc1_apply_p_h_loop_filter(v, i);
        }
        if (s->mb_x == s->mb_width - 1) {
            s->mb_x++;
            ff_update_block_index(s);
            for (i = 0; i < 6; i++) {
                vc1_apply_p_h_loop_filter(v, i);
            }
        }
    }
}

/** Decode one P-frame MB
 */
static int vc1_decode_p_mb(VC1Context *v)
{
    MpegEncContext *s = &v->s;
    GetBitContext *gb = &s->gb;
    int i, j;
    int mb_pos = s->mb_x + s->mb_y * s->mb_stride;
    int cbp; /* cbp decoding stuff */
    int mqdiff, mquant; /* MB quantization */
    int ttmb = v->ttfrm; /* MB Transform type */

    int mb_has_coeffs = 1; /* last_flag */
    int dmv_x, dmv_y; /* Differential MV components */
    int index, index1; /* LUT indexes */
    int val, sign; /* temp values */
    int first_block = 1;
    int dst_idx, off;
    int skipped, fourmv;
    int block_cbp = 0, pat, block_tt = 0, block_intra = 0;

    mquant = v->pq; /* lossy initialization */

    if (v->mv_type_is_raw)
        fourmv = get_bits1(gb);
    else
        fourmv = v->mv_type_mb_plane[mb_pos];
    if (v->skip_is_raw)
        skipped = get_bits1(gb);
    else
        skipped = v->s.mbskip_table[mb_pos];

    if (!fourmv) { /* 1MV mode */
        if (!skipped) {
            GET_MVDATA(dmv_x, dmv_y);

            if (s->mb_intra) {
                s->current_picture.f.motion_val[1][s->block_index[0]][0] = 0;
                s->current_picture.f.motion_val[1][s->block_index[0]][1] = 0;
            }
            s->current_picture.f.mb_type[mb_pos] = s->mb_intra ? MB_TYPE_INTRA : MB_TYPE_16x16;
            vc1_pred_mv(v, 0, dmv_x, dmv_y, 1, v->range_x, v->range_y, v->mb_type[0], 0, 0);

            /* FIXME Set DC val for inter block ? */
            if (s->mb_intra && !mb_has_coeffs) {
                GET_MQUANT();
                s->ac_pred = get_bits1(gb);
                cbp        = 0;
            } else if (mb_has_coeffs) {
                if (s->mb_intra)
                    s->ac_pred = get_bits1(gb);
                cbp = get_vlc2(&v->s.gb, v->cbpcy_vlc->table, VC1_CBPCY_P_VLC_BITS, 2);
                GET_MQUANT();
            } else {
                mquant = v->pq;
                cbp    = 0;
            }
            s->current_picture.f.qscale_table[mb_pos] = mquant;

            if (!v->ttmbf && !s->mb_intra && mb_has_coeffs)
                ttmb = get_vlc2(gb, ff_vc1_ttmb_vlc[v->tt_index].table,
                                VC1_TTMB_VLC_BITS, 2);
            if (!s->mb_intra) vc1_mc_1mv(v, 0);
            dst_idx = 0;
            for (i = 0; i < 6; i++) {
                s->dc_val[0][s->block_index[i]] = 0;
                dst_idx += i >> 2;
                val = ((cbp >> (5 - i)) & 1);
                off = (i & 4) ? 0 : ((i & 1) * 8 + (i & 2) * 4 * s->linesize);
                v->mb_type[0][s->block_index[i]] = s->mb_intra;
                if (s->mb_intra) {
                    /* check if prediction blocks A and C are available */
                    v->a_avail = v->c_avail = 0;
                    if (i == 2 || i == 3 || !s->first_slice_line)
                        v->a_avail = v->mb_type[0][s->block_index[i] - s->block_wrap[i]];
                    if (i == 1 || i == 3 || s->mb_x)
                        v->c_avail = v->mb_type[0][s->block_index[i] - 1];

                    vc1_decode_intra_block(v, s->block[i], i, val, mquant,
                                           (i & 4) ? v->codingset2 : v->codingset);
                    if ((i>3) && (s->flags & CODEC_FLAG_GRAY))
                        continue;
                    v->vc1dsp.vc1_inv_trans_8x8(s->block[i]);
                    if (v->rangeredfrm)
                        for (j = 0; j < 64; j++)
                            s->block[i][j] <<= 1;
                    s->dsp.put_signed_pixels_clamped(s->block[i], s->dest[dst_idx] + off, i & 4 ? s->uvlinesize : s->linesize);
                    if (v->pq >= 9 && v->overlap) {
                        if (v->c_avail)
                            v->vc1dsp.vc1_h_overlap(s->dest[dst_idx] + off, i & 4 ? s->uvlinesize : s->linesize);
                        if (v->a_avail)
                            v->vc1dsp.vc1_v_overlap(s->dest[dst_idx] + off, i & 4 ? s->uvlinesize : s->linesize);
                    }
                    block_cbp   |= 0xF << (i << 2);
                    block_intra |= 1 << i;
                } else if (val) {
                    pat = vc1_decode_p_block(v, s->block[i], i, mquant, ttmb, first_block,
                                             s->dest[dst_idx] + off, (i & 4) ? s->uvlinesize : s->linesize,
                                             (i & 4) && (s->flags & CODEC_FLAG_GRAY), &block_tt);
                    block_cbp |= pat << (i << 2);
                    if (!v->ttmbf && ttmb < 8)
                        ttmb = -1;
                    first_block = 0;
                }
            }
        } else { // skipped
            s->mb_intra = 0;
            for (i = 0; i < 6; i++) {
                v->mb_type[0][s->block_index[i]] = 0;
                s->dc_val[0][s->block_index[i]]  = 0;
            }
            s->current_picture.f.mb_type[mb_pos]      = MB_TYPE_SKIP;
            s->current_picture.f.qscale_table[mb_pos] = 0;
            vc1_pred_mv(v, 0, 0, 0, 1, v->range_x, v->range_y, v->mb_type[0], 0, 0);
            vc1_mc_1mv(v, 0);
        }
    } else { // 4MV mode
        if (!skipped /* unskipped MB */) {
            int intra_count = 0, coded_inter = 0;
            int is_intra[6], is_coded[6];
            /* Get CBPCY */
            cbp = get_vlc2(&v->s.gb, v->cbpcy_vlc->table, VC1_CBPCY_P_VLC_BITS, 2);
            for (i = 0; i < 6; i++) {
                val = ((cbp >> (5 - i)) & 1);
                s->dc_val[0][s->block_index[i]] = 0;
                s->mb_intra                     = 0;
                if (i < 4) {
                    dmv_x = dmv_y = 0;
                    s->mb_intra   = 0;
                    mb_has_coeffs = 0;
                    if (val) {
                        GET_MVDATA(dmv_x, dmv_y);
                    }
                    vc1_pred_mv(v, i, dmv_x, dmv_y, 0, v->range_x, v->range_y, v->mb_type[0], 0, 0);
                    if (!s->mb_intra)
                        vc1_mc_4mv_luma(v, i, 0);
                    intra_count += s->mb_intra;
                    is_intra[i]  = s->mb_intra;
                    is_coded[i]  = mb_has_coeffs;
                }
                if (i & 4) {
                    is_intra[i] = (intra_count >= 3);
                    is_coded[i] = val;
                }
                if (i == 4)
                    vc1_mc_4mv_chroma(v, 0);
                v->mb_type[0][s->block_index[i]] = is_intra[i];
                if (!coded_inter)
                    coded_inter = !is_intra[i] & is_coded[i];
            }
            // if there are no coded blocks then don't do anything more
            dst_idx = 0;
            if (!intra_count && !coded_inter)
                goto end;
            GET_MQUANT();
            s->current_picture.f.qscale_table[mb_pos] = mquant;
            /* test if block is intra and has pred */
            {
                int intrapred = 0;
                for (i = 0; i < 6; i++)
                    if (is_intra[i]) {
                        if (((!s->first_slice_line || (i == 2 || i == 3)) && v->mb_type[0][s->block_index[i] - s->block_wrap[i]])
                            || ((s->mb_x || (i == 1 || i == 3)) && v->mb_type[0][s->block_index[i] - 1])) {
                            intrapred = 1;
                            break;
                        }
                    }
                if (intrapred)
                    s->ac_pred = get_bits1(gb);
                else
                    s->ac_pred = 0;
            }
            if (!v->ttmbf && coded_inter)
                ttmb = get_vlc2(gb, ff_vc1_ttmb_vlc[v->tt_index].table, VC1_TTMB_VLC_BITS, 2);
            for (i = 0; i < 6; i++) {
                dst_idx    += i >> 2;
                off         = (i & 4) ? 0 : ((i & 1) * 8 + (i & 2) * 4 * s->linesize);
                s->mb_intra = is_intra[i];
                if (is_intra[i]) {
                    /* check if prediction blocks A and C are available */
                    v->a_avail = v->c_avail = 0;
                    if (i == 2 || i == 3 || !s->first_slice_line)
                        v->a_avail = v->mb_type[0][s->block_index[i] - s->block_wrap[i]];
                    if (i == 1 || i == 3 || s->mb_x)
                        v->c_avail = v->mb_type[0][s->block_index[i] - 1];

                    vc1_decode_intra_block(v, s->block[i], i, is_coded[i], mquant,
                                           (i & 4) ? v->codingset2 : v->codingset);
                    if ((i>3) && (s->flags & CODEC_FLAG_GRAY))
                        continue;
                    v->vc1dsp.vc1_inv_trans_8x8(s->block[i]);
                    if (v->rangeredfrm)
                        for (j = 0; j < 64; j++)
                            s->block[i][j] <<= 1;
                    s->dsp.put_signed_pixels_clamped(s->block[i], s->dest[dst_idx] + off,
                                                     (i & 4) ? s->uvlinesize : s->linesize);
                    if (v->pq >= 9 && v->overlap) {
                        if (v->c_avail)
                            v->vc1dsp.vc1_h_overlap(s->dest[dst_idx] + off, i & 4 ? s->uvlinesize : s->linesize);
                        if (v->a_avail)
                            v->vc1dsp.vc1_v_overlap(s->dest[dst_idx] + off, i & 4 ? s->uvlinesize : s->linesize);
                    }
                    block_cbp   |= 0xF << (i << 2);
                    block_intra |= 1 << i;
                } else if (is_coded[i]) {
                    pat = vc1_decode_p_block(v, s->block[i], i, mquant, ttmb,
                                             first_block, s->dest[dst_idx] + off,
                                             (i & 4) ? s->uvlinesize : s->linesize,
                                             (i & 4) && (s->flags & CODEC_FLAG_GRAY),
                                             &block_tt);
                    block_cbp |= pat << (i << 2);
                    if (!v->ttmbf && ttmb < 8)
                        ttmb = -1;
                    first_block = 0;
                }
            }
        } else { // skipped MB
            s->mb_intra                               = 0;
            s->current_picture.f.qscale_table[mb_pos] = 0;
            for (i = 0; i < 6; i++) {
                v->mb_type[0][s->block_index[i]] = 0;
                s->dc_val[0][s->block_index[i]]  = 0;
            }
            for (i = 0; i < 4; i++) {
                vc1_pred_mv(v, i, 0, 0, 0, v->range_x, v->range_y, v->mb_type[0], 0, 0);
                vc1_mc_4mv_luma(v, i, 0);
            }
            vc1_mc_4mv_chroma(v, 0);
            s->current_picture.f.qscale_table[mb_pos] = 0;
        }
    }
end:
    v->cbp[s->mb_x]      = block_cbp;
    v->ttblk[s->mb_x]    = block_tt;
    v->is_intra[s->mb_x] = block_intra;

    return 0;
}

/* Decode one macroblock in an interlaced frame p picture */

static int vc1_decode_p_mb_intfr(VC1Context *v)
{
    MpegEncContext *s = &v->s;
    GetBitContext *gb = &s->gb;
    int i;
    int mb_pos = s->mb_x + s->mb_y * s->mb_stride;
    int cbp = 0; /* cbp decoding stuff */
    int mqdiff, mquant; /* MB quantization */
    int ttmb = v->ttfrm; /* MB Transform type */

    int mb_has_coeffs = 1; /* last_flag */
    int dmv_x, dmv_y; /* Differential MV components */
    int val; /* temp value */
    int first_block = 1;
    int dst_idx, off;
    int skipped, fourmv = 0, twomv = 0;
    int block_cbp = 0, pat, block_tt = 0;
    int idx_mbmode = 0, mvbp;
    int stride_y, fieldtx;

    mquant = v->pq; /* Lossy initialization */

    if (v->skip_is_raw)
        skipped = get_bits1(gb);
    else
        skipped = v->s.mbskip_table[mb_pos];
    if (!skipped) {
        if (v->fourmvswitch)
            idx_mbmode = get_vlc2(gb, v->mbmode_vlc->table, VC1_INTFR_4MV_MBMODE_VLC_BITS, 2); // try getting this done
        else
            idx_mbmode = get_vlc2(gb, v->mbmode_vlc->table, VC1_INTFR_NON4MV_MBMODE_VLC_BITS, 2); // in a single line
        switch (ff_vc1_mbmode_intfrp[v->fourmvswitch][idx_mbmode][0]) {
        /* store the motion vector type in a flag (useful later) */
        case MV_PMODE_INTFR_4MV:
            fourmv = 1;
            v->blk_mv_type[s->block_index[0]] = 0;
            v->blk_mv_type[s->block_index[1]] = 0;
            v->blk_mv_type[s->block_index[2]] = 0;
            v->blk_mv_type[s->block_index[3]] = 0;
            break;
        case MV_PMODE_INTFR_4MV_FIELD:
            fourmv = 1;
            v->blk_mv_type[s->block_index[0]] = 1;
            v->blk_mv_type[s->block_index[1]] = 1;
            v->blk_mv_type[s->block_index[2]] = 1;
            v->blk_mv_type[s->block_index[3]] = 1;
            break;
        case MV_PMODE_INTFR_2MV_FIELD:
            twomv = 1;
            v->blk_mv_type[s->block_index[0]] = 1;
            v->blk_mv_type[s->block_index[1]] = 1;
            v->blk_mv_type[s->block_index[2]] = 1;
            v->blk_mv_type[s->block_index[3]] = 1;
            break;
        case MV_PMODE_INTFR_1MV:
            v->blk_mv_type[s->block_index[0]] = 0;
            v->blk_mv_type[s->block_index[1]] = 0;
            v->blk_mv_type[s->block_index[2]] = 0;
            v->blk_mv_type[s->block_index[3]] = 0;
            break;
        }
        if (ff_vc1_mbmode_intfrp[v->fourmvswitch][idx_mbmode][0] == MV_PMODE_INTFR_INTRA) { // intra MB
            s->current_picture.f.motion_val[1][s->block_index[0]][0] = 0;
            s->current_picture.f.motion_val[1][s->block_index[0]][1] = 0;
            s->current_picture.f.mb_type[mb_pos]                     = MB_TYPE_INTRA;
            s->mb_intra = v->is_intra[s->mb_x] = 1;
            for (i = 0; i < 6; i++)
                v->mb_type[0][s->block_index[i]] = 1;
            fieldtx = v->fieldtx_plane[mb_pos] = get_bits1(gb);
            mb_has_coeffs = get_bits1(gb);
            if (mb_has_coeffs)
                cbp = 1 + get_vlc2(&v->s.gb, v->cbpcy_vlc->table, VC1_CBPCY_P_VLC_BITS, 2);
            v->s.ac_pred = v->acpred_plane[mb_pos] = get_bits1(gb);
            GET_MQUANT();
            s->current_picture.f.qscale_table[mb_pos] = mquant;
            /* Set DC scale - y and c use the same (not sure if necessary here) */
            s->y_dc_scale = s->y_dc_scale_table[mquant];
            s->c_dc_scale = s->c_dc_scale_table[mquant];
            dst_idx = 0;
            for (i = 0; i < 6; i++) {
                s->dc_val[0][s->block_index[i]] = 0;
                dst_idx += i >> 2;
                val = ((cbp >> (5 - i)) & 1);
                v->mb_type[0][s->block_index[i]] = s->mb_intra;
                v->a_avail = v->c_avail = 0;
                if (i == 2 || i == 3 || !s->first_slice_line)
                    v->a_avail = v->mb_type[0][s->block_index[i] - s->block_wrap[i]];
                if (i == 1 || i == 3 || s->mb_x)
                    v->c_avail = v->mb_type[0][s->block_index[i] - 1];

                vc1_decode_intra_block(v, s->block[i], i, val, mquant,
                                       (i & 4) ? v->codingset2 : v->codingset);
                if ((i>3) && (s->flags & CODEC_FLAG_GRAY)) continue;
                v->vc1dsp.vc1_inv_trans_8x8(s->block[i]);
                if (i < 4) {
                    stride_y = s->linesize << fieldtx;
                    off = (fieldtx) ? ((i & 1) * 8) + ((i & 2) >> 1) * s->linesize : (i & 1) * 8 + 4 * (i & 2) * s->linesize;
                } else {
                    stride_y = s->uvlinesize;
                    off = 0;
                }
                s->dsp.put_signed_pixels_clamped(s->block[i], s->dest[dst_idx] + off, stride_y);
                //TODO: loop filter
            }

        } else { // inter MB
            mb_has_coeffs = ff_vc1_mbmode_intfrp[v->fourmvswitch][idx_mbmode][3];
            if (mb_has_coeffs)
                cbp = 1 + get_vlc2(&v->s.gb, v->cbpcy_vlc->table, VC1_CBPCY_P_VLC_BITS, 2);
            if (ff_vc1_mbmode_intfrp[v->fourmvswitch][idx_mbmode][0] == MV_PMODE_INTFR_2MV_FIELD) {
                v->twomvbp = get_vlc2(gb, v->twomvbp_vlc->table, VC1_2MV_BLOCK_PATTERN_VLC_BITS, 1);
            } else {
                if ((ff_vc1_mbmode_intfrp[v->fourmvswitch][idx_mbmode][0] == MV_PMODE_INTFR_4MV)
                    || (ff_vc1_mbmode_intfrp[v->fourmvswitch][idx_mbmode][0] == MV_PMODE_INTFR_4MV_FIELD)) {
                    v->fourmvbp = get_vlc2(gb, v->fourmvbp_vlc->table, VC1_4MV_BLOCK_PATTERN_VLC_BITS, 1);
                }
            }
            s->mb_intra = v->is_intra[s->mb_x] = 0;
            for (i = 0; i < 6; i++)
                v->mb_type[0][s->block_index[i]] = 0;
            fieldtx = v->fieldtx_plane[mb_pos] = ff_vc1_mbmode_intfrp[v->fourmvswitch][idx_mbmode][1];
            /* for all motion vector read MVDATA and motion compensate each block */
            dst_idx = 0;
            if (fourmv) {
                mvbp = v->fourmvbp;
                for (i = 0; i < 6; i++) {
                    if (i < 4) {
                        dmv_x = dmv_y = 0;
                        val   = ((mvbp >> (3 - i)) & 1);
                        if (val) {
                            get_mvdata_interlaced(v, &dmv_x, &dmv_y, 0);
                        }
                        vc1_pred_mv_intfr(v, i, dmv_x, dmv_y, 0, v->range_x, v->range_y, v->mb_type[0]);
                        vc1_mc_4mv_luma(v, i, 0);
                    } else if (i == 4) {
                        vc1_mc_4mv_chroma4(v);
                    }
                }
            } else if (twomv) {
                mvbp  = v->twomvbp;
                dmv_x = dmv_y = 0;
                if (mvbp & 2) {
                    get_mvdata_interlaced(v, &dmv_x, &dmv_y, 0);
                }
                vc1_pred_mv_intfr(v, 0, dmv_x, dmv_y, 2, v->range_x, v->range_y, v->mb_type[0]);
                vc1_mc_4mv_luma(v, 0, 0);
                vc1_mc_4mv_luma(v, 1, 0);
                dmv_x = dmv_y = 0;
                if (mvbp & 1) {
                    get_mvdata_interlaced(v, &dmv_x, &dmv_y, 0);
                }
                vc1_pred_mv_intfr(v, 2, dmv_x, dmv_y, 2, v->range_x, v->range_y, v->mb_type[0]);
                vc1_mc_4mv_luma(v, 2, 0);
                vc1_mc_4mv_luma(v, 3, 0);
                vc1_mc_4mv_chroma4(v);
            } else {
                mvbp = ff_vc1_mbmode_intfrp[v->fourmvswitch][idx_mbmode][2];
                dmv_x = dmv_y = 0;
                if (mvbp) {
                    get_mvdata_interlaced(v, &dmv_x, &dmv_y, 0);
                }
                vc1_pred_mv_intfr(v, 0, dmv_x, dmv_y, 1, v->range_x, v->range_y, v->mb_type[0]);
                vc1_mc_1mv(v, 0);
            }
            if (cbp)
                GET_MQUANT();  // p. 227
            s->current_picture.f.qscale_table[mb_pos] = mquant;
            if (!v->ttmbf && cbp)
                ttmb = get_vlc2(gb, ff_vc1_ttmb_vlc[v->tt_index].table, VC1_TTMB_VLC_BITS, 2);
            for (i = 0; i < 6; i++) {
                s->dc_val[0][s->block_index[i]] = 0;
                dst_idx += i >> 2;
                val = ((cbp >> (5 - i)) & 1);
                if (!fieldtx)
                    off = (i & 4) ? 0 : ((i & 1) * 8 + (i & 2) * 4 * s->linesize);
                else
                    off = (i & 4) ? 0 : ((i & 1) * 8 + ((i > 1) * s->linesize));
                if (val) {
                    pat = vc1_decode_p_block(v, s->block[i], i, mquant, ttmb,
                                             first_block, s->dest[dst_idx] + off,
                                             (i & 4) ? s->uvlinesize : (s->linesize << fieldtx),
                                             (i & 4) && (s->flags & CODEC_FLAG_GRAY), &block_tt);
                    block_cbp |= pat << (i << 2);
                    if (!v->ttmbf && ttmb < 8)
                        ttmb = -1;
                    first_block = 0;
                }
            }
        }
    } else { // skipped
        s->mb_intra = v->is_intra[s->mb_x] = 0;
        for (i = 0; i < 6; i++) {
            v->mb_type[0][s->block_index[i]] = 0;
            s->dc_val[0][s->block_index[i]] = 0;
        }
        s->current_picture.f.mb_type[mb_pos]      = MB_TYPE_SKIP;
        s->current_picture.f.qscale_table[mb_pos] = 0;
        v->blk_mv_type[s->block_index[0]] = 0;
        v->blk_mv_type[s->block_index[1]] = 0;
        v->blk_mv_type[s->block_index[2]] = 0;
        v->blk_mv_type[s->block_index[3]] = 0;
        vc1_pred_mv_intfr(v, 0, 0, 0, 1, v->range_x, v->range_y, v->mb_type[0]);
        vc1_mc_1mv(v, 0);
    }
    if (s->mb_x == s->mb_width - 1)
        memmove(v->is_intra_base, v->is_intra, sizeof(v->is_intra_base[0])*s->mb_stride);
    return 0;
}

static int vc1_decode_p_mb_intfi(VC1Context *v)
{
    MpegEncContext *s = &v->s;
    GetBitContext *gb = &s->gb;
    int i;
    int mb_pos = s->mb_x + s->mb_y * s->mb_stride;
    int cbp = 0; /* cbp decoding stuff */
    int mqdiff, mquant; /* MB quantization */
    int ttmb = v->ttfrm; /* MB Transform type */

    int mb_has_coeffs = 1; /* last_flag */
    int dmv_x, dmv_y; /* Differential MV components */
    int val; /* temp values */
    int first_block = 1;
    int dst_idx, off;
    int pred_flag = 0;
    int block_cbp = 0, pat, block_tt = 0;
    int idx_mbmode = 0;

    mquant = v->pq; /* Lossy initialization */

    idx_mbmode = get_vlc2(gb, v->mbmode_vlc->table, VC1_IF_MBMODE_VLC_BITS, 2);
    if (idx_mbmode <= 1) { // intra MB
        s->mb_intra = v->is_intra[s->mb_x] = 1;
        s->current_picture.f.motion_val[1][s->block_index[0] + v->blocks_off][0] = 0;
        s->current_picture.f.motion_val[1][s->block_index[0] + v->blocks_off][1] = 0;
        s->current_picture.f.mb_type[mb_pos + v->mb_off] = MB_TYPE_INTRA;
        GET_MQUANT();
        s->current_picture.f.qscale_table[mb_pos] = mquant;
        /* Set DC scale - y and c use the same (not sure if necessary here) */
        s->y_dc_scale = s->y_dc_scale_table[mquant];
        s->c_dc_scale = s->c_dc_scale_table[mquant];
        v->s.ac_pred  = v->acpred_plane[mb_pos] = get_bits1(gb);
        mb_has_coeffs = idx_mbmode & 1;
        if (mb_has_coeffs)
            cbp = 1 + get_vlc2(&v->s.gb, v->cbpcy_vlc->table, VC1_ICBPCY_VLC_BITS, 2);
        dst_idx = 0;
        for (i = 0; i < 6; i++) {
            s->dc_val[0][s->block_index[i]]  = 0;
            v->mb_type[0][s->block_index[i]] = 1;
            dst_idx += i >> 2;
            val = ((cbp >> (5 - i)) & 1);
            v->a_avail = v->c_avail = 0;
            if (i == 2 || i == 3 || !s->first_slice_line)
                v->a_avail = v->mb_type[0][s->block_index[i] - s->block_wrap[i]];
            if (i == 1 || i == 3 || s->mb_x)
                v->c_avail = v->mb_type[0][s->block_index[i] - 1];

            vc1_decode_intra_block(v, s->block[i], i, val, mquant,
                                   (i & 4) ? v->codingset2 : v->codingset);
            if ((i>3) && (s->flags & CODEC_FLAG_GRAY))
                continue;
            v->vc1dsp.vc1_inv_trans_8x8(s->block[i]);
            off  = (i & 4) ? 0 : ((i & 1) * 8 + (i & 2) * 4 * s->linesize);
            off += v->second_field ? ((i & 4) ? s->current_picture_ptr->f.linesize[1] : s->current_picture_ptr->f.linesize[0]) : 0;
            s->dsp.put_signed_pixels_clamped(s->block[i], s->dest[dst_idx] + off, (i & 4) ? s->uvlinesize : s->linesize);
            // TODO: loop filter
        }
    } else {
        s->mb_intra = v->is_intra[s->mb_x] = 0;
        s->current_picture.f.mb_type[mb_pos + v->mb_off] = MB_TYPE_16x16;
        for (i = 0; i < 6; i++) v->mb_type[0][s->block_index[i]] = 0;
        if (idx_mbmode <= 5) { // 1-MV
            dmv_x = dmv_y = pred_flag = 0;
            if (idx_mbmode & 1) {
                get_mvdata_interlaced(v, &dmv_x, &dmv_y, &pred_flag);
            }
            vc1_pred_mv(v, 0, dmv_x, dmv_y, 1, v->range_x, v->range_y, v->mb_type[0], pred_flag, 0);
            vc1_mc_1mv(v, 0);
            mb_has_coeffs = !(idx_mbmode & 2);
        } else { // 4-MV
            v->fourmvbp = get_vlc2(gb, v->fourmvbp_vlc->table, VC1_4MV_BLOCK_PATTERN_VLC_BITS, 1);
            for (i = 0; i < 6; i++) {
                if (i < 4) {
                    dmv_x = dmv_y = pred_flag = 0;
                    val   = ((v->fourmvbp >> (3 - i)) & 1);
                    if (val) {
                        get_mvdata_interlaced(v, &dmv_x, &dmv_y, &pred_flag);
                    }
                    vc1_pred_mv(v, i, dmv_x, dmv_y, 0, v->range_x, v->range_y, v->mb_type[0], pred_flag, 0);
                    vc1_mc_4mv_luma(v, i, 0);
                } else if (i == 4)
                    vc1_mc_4mv_chroma(v, 0);
            }
            mb_has_coeffs = idx_mbmode & 1;
        }
        if (mb_has_coeffs)
            cbp = 1 + get_vlc2(&v->s.gb, v->cbpcy_vlc->table, VC1_CBPCY_P_VLC_BITS, 2);
        if (cbp) {
            GET_MQUANT();
        }
        s->current_picture.f.qscale_table[mb_pos] = mquant;
        if (!v->ttmbf && cbp) {
            ttmb = get_vlc2(gb, ff_vc1_ttmb_vlc[v->tt_index].table, VC1_TTMB_VLC_BITS, 2);
        }
        dst_idx = 0;
        for (i = 0; i < 6; i++) {
            s->dc_val[0][s->block_index[i]] = 0;
            dst_idx += i >> 2;
            val = ((cbp >> (5 - i)) & 1);
            off = (i & 4) ? 0 : (i & 1) * 8 + (i & 2) * 4 * s->linesize;
            if (v->second_field)
                off += (i & 4) ? s->current_picture_ptr->f.linesize[1] : s->current_picture_ptr->f.linesize[0];
            if (val) {
                pat = vc1_decode_p_block(v, s->block[i], i, mquant, ttmb,
                                         first_block, s->dest[dst_idx] + off,
                                         (i & 4) ? s->uvlinesize : s->linesize,
                                         (i & 4) && (s->flags & CODEC_FLAG_GRAY),
                                         &block_tt);
                block_cbp |= pat << (i << 2);
                if (!v->ttmbf && ttmb < 8) ttmb = -1;
                first_block = 0;
            }
        }
    }
    if (s->mb_x == s->mb_width - 1)
        memmove(v->is_intra_base, v->is_intra, sizeof(v->is_intra_base[0]) * s->mb_stride);
    return 0;
}

/** Decode one B-frame MB (in Main profile)
 */
static void vc1_decode_b_mb(VC1Context *v)
{
    MpegEncContext *s = &v->s;
    GetBitContext *gb = &s->gb;
    int i, j;
    int mb_pos = s->mb_x + s->mb_y * s->mb_stride;
    int cbp = 0; /* cbp decoding stuff */
    int mqdiff, mquant; /* MB quantization */
    int ttmb = v->ttfrm; /* MB Transform type */
    int mb_has_coeffs = 0; /* last_flag */
    int index, index1; /* LUT indexes */
    int val, sign; /* temp values */
    int first_block = 1;
    int dst_idx, off;
    int skipped, direct;
    int dmv_x[2], dmv_y[2];
    int bmvtype = BMV_TYPE_BACKWARD;

    mquant      = v->pq; /* lossy initialization */
    s->mb_intra = 0;

    if (v->dmb_is_raw)
        direct = get_bits1(gb);
    else
        direct = v->direct_mb_plane[mb_pos];
    if (v->skip_is_raw)
        skipped = get_bits1(gb);
    else
        skipped = v->s.mbskip_table[mb_pos];

    dmv_x[0] = dmv_x[1] = dmv_y[0] = dmv_y[1] = 0;
    for (i = 0; i < 6; i++) {
        v->mb_type[0][s->block_index[i]] = 0;
        s->dc_val[0][s->block_index[i]]  = 0;
    }
    s->current_picture.f.qscale_table[mb_pos] = 0;

    if (!direct) {
        if (!skipped) {
            GET_MVDATA(dmv_x[0], dmv_y[0]);
            dmv_x[1] = dmv_x[0];
            dmv_y[1] = dmv_y[0];
        }
        if (skipped || !s->mb_intra) {
            bmvtype = decode012(gb);
            switch (bmvtype) {
            case 0:
                bmvtype = (v->bfraction >= (B_FRACTION_DEN/2)) ? BMV_TYPE_BACKWARD : BMV_TYPE_FORWARD;
                break;
            case 1:
                bmvtype = (v->bfraction >= (B_FRACTION_DEN/2)) ? BMV_TYPE_FORWARD : BMV_TYPE_BACKWARD;
                break;
            case 2:
                bmvtype  = BMV_TYPE_INTERPOLATED;
                dmv_x[0] = dmv_y[0] = 0;
            }
        }
    }
    for (i = 0; i < 6; i++)
        v->mb_type[0][s->block_index[i]] = s->mb_intra;

    if (skipped) {
        if (direct)
            bmvtype = BMV_TYPE_INTERPOLATED;
        vc1_pred_b_mv(v, dmv_x, dmv_y, direct, bmvtype);
        vc1_b_mc(v, dmv_x, dmv_y, direct, bmvtype);
        return;
    }
    if (direct) {
        cbp = get_vlc2(&v->s.gb, v->cbpcy_vlc->table, VC1_CBPCY_P_VLC_BITS, 2);
        GET_MQUANT();
        s->mb_intra = 0;
        s->current_picture.f.qscale_table[mb_pos] = mquant;
        if (!v->ttmbf)
            ttmb = get_vlc2(gb, ff_vc1_ttmb_vlc[v->tt_index].table, VC1_TTMB_VLC_BITS, 2);
        dmv_x[0] = dmv_y[0] = dmv_x[1] = dmv_y[1] = 0;
        vc1_pred_b_mv(v, dmv_x, dmv_y, direct, bmvtype);
        vc1_b_mc(v, dmv_x, dmv_y, direct, bmvtype);
    } else {
        if (!mb_has_coeffs && !s->mb_intra) {
            /* no coded blocks - effectively skipped */
            vc1_pred_b_mv(v, dmv_x, dmv_y, direct, bmvtype);
            vc1_b_mc(v, dmv_x, dmv_y, direct, bmvtype);
            return;
        }
        if (s->mb_intra && !mb_has_coeffs) {
            GET_MQUANT();
            s->current_picture.f.qscale_table[mb_pos] = mquant;
            s->ac_pred = get_bits1(gb);
            cbp = 0;
            vc1_pred_b_mv(v, dmv_x, dmv_y, direct, bmvtype);
        } else {
            if (bmvtype == BMV_TYPE_INTERPOLATED) {
                GET_MVDATA(dmv_x[0], dmv_y[0]);
                if (!mb_has_coeffs) {
                    /* interpolated skipped block */
                    vc1_pred_b_mv(v, dmv_x, dmv_y, direct, bmvtype);
                    vc1_b_mc(v, dmv_x, dmv_y, direct, bmvtype);
                    return;
                }
            }
            vc1_pred_b_mv(v, dmv_x, dmv_y, direct, bmvtype);
            if (!s->mb_intra) {
                vc1_b_mc(v, dmv_x, dmv_y, direct, bmvtype);
            }
            if (s->mb_intra)
                s->ac_pred = get_bits1(gb);
            cbp = get_vlc2(&v->s.gb, v->cbpcy_vlc->table, VC1_CBPCY_P_VLC_BITS, 2);
            GET_MQUANT();
            s->current_picture.f.qscale_table[mb_pos] = mquant;
            if (!v->ttmbf && !s->mb_intra && mb_has_coeffs)
                ttmb = get_vlc2(gb, ff_vc1_ttmb_vlc[v->tt_index].table, VC1_TTMB_VLC_BITS, 2);
        }
    }
    dst_idx = 0;
    for (i = 0; i < 6; i++) {
        s->dc_val[0][s->block_index[i]] = 0;
        dst_idx += i >> 2;
        val = ((cbp >> (5 - i)) & 1);
        off = (i & 4) ? 0 : ((i & 1) * 8 + (i & 2) * 4 * s->linesize);
        v->mb_type[0][s->block_index[i]] = s->mb_intra;
        if (s->mb_intra) {
            /* check if prediction blocks A and C are available */
            v->a_avail = v->c_avail = 0;
            if (i == 2 || i == 3 || !s->first_slice_line)
                v->a_avail = v->mb_type[0][s->block_index[i] - s->block_wrap[i]];
            if (i == 1 || i == 3 || s->mb_x)
                v->c_avail = v->mb_type[0][s->block_index[i] - 1];

            vc1_decode_intra_block(v, s->block[i], i, val, mquant,
                                   (i & 4) ? v->codingset2 : v->codingset);
            if ((i>3) && (s->flags & CODEC_FLAG_GRAY))
                continue;
            v->vc1dsp.vc1_inv_trans_8x8(s->block[i]);
            if (v->rangeredfrm)
                for (j = 0; j < 64; j++)
                    s->block[i][j] <<= 1;
            s->dsp.put_signed_pixels_clamped(s->block[i], s->dest[dst_idx] + off, i & 4 ? s->uvlinesize : s->linesize);
        } else if (val) {
            vc1_decode_p_block(v, s->block[i], i, mquant, ttmb,
                               first_block, s->dest[dst_idx] + off,
                               (i & 4) ? s->uvlinesize : s->linesize,
                               (i & 4) && (s->flags & CODEC_FLAG_GRAY), NULL);
            if (!v->ttmbf && ttmb < 8)
                ttmb = -1;
            first_block = 0;
        }
    }
}

/** Decode one B-frame MB (in interlaced field B picture)
 */
static void vc1_decode_b_mb_intfi(VC1Context *v)
{
    MpegEncContext *s = &v->s;
    GetBitContext *gb = &s->gb;
    int i, j;
    int mb_pos = s->mb_x + s->mb_y * s->mb_stride;
    int cbp = 0; /* cbp decoding stuff */
    int mqdiff, mquant; /* MB quantization */
    int ttmb = v->ttfrm; /* MB Transform type */
    int mb_has_coeffs = 0; /* last_flag */
    int val; /* temp value */
    int first_block = 1;
    int dst_idx, off;
    int fwd;
    int dmv_x[2], dmv_y[2], pred_flag[2];
    int bmvtype = BMV_TYPE_BACKWARD;
    int idx_mbmode, interpmvp;

    mquant      = v->pq; /* Lossy initialization */
    s->mb_intra = 0;

    idx_mbmode = get_vlc2(gb, v->mbmode_vlc->table, VC1_IF_MBMODE_VLC_BITS, 2);
    if (idx_mbmode <= 1) { // intra MB
        s->mb_intra = v->is_intra[s->mb_x] = 1;
        s->current_picture.f.motion_val[1][s->block_index[0]][0] = 0;
        s->current_picture.f.motion_val[1][s->block_index[0]][1] = 0;
        s->current_picture.f.mb_type[mb_pos + v->mb_off]         = MB_TYPE_INTRA;
        GET_MQUANT();
        s->current_picture.f.qscale_table[mb_pos] = mquant;
        /* Set DC scale - y and c use the same (not sure if necessary here) */
        s->y_dc_scale = s->y_dc_scale_table[mquant];
        s->c_dc_scale = s->c_dc_scale_table[mquant];
        v->s.ac_pred  = v->acpred_plane[mb_pos] = get_bits1(gb);
        mb_has_coeffs = idx_mbmode & 1;
        if (mb_has_coeffs)
            cbp = 1 + get_vlc2(&v->s.gb, v->cbpcy_vlc->table, VC1_ICBPCY_VLC_BITS, 2);
        dst_idx = 0;
        for (i = 0; i < 6; i++) {
            s->dc_val[0][s->block_index[i]] = 0;
            dst_idx += i >> 2;
            val = ((cbp >> (5 - i)) & 1);
            v->mb_type[0][s->block_index[i]] = s->mb_intra;
            v->a_avail                       = v->c_avail = 0;
            if (i == 2 || i == 3 || !s->first_slice_line)
                v->a_avail = v->mb_type[0][s->block_index[i] - s->block_wrap[i]];
            if (i == 1 || i == 3 || s->mb_x)
                v->c_avail = v->mb_type[0][s->block_index[i] - 1];

            vc1_decode_intra_block(v, s->block[i], i, val, mquant,
                                   (i & 4) ? v->codingset2 : v->codingset);
            if ((i>3) && (s->flags & CODEC_FLAG_GRAY))
                continue;
            v->vc1dsp.vc1_inv_trans_8x8(s->block[i]);
            if (v->rangeredfrm)
                for (j = 0; j < 64; j++)
                    s->block[i][j] <<= 1;
            off  = (i & 4) ? 0 : ((i & 1) * 8 + (i & 2) * 4 * s->linesize);
            off += v->second_field ? ((i & 4) ? s->current_picture_ptr->f.linesize[1] : s->current_picture_ptr->f.linesize[0]) : 0;
            s->dsp.put_signed_pixels_clamped(s->block[i], s->dest[dst_idx] + off, (i & 4) ? s->uvlinesize : s->linesize);
            // TODO: yet to perform loop filter
        }
    } else {
        s->mb_intra = v->is_intra[s->mb_x] = 0;
        s->current_picture.f.mb_type[mb_pos + v->mb_off] = MB_TYPE_16x16;
        for (i = 0; i < 6; i++) v->mb_type[0][s->block_index[i]] = 0;
        if (v->fmb_is_raw)
            fwd = v->forward_mb_plane[mb_pos] = get_bits1(gb);
        else
            fwd = v->forward_mb_plane[mb_pos];
        if (idx_mbmode <= 5) { // 1-MV
            dmv_x[0]     = dmv_x[1] = dmv_y[0] = dmv_y[1] = 0;
            pred_flag[0] = pred_flag[1] = 0;
            if (fwd)
                bmvtype = BMV_TYPE_FORWARD;
            else {
                bmvtype = decode012(gb);
                switch (bmvtype) {
                case 0:
                    bmvtype = BMV_TYPE_BACKWARD;
                    break;
                case 1:
                    bmvtype = BMV_TYPE_DIRECT;
                    break;
                case 2:
                    bmvtype   = BMV_TYPE_INTERPOLATED;
                    interpmvp = get_bits1(gb);
                }
            }
            v->bmvtype = bmvtype;
            if (bmvtype != BMV_TYPE_DIRECT && idx_mbmode & 1) {
                get_mvdata_interlaced(v, &dmv_x[bmvtype == BMV_TYPE_BACKWARD], &dmv_y[bmvtype == BMV_TYPE_BACKWARD], &pred_flag[bmvtype == BMV_TYPE_BACKWARD]);
            }
            if (bmvtype == BMV_TYPE_INTERPOLATED && interpmvp) {
                get_mvdata_interlaced(v, &dmv_x[1], &dmv_y[1], &pred_flag[1]);
            }
            if (bmvtype == BMV_TYPE_DIRECT) {
                dmv_x[0] = dmv_y[0] = pred_flag[0] = 0;
                dmv_x[1] = dmv_y[1] = pred_flag[0] = 0;
            }
            vc1_pred_b_mv_intfi(v, 0, dmv_x, dmv_y, 1, pred_flag);
            vc1_b_mc(v, dmv_x, dmv_y, (bmvtype == BMV_TYPE_DIRECT), bmvtype);
            mb_has_coeffs = !(idx_mbmode & 2);
        } else { // 4-MV
            if (fwd)
                bmvtype = BMV_TYPE_FORWARD;
            v->bmvtype  = bmvtype;
            v->fourmvbp = get_vlc2(gb, v->fourmvbp_vlc->table, VC1_4MV_BLOCK_PATTERN_VLC_BITS, 1);
            for (i = 0; i < 6; i++) {
                if (i < 4) {
                    dmv_x[0] = dmv_y[0] = pred_flag[0] = 0;
                    dmv_x[1] = dmv_y[1] = pred_flag[1] = 0;
                    val = ((v->fourmvbp >> (3 - i)) & 1);
                    if (val) {
                        get_mvdata_interlaced(v, &dmv_x[bmvtype == BMV_TYPE_BACKWARD],
                                                 &dmv_y[bmvtype == BMV_TYPE_BACKWARD],
                                             &pred_flag[bmvtype == BMV_TYPE_BACKWARD]);
                    }
                    vc1_pred_b_mv_intfi(v, i, dmv_x, dmv_y, 0, pred_flag);
                    vc1_mc_4mv_luma(v, i, bmvtype == BMV_TYPE_BACKWARD);
                } else if (i == 4)
                    vc1_mc_4mv_chroma(v, bmvtype == BMV_TYPE_BACKWARD);
            }
            mb_has_coeffs = idx_mbmode & 1;
        }
        if (mb_has_coeffs)
            cbp = 1 + get_vlc2(&v->s.gb, v->cbpcy_vlc->table, VC1_CBPCY_P_VLC_BITS, 2);
        if (cbp) {
            GET_MQUANT();
        }
        s->current_picture.f.qscale_table[mb_pos] = mquant;
        if (!v->ttmbf && cbp) {
            ttmb = get_vlc2(gb, ff_vc1_ttmb_vlc[v->tt_index].table, VC1_TTMB_VLC_BITS, 2);
        }
        dst_idx = 0;
        for (i = 0; i < 6; i++) {
            s->dc_val[0][s->block_index[i]] = 0;
            dst_idx += i >> 2;
            val = ((cbp >> (5 - i)) & 1);
            off = (i & 4) ? 0 : (i & 1) * 8 + (i & 2) * 4 * s->linesize;
            if (v->second_field)
                off += (i & 4) ? s->current_picture_ptr->f.linesize[1] : s->current_picture_ptr->f.linesize[0];
            if (val) {
                vc1_decode_p_block(v, s->block[i], i, mquant, ttmb,
                                   first_block, s->dest[dst_idx] + off,
                                   (i & 4) ? s->uvlinesize : s->linesize,
                                   (i & 4) && (s->flags & CODEC_FLAG_GRAY), NULL);
                if (!v->ttmbf && ttmb < 8)
                    ttmb = -1;
                first_block = 0;
            }
        }
    }
}

/** Decode blocks of I-frame
 */
static void vc1_decode_i_blocks(VC1Context *v)
{
    int k, j;
    MpegEncContext *s = &v->s;
    int cbp, val;
    uint8_t *coded_val;
    int mb_pos;

    /* select codingmode used for VLC tables selection */
    switch (v->y_ac_table_index) {
    case 0:
        v->codingset = (v->pqindex <= 8) ? CS_HIGH_RATE_INTRA : CS_LOW_MOT_INTRA;
        break;
    case 1:
        v->codingset = CS_HIGH_MOT_INTRA;
        break;
    case 2:
        v->codingset = CS_MID_RATE_INTRA;
        break;
    }

    switch (v->c_ac_table_index) {
    case 0:
        v->codingset2 = (v->pqindex <= 8) ? CS_HIGH_RATE_INTER : CS_LOW_MOT_INTER;
        break;
    case 1:
        v->codingset2 = CS_HIGH_MOT_INTER;
        break;
    case 2:
        v->codingset2 = CS_MID_RATE_INTER;
        break;
    }

    /* Set DC scale - y and c use the same */
    s->y_dc_scale = s->y_dc_scale_table[v->pq];
    s->c_dc_scale = s->c_dc_scale_table[v->pq];

    //do frame decode
    s->mb_x = s->mb_y = 0;
    s->mb_intra         = 1;
    s->first_slice_line = 1;
    for (s->mb_y = 0; s->mb_y < s->mb_height; s->mb_y++) {
        s->mb_x = 0;
        ff_init_block_index(s);
        for (; s->mb_x < s->mb_width; s->mb_x++) {
            uint8_t *dst[6];
            ff_update_block_index(s);
            dst[0] = s->dest[0];
            dst[1] = dst[0] + 8;
            dst[2] = s->dest[0] + s->linesize * 8;
            dst[3] = dst[2] + 8;
            dst[4] = s->dest[1];
            dst[5] = s->dest[2];
            s->dsp.clear_blocks(s->block[0]);
            mb_pos = s->mb_x + s->mb_y * s->mb_width;
            s->current_picture.f.mb_type[mb_pos]                     = MB_TYPE_INTRA;
            s->current_picture.f.qscale_table[mb_pos]                = v->pq;
            s->current_picture.f.motion_val[1][s->block_index[0]][0] = 0;
            s->current_picture.f.motion_val[1][s->block_index[0]][1] = 0;

            // do actual MB decoding and displaying
            cbp = get_vlc2(&v->s.gb, ff_msmp4_mb_i_vlc.table, MB_INTRA_VLC_BITS, 2);
            v->s.ac_pred = get_bits1(&v->s.gb);

            for (k = 0; k < 6; k++) {
                val = ((cbp >> (5 - k)) & 1);

                if (k < 4) {
                    int pred   = vc1_coded_block_pred(&v->s, k, &coded_val);
                    val        = val ^ pred;
                    *coded_val = val;
                }
                cbp |= val << (5 - k);

                vc1_decode_i_block(v, s->block[k], k, val, (k < 4) ? v->codingset : v->codingset2);

                if (k > 3 && (s->flags & CODEC_FLAG_GRAY))
                    continue;
                v->vc1dsp.vc1_inv_trans_8x8(s->block[k]);
                if (v->pq >= 9 && v->overlap) {
                    if (v->rangeredfrm)
                        for (j = 0; j < 64; j++)
                            s->block[k][j] <<= 1;
                    s->dsp.put_signed_pixels_clamped(s->block[k], dst[k], k & 4 ? s->uvlinesize : s->linesize);
                } else {
                    if (v->rangeredfrm)
                        for (j = 0; j < 64; j++)
                            s->block[k][j] = (s->block[k][j] - 64) << 1;
                    s->dsp.put_pixels_clamped(s->block[k], dst[k], k & 4 ? s->uvlinesize : s->linesize);
                }
            }

            if (v->pq >= 9 && v->overlap) {
                if (s->mb_x) {
                    v->vc1dsp.vc1_h_overlap(s->dest[0], s->linesize);
                    v->vc1dsp.vc1_h_overlap(s->dest[0] + 8 * s->linesize, s->linesize);
                    if (!(s->flags & CODEC_FLAG_GRAY)) {
                        v->vc1dsp.vc1_h_overlap(s->dest[1], s->uvlinesize);
                        v->vc1dsp.vc1_h_overlap(s->dest[2], s->uvlinesize);
                    }
                }
                v->vc1dsp.vc1_h_overlap(s->dest[0] + 8, s->linesize);
                v->vc1dsp.vc1_h_overlap(s->dest[0] + 8 * s->linesize + 8, s->linesize);
                if (!s->first_slice_line) {
                    v->vc1dsp.vc1_v_overlap(s->dest[0], s->linesize);
                    v->vc1dsp.vc1_v_overlap(s->dest[0] + 8, s->linesize);
                    if (!(s->flags & CODEC_FLAG_GRAY)) {
                        v->vc1dsp.vc1_v_overlap(s->dest[1], s->uvlinesize);
                        v->vc1dsp.vc1_v_overlap(s->dest[2], s->uvlinesize);
                    }
                }
                v->vc1dsp.vc1_v_overlap(s->dest[0] + 8 * s->linesize, s->linesize);
                v->vc1dsp.vc1_v_overlap(s->dest[0] + 8 * s->linesize + 8, s->linesize);
            }
            if (v->s.loop_filter) vc1_loop_filter_iblk(v, v->pq);

            if (get_bits_count(&s->gb) > v->bits) {
                ff_er_add_slice(s, 0, 0, s->mb_x, s->mb_y, ER_MB_ERROR);
                av_log(s->avctx, AV_LOG_ERROR, "Bits overconsumption: %i > %i\n",
                       get_bits_count(&s->gb), v->bits);
                return;
            }
        }
        if (!v->s.loop_filter)
            ff_draw_horiz_band(s, s->mb_y * 16, 16);
        else if (s->mb_y)
            ff_draw_horiz_band(s, (s->mb_y - 1) * 16, 16);

        s->first_slice_line = 0;
    }
    if (v->s.loop_filter)
        ff_draw_horiz_band(s, (s->mb_height - 1) * 16, 16);
    ff_er_add_slice(s, 0, 0, s->mb_width - 1, s->mb_height - 1, ER_MB_END);
}

/** Decode blocks of I-frame for advanced profile
 */
static void vc1_decode_i_blocks_adv(VC1Context *v)
{
    int k;
    MpegEncContext *s = &v->s;
    int cbp, val;
    uint8_t *coded_val;
    int mb_pos;
    int mquant = v->pq;
    int mqdiff;
    GetBitContext *gb = &s->gb;

    /* select codingmode used for VLC tables selection */
    switch (v->y_ac_table_index) {
    case 0:
        v->codingset = (v->pqindex <= 8) ? CS_HIGH_RATE_INTRA : CS_LOW_MOT_INTRA;
        break;
    case 1:
        v->codingset = CS_HIGH_MOT_INTRA;
        break;
    case 2:
        v->codingset = CS_MID_RATE_INTRA;
        break;
    }

    switch (v->c_ac_table_index) {
    case 0:
        v->codingset2 = (v->pqindex <= 8) ? CS_HIGH_RATE_INTER : CS_LOW_MOT_INTER;
        break;
    case 1:
        v->codingset2 = CS_HIGH_MOT_INTER;
        break;
    case 2:
        v->codingset2 = CS_MID_RATE_INTER;
        break;
    }

    // do frame decode
    s->mb_x             = s->mb_y = 0;
    s->mb_intra         = 1;
    s->first_slice_line = 1;
    s->mb_y             = s->start_mb_y;
    if (s->start_mb_y) {
        s->mb_x = 0;
        ff_init_block_index(s);
        memset(&s->coded_block[s->block_index[0] - s->b8_stride], 0,
               (1 + s->b8_stride) * sizeof(*s->coded_block));
    }
    for (; s->mb_y < s->end_mb_y; s->mb_y++) {
        s->mb_x = 0;
        ff_init_block_index(s);
        for (;s->mb_x < s->mb_width; s->mb_x++) {
            DCTELEM (*block)[64] = v->block[v->cur_blk_idx];
            ff_update_block_index(s);
            s->dsp.clear_blocks(block[0]);
            mb_pos = s->mb_x + s->mb_y * s->mb_stride;
            s->current_picture.f.mb_type[mb_pos + v->mb_off]                         = MB_TYPE_INTRA;
            s->current_picture.f.motion_val[1][s->block_index[0] + v->blocks_off][0] = 0;
            s->current_picture.f.motion_val[1][s->block_index[0] + v->blocks_off][1] = 0;

            // do actual MB decoding and displaying
            if (v->fieldtx_is_raw)
                v->fieldtx_plane[mb_pos] = get_bits1(&v->s.gb);
            cbp = get_vlc2(&v->s.gb, ff_msmp4_mb_i_vlc.table, MB_INTRA_VLC_BITS, 2);
            if ( v->acpred_is_raw)
                v->s.ac_pred = get_bits1(&v->s.gb);
            else
                v->s.ac_pred = v->acpred_plane[mb_pos];

            if (v->condover == CONDOVER_SELECT && v->overflg_is_raw)
                v->over_flags_plane[mb_pos] = get_bits1(&v->s.gb);

            GET_MQUANT();

            s->current_picture.f.qscale_table[mb_pos] = mquant;
            /* Set DC scale - y and c use the same */
            s->y_dc_scale = s->y_dc_scale_table[mquant];
            s->c_dc_scale = s->c_dc_scale_table[mquant];

            for (k = 0; k < 6; k++) {
                val = ((cbp >> (5 - k)) & 1);

                if (k < 4) {
                    int pred   = vc1_coded_block_pred(&v->s, k, &coded_val);
                    val        = val ^ pred;
                    *coded_val = val;
                }
                cbp |= val << (5 - k);

                v->a_avail = !s->first_slice_line || (k == 2 || k == 3);
                v->c_avail = !!s->mb_x || (k == 1 || k == 3);

                vc1_decode_i_block_adv(v, block[k], k, val,
                                       (k < 4) ? v->codingset : v->codingset2, mquant);

                if (k > 3 && (s->flags & CODEC_FLAG_GRAY))
                    continue;
                v->vc1dsp.vc1_inv_trans_8x8(block[k]);
            }

            vc1_smooth_overlap_filter_iblk(v);
            vc1_put_signed_blocks_clamped(v);
            if (v->s.loop_filter) vc1_loop_filter_iblk_delayed(v, v->pq);

            if (get_bits_count(&s->gb) > v->bits) {
                // TODO: may need modification to handle slice coding
                ff_er_add_slice(s, 0, s->start_mb_y, s->mb_x, s->mb_y, ER_MB_ERROR);
                av_log(s->avctx, AV_LOG_ERROR, "Bits overconsumption: %i > %i\n",
                       get_bits_count(&s->gb), v->bits);
                return;
            }
        }
        if (!v->s.loop_filter)
            ff_draw_horiz_band(s, s->mb_y * 16, 16);
        else if (s->mb_y)
            ff_draw_horiz_band(s, (s->mb_y-1) * 16, 16);
        s->first_slice_line = 0;
    }

    /* raw bottom MB row */
    s->mb_x = 0;
    ff_init_block_index(s);
    for (;s->mb_x < s->mb_width; s->mb_x++) {
        ff_update_block_index(s);
        vc1_put_signed_blocks_clamped(v);
        if (v->s.loop_filter)
            vc1_loop_filter_iblk_delayed(v, v->pq);
    }
    if (v->s.loop_filter)
        ff_draw_horiz_band(s, (s->end_mb_y-1)*16, 16);
    ff_er_add_slice(s, 0, s->start_mb_y << v->field_mode, s->mb_width - 1,
                    (s->end_mb_y << v->field_mode) - 1, ER_MB_END);
}

static void vc1_decode_p_blocks(VC1Context *v)
{
    MpegEncContext *s = &v->s;
    int apply_loop_filter;

    /* select codingmode used for VLC tables selection */
    switch (v->c_ac_table_index) {
    case 0:
        v->codingset = (v->pqindex <= 8) ? CS_HIGH_RATE_INTRA : CS_LOW_MOT_INTRA;
        break;
    case 1:
        v->codingset = CS_HIGH_MOT_INTRA;
        break;
    case 2:
        v->codingset = CS_MID_RATE_INTRA;
        break;
    }

    switch (v->c_ac_table_index) {
    case 0:
        v->codingset2 = (v->pqindex <= 8) ? CS_HIGH_RATE_INTER : CS_LOW_MOT_INTER;
        break;
    case 1:
        v->codingset2 = CS_HIGH_MOT_INTER;
        break;
    case 2:
        v->codingset2 = CS_MID_RATE_INTER;
        break;
    }

    apply_loop_filter   = s->loop_filter && !(s->avctx->skip_loop_filter >= AVDISCARD_NONKEY);
    s->first_slice_line = 1;
    memset(v->cbp_base, 0, sizeof(v->cbp_base[0])*2*s->mb_stride);
    for (s->mb_y = s->start_mb_y; s->mb_y < s->end_mb_y; s->mb_y++) {
        s->mb_x = 0;
        ff_init_block_index(s);
        for (; s->mb_x < s->mb_width; s->mb_x++) {
            ff_update_block_index(s);

            if (v->fcm == ILACE_FIELD)
                vc1_decode_p_mb_intfi(v);
            else if (v->fcm == ILACE_FRAME)
                vc1_decode_p_mb_intfr(v);
            else vc1_decode_p_mb(v);
            if (s->mb_y != s->start_mb_y && apply_loop_filter && v->fcm == PROGRESSIVE)
                vc1_apply_p_loop_filter(v);
            if (get_bits_count(&s->gb) > v->bits || get_bits_count(&s->gb) < 0) {
                // TODO: may need modification to handle slice coding
                ff_er_add_slice(s, 0, s->start_mb_y, s->mb_x, s->mb_y, ER_MB_ERROR);
                av_log(s->avctx, AV_LOG_ERROR, "Bits overconsumption: %i > %i at %ix%i\n",
                       get_bits_count(&s->gb), v->bits, s->mb_x, s->mb_y);
                return;
            }
        }
        memmove(v->cbp_base,      v->cbp,      sizeof(v->cbp_base[0])      * s->mb_stride);
        memmove(v->ttblk_base,    v->ttblk,    sizeof(v->ttblk_base[0])    * s->mb_stride);
        memmove(v->is_intra_base, v->is_intra, sizeof(v->is_intra_base[0]) * s->mb_stride);
        memmove(v->luma_mv_base,  v->luma_mv,  sizeof(v->luma_mv_base[0])  * s->mb_stride);
        if (s->mb_y != s->start_mb_y) ff_draw_horiz_band(s, (s->mb_y - 1) * 16, 16);
        s->first_slice_line = 0;
    }
    if (apply_loop_filter && v->fcm == PROGRESSIVE) {
        s->mb_x = 0;
        ff_init_block_index(s);
        for (; s->mb_x < s->mb_width; s->mb_x++) {
            ff_update_block_index(s);
            vc1_apply_p_loop_filter(v);
        }
    }
    if (s->end_mb_y >= s->start_mb_y)
        ff_draw_horiz_band(s, (s->end_mb_y - 1) * 16, 16);
    ff_er_add_slice(s, 0, s->start_mb_y << v->field_mode, s->mb_width - 1,
                    (s->end_mb_y << v->field_mode) - 1, ER_MB_END);
}

static void vc1_decode_b_blocks(VC1Context *v)
{
    MpegEncContext *s = &v->s;

    /* select codingmode used for VLC tables selection */
    switch (v->c_ac_table_index) {
    case 0:
        v->codingset = (v->pqindex <= 8) ? CS_HIGH_RATE_INTRA : CS_LOW_MOT_INTRA;
        break;
    case 1:
        v->codingset = CS_HIGH_MOT_INTRA;
        break;
    case 2:
        v->codingset = CS_MID_RATE_INTRA;
        break;
    }

    switch (v->c_ac_table_index) {
    case 0:
        v->codingset2 = (v->pqindex <= 8) ? CS_HIGH_RATE_INTER : CS_LOW_MOT_INTER;
        break;
    case 1:
        v->codingset2 = CS_HIGH_MOT_INTER;
        break;
    case 2:
        v->codingset2 = CS_MID_RATE_INTER;
        break;
    }

    s->first_slice_line = 1;
    for (s->mb_y = s->start_mb_y; s->mb_y < s->end_mb_y; s->mb_y++) {
        s->mb_x = 0;
        ff_init_block_index(s);
        for (; s->mb_x < s->mb_width; s->mb_x++) {
            ff_update_block_index(s);

            if (v->fcm == ILACE_FIELD)
                vc1_decode_b_mb_intfi(v);
            else
                vc1_decode_b_mb(v);
            if (get_bits_count(&s->gb) > v->bits || get_bits_count(&s->gb) < 0) {
                // TODO: may need modification to handle slice coding
                ff_er_add_slice(s, 0, s->start_mb_y, s->mb_x, s->mb_y, ER_MB_ERROR);
                av_log(s->avctx, AV_LOG_ERROR, "Bits overconsumption: %i > %i at %ix%i\n",
                       get_bits_count(&s->gb), v->bits, s->mb_x, s->mb_y);
                return;
            }
            if (v->s.loop_filter) vc1_loop_filter_iblk(v, v->pq);
        }
        if (!v->s.loop_filter)
            ff_draw_horiz_band(s, s->mb_y * 16, 16);
        else if (s->mb_y)
            ff_draw_horiz_band(s, (s->mb_y - 1) * 16, 16);
        s->first_slice_line = 0;
    }
    if (v->s.loop_filter)
        ff_draw_horiz_band(s, (s->end_mb_y - 1) * 16, 16);
    ff_er_add_slice(s, 0, s->start_mb_y << v->field_mode, s->mb_width - 1,
                    (s->end_mb_y << v->field_mode) - 1, ER_MB_END);
}

static void vc1_decode_skip_blocks(VC1Context *v)
{
    MpegEncContext *s = &v->s;

    ff_er_add_slice(s, 0, s->start_mb_y, s->mb_width - 1, s->end_mb_y - 1, ER_MB_END);
    s->first_slice_line = 1;
    for (s->mb_y = s->start_mb_y; s->mb_y < s->end_mb_y; s->mb_y++) {
        s->mb_x = 0;
        ff_init_block_index(s);
        ff_update_block_index(s);
        memcpy(s->dest[0], s->last_picture.f.data[0] + s->mb_y * 16 * s->linesize,   s->linesize   * 16);
        memcpy(s->dest[1], s->last_picture.f.data[1] + s->mb_y *  8 * s->uvlinesize, s->uvlinesize *  8);
        memcpy(s->dest[2], s->last_picture.f.data[2] + s->mb_y *  8 * s->uvlinesize, s->uvlinesize *  8);
        ff_draw_horiz_band(s, s->mb_y * 16, 16);
        s->first_slice_line = 0;
    }
    s->pict_type = AV_PICTURE_TYPE_P;
}

void ff_vc1_decode_blocks(VC1Context *v)
{

    v->s.esc3_level_length = 0;
    if (v->x8_type) {
        ff_intrax8_decode_picture(&v->x8, 2*v->pq + v->halfpq, v->pq * !v->pquantizer);
    } else {
        v->cur_blk_idx     =  0;
        v->left_blk_idx    = -1;
        v->topleft_blk_idx =  1;
        v->top_blk_idx     =  2;
        switch (v->s.pict_type) {
        case AV_PICTURE_TYPE_I:
            if (v->profile == PROFILE_ADVANCED)
                vc1_decode_i_blocks_adv(v);
            else
                vc1_decode_i_blocks(v);
            break;
        case AV_PICTURE_TYPE_P:
            if (v->p_frame_skipped)
                vc1_decode_skip_blocks(v);
            else
                vc1_decode_p_blocks(v);
            break;
        case AV_PICTURE_TYPE_B:
            if (v->bi_type) {
                if (v->profile == PROFILE_ADVANCED)
                    vc1_decode_i_blocks_adv(v);
                else
                    vc1_decode_i_blocks(v);
            } else
                vc1_decode_b_blocks(v);
            break;
        }
    }
}

#if CONFIG_WMV3IMAGE_DECODER || CONFIG_VC1IMAGE_DECODER

typedef struct {
    /**
     * Transform coefficients for both sprites in 16.16 fixed point format,
     * in the order they appear in the bitstream:
     *  x scale
     *  rotation 1 (unused)
     *  x offset
     *  rotation 2 (unused)
     *  y scale
     *  y offset
     *  alpha
     */
    int coefs[2][7];

    int effect_type, effect_flag;
    int effect_pcount1, effect_pcount2;   ///< amount of effect parameters stored in effect_params
    int effect_params1[15], effect_params2[10]; ///< effect parameters in 16.16 fixed point format
} SpriteData;

static inline int get_fp_val(GetBitContext* gb)
{
    return (get_bits_long(gb, 30) - (1 << 29)) << 1;
}

static void vc1_sprite_parse_transform(GetBitContext* gb, int c[7])
{
    c[1] = c[3] = 0;

    switch (get_bits(gb, 2)) {
    case 0:
        c[0] = 1 << 16;
        c[2] = get_fp_val(gb);
        c[4] = 1 << 16;
        break;
    case 1:
        c[0] = c[4] = get_fp_val(gb);
        c[2] = get_fp_val(gb);
        break;
    case 2:
        c[0] = get_fp_val(gb);
        c[2] = get_fp_val(gb);
        c[4] = get_fp_val(gb);
        break;
    case 3:
        c[0] = get_fp_val(gb);
        c[1] = get_fp_val(gb);
        c[2] = get_fp_val(gb);
        c[3] = get_fp_val(gb);
        c[4] = get_fp_val(gb);
        break;
    }
    c[5] = get_fp_val(gb);
    if (get_bits1(gb))
        c[6] = get_fp_val(gb);
    else
        c[6] = 1 << 16;
}

static void vc1_parse_sprites(VC1Context *v, GetBitContext* gb, SpriteData* sd)
{
    AVCodecContext *avctx = v->s.avctx;
    int sprite, i;

    for (sprite = 0; sprite <= v->two_sprites; sprite++) {
        vc1_sprite_parse_transform(gb, sd->coefs[sprite]);
        if (sd->coefs[sprite][1] || sd->coefs[sprite][3])
            av_log_ask_for_sample(avctx, "Rotation coefficients are not zero");
        av_log(avctx, AV_LOG_DEBUG, sprite ? "S2:" : "S1:");
        for (i = 0; i < 7; i++)
            av_log(avctx, AV_LOG_DEBUG, " %d.%.3d",
                   sd->coefs[sprite][i] / (1<<16),
                   (abs(sd->coefs[sprite][i]) & 0xFFFF) * 1000 / (1 << 16));
        av_log(avctx, AV_LOG_DEBUG, "\n");
    }

    skip_bits(gb, 2);
    if (sd->effect_type = get_bits_long(gb, 30)) {
        switch (sd->effect_pcount1 = get_bits(gb, 4)) {
        case 7:
            vc1_sprite_parse_transform(gb, sd->effect_params1);
            break;
        case 14:
            vc1_sprite_parse_transform(gb, sd->effect_params1);
            vc1_sprite_parse_transform(gb, sd->effect_params1 + 7);
            break;
        default:
            for (i = 0; i < sd->effect_pcount1; i++)
                sd->effect_params1[i] = get_fp_val(gb);
        }
        if (sd->effect_type != 13 || sd->effect_params1[0] != sd->coefs[0][6]) {
            // effect 13 is simple alpha blending and matches the opacity above
            av_log(avctx, AV_LOG_DEBUG, "Effect: %d; params: ", sd->effect_type);
            for (i = 0; i < sd->effect_pcount1; i++)
                av_log(avctx, AV_LOG_DEBUG, " %d.%.2d",
                       sd->effect_params1[i] / (1 << 16),
                       (abs(sd->effect_params1[i]) & 0xFFFF) * 1000 / (1 << 16));
            av_log(avctx, AV_LOG_DEBUG, "\n");
        }

        sd->effect_pcount2 = get_bits(gb, 16);
        if (sd->effect_pcount2 > 10) {
            av_log(avctx, AV_LOG_ERROR, "Too many effect parameters\n");
            return;
        } else if (sd->effect_pcount2) {
            i = -1;
            av_log(avctx, AV_LOG_DEBUG, "Effect params 2: ");
            while (++i < sd->effect_pcount2) {
                sd->effect_params2[i] = get_fp_val(gb);
                av_log(avctx, AV_LOG_DEBUG, " %d.%.2d",
                       sd->effect_params2[i] / (1 << 16),
                       (abs(sd->effect_params2[i]) & 0xFFFF) * 1000 / (1 << 16));
            }
            av_log(avctx, AV_LOG_DEBUG, "\n");
        }
    }
    if (sd->effect_flag = get_bits1(gb))
        av_log(avctx, AV_LOG_DEBUG, "Effect flag set\n");

    if (get_bits_count(gb) >= gb->size_in_bits +
       (avctx->codec_id == AV_CODEC_ID_WMV3IMAGE ? 64 : 0))
        av_log(avctx, AV_LOG_ERROR, "Buffer overrun\n");
    if (get_bits_count(gb) < gb->size_in_bits - 8)
        av_log(avctx, AV_LOG_WARNING, "Buffer not fully read\n");
}

static void vc1_draw_sprites(VC1Context *v, SpriteData* sd)
{
    int i, plane, row, sprite;
    int sr_cache[2][2] = { { -1, -1 }, { -1, -1 } };
    uint8_t* src_h[2][2];
    int xoff[2], xadv[2], yoff[2], yadv[2], alpha;
    int ysub[2];
    MpegEncContext *s = &v->s;

    for (i = 0; i < 2; i++) {
        xoff[i] = av_clip(sd->coefs[i][2], 0, v->sprite_width-1 << 16);
        xadv[i] = sd->coefs[i][0];
        if (xadv[i] != 1<<16 || (v->sprite_width << 16) - (v->output_width << 16) - xoff[i])
            xadv[i] = av_clip(xadv[i], 0, ((v->sprite_width<<16) - xoff[i] - 1) / v->output_width);

        yoff[i] = av_clip(sd->coefs[i][5], 0, v->sprite_height-1 << 16);
        yadv[i] = av_clip(sd->coefs[i][4], 0, ((v->sprite_height << 16) - yoff[i]) / v->output_height);
    }
    alpha = av_clip(sd->coefs[1][6], 0, (1<<16) - 1);

    for (plane = 0; plane < (s->flags&CODEC_FLAG_GRAY ? 1 : 3); plane++) {
        int width = v->output_width>>!!plane;

        for (row = 0; row < v->output_height>>!!plane; row++) {
            uint8_t *dst = v->sprite_output_frame.data[plane] +
                           v->sprite_output_frame.linesize[plane] * row;

            for (sprite = 0; sprite <= v->two_sprites; sprite++) {
                uint8_t *iplane = s->current_picture.f.data[plane];
                int      iline  = s->current_picture.f.linesize[plane];
                int      ycoord = yoff[sprite] + yadv[sprite] * row;
                int      yline  = ycoord >> 16;
                int      next_line;
                ysub[sprite] = ycoord & 0xFFFF;
                if (sprite) {
                    iplane = s->last_picture.f.data[plane];
                    iline  = s->last_picture.f.linesize[plane];
                }
                next_line = FFMIN(yline + 1, (v->sprite_height >> !!plane) - 1) * iline;
                if (!(xoff[sprite] & 0xFFFF) && xadv[sprite] == 1 << 16) {
                        src_h[sprite][0] = iplane + (xoff[sprite] >> 16) +  yline      * iline;
                    if (ysub[sprite])
                        src_h[sprite][1] = iplane + (xoff[sprite] >> 16) + next_line;
                } else {
                    if (sr_cache[sprite][0] != yline) {
                        if (sr_cache[sprite][1] == yline) {
                            FFSWAP(uint8_t*, v->sr_rows[sprite][0], v->sr_rows[sprite][1]);
                            FFSWAP(int,        sr_cache[sprite][0],   sr_cache[sprite][1]);
                        } else {
                            v->vc1dsp.sprite_h(v->sr_rows[sprite][0], iplane + yline * iline, xoff[sprite], xadv[sprite], width);
                            sr_cache[sprite][0] = yline;
                        }
                    }
                    if (ysub[sprite] && sr_cache[sprite][1] != yline + 1) {
                        v->vc1dsp.sprite_h(v->sr_rows[sprite][1],
                                           iplane + next_line, xoff[sprite],
                                           xadv[sprite], width);
                        sr_cache[sprite][1] = yline + 1;
                    }
                    src_h[sprite][0] = v->sr_rows[sprite][0];
                    src_h[sprite][1] = v->sr_rows[sprite][1];
                }
            }

            if (!v->two_sprites) {
                if (ysub[0]) {
                    v->vc1dsp.sprite_v_single(dst, src_h[0][0], src_h[0][1], ysub[0], width);
                } else {
                    memcpy(dst, src_h[0][0], width);
                }
            } else {
                if (ysub[0] && ysub[1]) {
                    v->vc1dsp.sprite_v_double_twoscale(dst, src_h[0][0], src_h[0][1], ysub[0],
                                                       src_h[1][0], src_h[1][1], ysub[1], alpha, width);
                } else if (ysub[0]) {
                    v->vc1dsp.sprite_v_double_onescale(dst, src_h[0][0], src_h[0][1], ysub[0],
                                                       src_h[1][0], alpha, width);
                } else if (ysub[1]) {
                    v->vc1dsp.sprite_v_double_onescale(dst, src_h[1][0], src_h[1][1], ysub[1],
                                                       src_h[0][0], (1<<16)-1-alpha, width);
                } else {
                    v->vc1dsp.sprite_v_double_noscale(dst, src_h[0][0], src_h[1][0], alpha, width);
                }
            }
        }

        if (!plane) {
            for (i = 0; i < 2; i++) {
                xoff[i] >>= 1;
                yoff[i] >>= 1;
            }
        }

    }
}


static int vc1_decode_sprites(VC1Context *v, GetBitContext* gb)
{
    MpegEncContext *s     = &v->s;
    AVCodecContext *avctx = s->avctx;
    SpriteData sd;

    vc1_parse_sprites(v, gb, &sd);

    if (!s->current_picture.f.data[0]) {
        av_log(avctx, AV_LOG_ERROR, "Got no sprites\n");
        return -1;
    }

    if (v->two_sprites && (!s->last_picture_ptr || !s->last_picture.f.data[0])) {
        av_log(avctx, AV_LOG_WARNING, "Need two sprites, only got one\n");
        v->two_sprites = 0;
    }

    if (v->sprite_output_frame.data[0])
        avctx->release_buffer(avctx, &v->sprite_output_frame);

    v->sprite_output_frame.buffer_hints = FF_BUFFER_HINTS_VALID;
    v->sprite_output_frame.reference = 0;
    if (avctx->get_buffer(avctx, &v->sprite_output_frame) < 0) {
        av_log(avctx, AV_LOG_ERROR, "get_buffer() failed\n");
        return -1;
    }

    vc1_draw_sprites(v, &sd);

    return 0;
}

static void vc1_sprite_flush(AVCodecContext *avctx)
{
    VC1Context *v     = avctx->priv_data;
    MpegEncContext *s = &v->s;
    AVFrame *f = &s->current_picture.f;
    int plane, i;

    /* Windows Media Image codecs have a convergence interval of two keyframes.
       Since we can't enforce it, clear to black the missing sprite. This is
       wrong but it looks better than doing nothing. */

    if (f->data[0])
        for (plane = 0; plane < (s->flags&CODEC_FLAG_GRAY ? 1 : 3); plane++)
            for (i = 0; i < v->sprite_height>>!!plane; i++)
                memset(f->data[plane] + i * f->linesize[plane],
                       plane ? 128 : 0, f->linesize[plane]);
}

#endif

av_cold int ff_vc1_decode_init_alloc_tables(VC1Context *v)
{
    MpegEncContext *s = &v->s;
    int i;

    /* Allocate mb bitplanes */
    v->mv_type_mb_plane = av_malloc (s->mb_stride * s->mb_height);
    v->direct_mb_plane  = av_malloc (s->mb_stride * s->mb_height);
    v->forward_mb_plane = av_malloc (s->mb_stride * s->mb_height);
    v->fieldtx_plane    = av_mallocz(s->mb_stride * s->mb_height);
    v->acpred_plane     = av_malloc (s->mb_stride * s->mb_height);
    v->over_flags_plane = av_malloc (s->mb_stride * s->mb_height);

    v->n_allocated_blks = s->mb_width + 2;
    v->block            = av_malloc(sizeof(*v->block) * v->n_allocated_blks);
    v->cbp_base         = av_malloc(sizeof(v->cbp_base[0]) * 2 * s->mb_stride);
    v->cbp              = v->cbp_base + s->mb_stride;
    v->ttblk_base       = av_malloc(sizeof(v->ttblk_base[0]) * 2 * s->mb_stride);
    v->ttblk            = v->ttblk_base + s->mb_stride;
    v->is_intra_base    = av_mallocz(sizeof(v->is_intra_base[0]) * 2 * s->mb_stride);
    v->is_intra         = v->is_intra_base + s->mb_stride;
    v->luma_mv_base     = av_malloc(sizeof(v->luma_mv_base[0]) * 2 * s->mb_stride);
    v->luma_mv          = v->luma_mv_base + s->mb_stride;

    /* allocate block type info in that way so it could be used with s->block_index[] */
    v->mb_type_base = av_malloc(s->b8_stride * (s->mb_height * 2 + 1) + s->mb_stride * (s->mb_height + 1) * 2);
    v->mb_type[0]   = v->mb_type_base + s->b8_stride + 1;
    v->mb_type[1]   = v->mb_type_base + s->b8_stride * (s->mb_height * 2 + 1) + s->mb_stride + 1;
    v->mb_type[2]   = v->mb_type[1] + s->mb_stride * (s->mb_height + 1);

    /* allocate memory to store block level MV info */
    v->blk_mv_type_base = av_mallocz(     s->b8_stride * (s->mb_height * 2 + 1) + s->mb_stride * (s->mb_height + 1) * 2);
    v->blk_mv_type      = v->blk_mv_type_base + s->b8_stride + 1;
    v->mv_f_base        = av_mallocz(2 * (s->b8_stride * (s->mb_height * 2 + 1) + s->mb_stride * (s->mb_height + 1) * 2));
    v->mv_f[0]          = v->mv_f_base + s->b8_stride + 1;
    v->mv_f[1]          = v->mv_f[0] + (s->b8_stride * (s->mb_height * 2 + 1) + s->mb_stride * (s->mb_height + 1) * 2);
    v->mv_f_last_base   = av_mallocz(2 * (s->b8_stride * (s->mb_height * 2 + 1) + s->mb_stride * (s->mb_height + 1) * 2));
    v->mv_f_last[0]     = v->mv_f_last_base + s->b8_stride + 1;
    v->mv_f_last[1]     = v->mv_f_last[0] + (s->b8_stride * (s->mb_height * 2 + 1) + s->mb_stride * (s->mb_height + 1) * 2);
    v->mv_f_next_base   = av_mallocz(2 * (s->b8_stride * (s->mb_height * 2 + 1) + s->mb_stride * (s->mb_height + 1) * 2));
    v->mv_f_next[0]     = v->mv_f_next_base + s->b8_stride + 1;
    v->mv_f_next[1]     = v->mv_f_next[0] + (s->b8_stride * (s->mb_height * 2 + 1) + s->mb_stride * (s->mb_height + 1) * 2);

    /* Init coded blocks info */
    if (v->profile == PROFILE_ADVANCED) {
//        if (alloc_bitplane(&v->over_flags_plane, s->mb_width, s->mb_height) < 0)
//            return -1;
//        if (alloc_bitplane(&v->ac_pred_plane, s->mb_width, s->mb_height) < 0)
//            return -1;
    }

    ff_intrax8_common_init(&v->x8,s);

    if (s->avctx->codec_id == AV_CODEC_ID_WMV3IMAGE || s->avctx->codec_id == AV_CODEC_ID_VC1IMAGE) {
        for (i = 0; i < 4; i++)
            if (!(v->sr_rows[i >> 1][i & 1] = av_malloc(v->output_width))) return -1;
    }

    if (!v->mv_type_mb_plane || !v->direct_mb_plane || !v->acpred_plane || !v->over_flags_plane ||
        !v->block || !v->cbp_base || !v->ttblk_base || !v->is_intra_base || !v->luma_mv_base ||
        !v->mb_type_base)
            return -1;

    return 0;
}

av_cold void ff_vc1_init_transposed_scantables(VC1Context *v)
{
    int i;
    for (i = 0; i < 64; i++) {
#define transpose(x) ((x >> 3) | ((x & 7) << 3))
        v->zz_8x8[0][i] = transpose(ff_wmv1_scantable[0][i]);
        v->zz_8x8[1][i] = transpose(ff_wmv1_scantable[1][i]);
        v->zz_8x8[2][i] = transpose(ff_wmv1_scantable[2][i]);
        v->zz_8x8[3][i] = transpose(ff_wmv1_scantable[3][i]);
        v->zzi_8x8[i]   = transpose(ff_vc1_adv_interlaced_8x8_zz[i]);
    }
    v->left_blk_sh = 0;
    v->top_blk_sh  = 3;
}

/** Initialize a VC1/WMV3 decoder
 * @todo TODO: Handle VC-1 IDUs (Transport level?)
 * @todo TODO: Decypher remaining bits in extra_data
 */
static av_cold int vc1_decode_init(AVCodecContext *avctx)
{
    VC1Context *v = avctx->priv_data;
    MpegEncContext *s = &v->s;
    GetBitContext gb;

    /* save the container output size for WMImage */
    v->output_width  = avctx->width;
    v->output_height = avctx->height;

    if (!avctx->extradata_size || !avctx->extradata)
        return -1;
    if (!(avctx->flags & CODEC_FLAG_GRAY))
        avctx->pix_fmt = avctx->get_format(avctx, avctx->codec->pix_fmts);
    else
        avctx->pix_fmt = PIX_FMT_GRAY8;
    avctx->hwaccel = ff_find_hwaccel(avctx->codec->id, avctx->pix_fmt);
    v->s.avctx = avctx;
    avctx->flags |= CODEC_FLAG_EMU_EDGE;
    v->s.flags   |= CODEC_FLAG_EMU_EDGE;

    if (avctx->idct_algo == FF_IDCT_AUTO) {
        avctx->idct_algo = FF_IDCT_WMV2;
    }

    if (ff_vc1_init_common(v) < 0)
        return -1;
    ff_vc1dsp_init(&v->vc1dsp);

    if (avctx->codec_id == AV_CODEC_ID_WMV3 || avctx->codec_id == AV_CODEC_ID_WMV3IMAGE) {
        int count = 0;

        // looks like WMV3 has a sequence header stored in the extradata
        // advanced sequence header may be before the first frame
        // the last byte of the extradata is a version number, 1 for the
        // samples we can decode

        init_get_bits(&gb, avctx->extradata, avctx->extradata_size*8);

        if (ff_vc1_decode_sequence_header(avctx, v, &gb) < 0)
          return -1;

        count = avctx->extradata_size*8 - get_bits_count(&gb);
        if (count > 0) {
            av_log(avctx, AV_LOG_INFO, "Extra data: %i bits left, value: %X\n",
                   count, get_bits(&gb, count));
        } else if (count < 0) {
            av_log(avctx, AV_LOG_INFO, "Read %i bits in overflow\n", -count);
        }
    } else { // VC1/WVC1/WVP2
        const uint8_t *start = avctx->extradata;
        uint8_t *end = avctx->extradata + avctx->extradata_size;
        const uint8_t *next;
        int size, buf2_size;
        uint8_t *buf2 = NULL;
        int seq_initialized = 0, ep_initialized = 0;

        if (avctx->extradata_size < 16) {
            av_log(avctx, AV_LOG_ERROR, "Extradata size too small: %i\n", avctx->extradata_size);
            return -1;
        }

        buf2  = av_mallocz(avctx->extradata_size + FF_INPUT_BUFFER_PADDING_SIZE);
        start = find_next_marker(start, end); // in WVC1 extradata first byte is its size, but can be 0 in mkv
        next  = start;
        for (; next < end; start = next) {
            next = find_next_marker(start + 4, end);
            size = next - start - 4;
            if (size <= 0)
                continue;
            buf2_size = vc1_unescape_buffer(start + 4, size, buf2);
            init_get_bits(&gb, buf2, buf2_size * 8);
            switch (AV_RB32(start)) {
            case VC1_CODE_SEQHDR:
                if (ff_vc1_decode_sequence_header(avctx, v, &gb) < 0) {
                    av_free(buf2);
                    return -1;
                }
                seq_initialized = 1;
                break;
            case VC1_CODE_ENTRYPOINT:
                if (ff_vc1_decode_entry_point(avctx, v, &gb) < 0) {
                    av_free(buf2);
                    return -1;
                }
                ep_initialized = 1;
                break;
            }
        }
        av_free(buf2);
        if (!seq_initialized || !ep_initialized) {
            av_log(avctx, AV_LOG_ERROR, "Incomplete extradata\n");
            return -1;
        }
        v->res_sprite = (avctx->codec_tag == MKTAG('W','V','P','2'));
    }

    avctx->profile = v->profile;
    if (v->profile == PROFILE_ADVANCED)
        avctx->level = v->level;

    avctx->has_b_frames = !!avctx->max_b_frames;

    s->mb_width  = (avctx->coded_width  + 15) >> 4;
    s->mb_height = (avctx->coded_height + 15) >> 4;

    if (v->profile == PROFILE_ADVANCED || v->res_fasttx) {
        ff_vc1_init_transposed_scantables(v);
    } else {
        memcpy(v->zz_8x8, ff_wmv1_scantable, 4*64);
        v->left_blk_sh = 3;
        v->top_blk_sh  = 0;
    }

    if (avctx->codec_id == AV_CODEC_ID_WMV3IMAGE || avctx->codec_id == AV_CODEC_ID_VC1IMAGE) {
        v->sprite_width  = avctx->coded_width;
        v->sprite_height = avctx->coded_height;

        avctx->coded_width  = avctx->width  = v->output_width;
        avctx->coded_height = avctx->height = v->output_height;

        // prevent 16.16 overflows
        if (v->sprite_width  > 1 << 14 ||
            v->sprite_height > 1 << 14 ||
            v->output_width  > 1 << 14 ||
            v->output_height > 1 << 14) return -1;
    }
    return 0;
}

/** Close a VC1/WMV3 decoder
 * @warning Initial try at using MpegEncContext stuff
 */
av_cold int ff_vc1_decode_end(AVCodecContext *avctx)
{
    VC1Context *v = avctx->priv_data;
    int i;

    if ((avctx->codec_id == AV_CODEC_ID_WMV3IMAGE || avctx->codec_id == AV_CODEC_ID_VC1IMAGE)
        && v->sprite_output_frame.data[0])
        avctx->release_buffer(avctx, &v->sprite_output_frame);
    for (i = 0; i < 4; i++)
        av_freep(&v->sr_rows[i >> 1][i & 1]);
    av_freep(&v->hrd_rate);
    av_freep(&v->hrd_buffer);
    ff_MPV_common_end(&v->s);
    av_freep(&v->mv_type_mb_plane);
    av_freep(&v->direct_mb_plane);
    av_freep(&v->forward_mb_plane);
    av_freep(&v->fieldtx_plane);
    av_freep(&v->acpred_plane);
    av_freep(&v->over_flags_plane);
    av_freep(&v->mb_type_base);
    av_freep(&v->blk_mv_type_base);
    av_freep(&v->mv_f_base);
    av_freep(&v->mv_f_last_base);
    av_freep(&v->mv_f_next_base);
    av_freep(&v->block);
    av_freep(&v->cbp_base);
    av_freep(&v->ttblk_base);
    av_freep(&v->is_intra_base); // FIXME use v->mb_type[]
    av_freep(&v->luma_mv_base);
    ff_intrax8_common_end(&v->x8);
    return 0;
}


/** Decode a VC1/WMV3 frame
 * @todo TODO: Handle VC-1 IDUs (Transport level?)
 */
static int vc1_decode_frame(AVCodecContext *avctx, void *data,
                            int *data_size, AVPacket *avpkt)
{
    const uint8_t *buf = avpkt->data;
    int buf_size = avpkt->size, n_slices = 0, i;
    VC1Context *v = avctx->priv_data;
    MpegEncContext *s = &v->s;
    AVFrame *pict = data;
    uint8_t *buf2 = NULL;
    const uint8_t *buf_start = buf;
    int mb_height, n_slices1=-1;
    struct {
        uint8_t *buf;
        GetBitContext gb;
        int mby_start;
    } *slices = NULL, *tmp;

    if(s->flags & CODEC_FLAG_LOW_DELAY)
        s->low_delay = 1;

    /* no supplementary picture */
    if (buf_size == 0 || (buf_size == 4 && AV_RB32(buf) == VC1_CODE_ENDOFSEQ)) {
        /* special case for last picture */
        if (s->low_delay == 0 && s->next_picture_ptr) {
            *pict = s->next_picture_ptr->f;
            s->next_picture_ptr = NULL;

            *data_size = sizeof(AVFrame);
        }

        return buf_size;
    }

    if (s->avctx->codec->capabilities&CODEC_CAP_HWACCEL_VDPAU) {
        if (v->profile < PROFILE_ADVANCED)
            avctx->pix_fmt = PIX_FMT_VDPAU_WMV3;
        else
            avctx->pix_fmt = PIX_FMT_VDPAU_VC1;
    }

    //for advanced profile we may need to parse and unescape data
    if (avctx->codec_id == AV_CODEC_ID_VC1 || avctx->codec_id == AV_CODEC_ID_VC1IMAGE) {
        int buf_size2 = 0;
        buf2 = av_mallocz(buf_size + FF_INPUT_BUFFER_PADDING_SIZE);

        if (IS_MARKER(AV_RB32(buf))) { /* frame starts with marker and needs to be parsed */
            const uint8_t *start, *end, *next;
            int size;

            next = buf;
            for (start = buf, end = buf + buf_size; next < end; start = next) {
                next = find_next_marker(start + 4, end);
                size = next - start - 4;
                if (size <= 0) continue;
                switch (AV_RB32(start)) {
                case VC1_CODE_FRAME:
                    if (avctx->hwaccel ||
                        s->avctx->codec->capabilities&CODEC_CAP_HWACCEL_VDPAU)
                        buf_start = start;
                    buf_size2 = vc1_unescape_buffer(start + 4, size, buf2);
                    break;
                case VC1_CODE_FIELD: {
                    int buf_size3;
                    slices = av_realloc(slices, sizeof(*slices) * (n_slices+1));
                    if (!slices)
                        goto err;
                    slices[n_slices].buf = av_mallocz(buf_size + FF_INPUT_BUFFER_PADDING_SIZE);
                    if (!slices[n_slices].buf)
                        goto err;
                    buf_size3 = vc1_unescape_buffer(start + 4, size,
                                                    slices[n_slices].buf);
                    init_get_bits(&slices[n_slices].gb, slices[n_slices].buf,
                                  buf_size3 << 3);
                    /* assuming that the field marker is at the exact middle,
                       hope it's correct */
                    slices[n_slices].mby_start = s->mb_height >> 1;
                    n_slices1 = n_slices - 1; // index of the last slice of the first field
                    n_slices++;
                    break;
                }
                case VC1_CODE_ENTRYPOINT: /* it should be before frame data */
                    buf_size2 = vc1_unescape_buffer(start + 4, size, buf2);
                    init_get_bits(&s->gb, buf2, buf_size2 * 8);
                    ff_vc1_decode_entry_point(avctx, v, &s->gb);
                    break;
                case VC1_CODE_SLICE: {
                    int buf_size3;
                    slices = av_realloc(slices, sizeof(*slices) * (n_slices+1));
                    if (!slices)
                        goto err;
                    slices[n_slices].buf = av_mallocz(buf_size + FF_INPUT_BUFFER_PADDING_SIZE);
                    if (!slices[n_slices].buf)
                        goto err;
                    buf_size3 = vc1_unescape_buffer(start + 4, size,
                                                    slices[n_slices].buf);
                    init_get_bits(&slices[n_slices].gb, slices[n_slices].buf,
                                  buf_size3 << 3);
                    slices[n_slices].mby_start = get_bits(&slices[n_slices].gb, 9);
                    n_slices++;
                    break;
                }
                }
            }
        } else if (v->interlace && ((buf[0] & 0xC0) == 0xC0)) { /* WVC1 interlaced stores both fields divided by marker */
            const uint8_t *divider;
            int buf_size3;

            divider = find_next_marker(buf, buf + buf_size);
            if ((divider == (buf + buf_size)) || AV_RB32(divider) != VC1_CODE_FIELD) {
                av_log(avctx, AV_LOG_ERROR, "Error in WVC1 interlaced frame\n");
                goto err;
            } else { // found field marker, unescape second field
                tmp = av_realloc(slices, sizeof(*slices) * (n_slices+1));
                if (!tmp)
                    goto err;
                slices = tmp;
                slices[n_slices].buf = av_mallocz(buf_size + FF_INPUT_BUFFER_PADDING_SIZE);
                if (!slices[n_slices].buf)
                    goto err;
                buf_size3 = vc1_unescape_buffer(divider + 4, buf + buf_size - divider - 4, slices[n_slices].buf);
                init_get_bits(&slices[n_slices].gb, slices[n_slices].buf,
                              buf_size3 << 3);
                slices[n_slices].mby_start = s->mb_height >> 1;
                n_slices1 = n_slices - 1;
                n_slices++;
            }
            buf_size2 = vc1_unescape_buffer(buf, divider - buf, buf2);
        } else {
            buf_size2 = vc1_unescape_buffer(buf, buf_size, buf2);
        }
        init_get_bits(&s->gb, buf2, buf_size2*8);
    } else
        init_get_bits(&s->gb, buf, buf_size*8);

    if (v->res_sprite) {
        v->new_sprite  = !get_bits1(&s->gb);
        v->two_sprites =  get_bits1(&s->gb);
        /* res_sprite means a Windows Media Image stream, AV_CODEC_ID_*IMAGE means
           we're using the sprite compositor. These are intentionally kept separate
           so you can get the raw sprites by using the wmv3 decoder for WMVP or
           the vc1 one for WVP2 */
        if (avctx->codec_id == AV_CODEC_ID_WMV3IMAGE || avctx->codec_id == AV_CODEC_ID_VC1IMAGE) {
            if (v->new_sprite) {
                // switch AVCodecContext parameters to those of the sprites
                avctx->width  = avctx->coded_width  = v->sprite_width;
                avctx->height = avctx->coded_height = v->sprite_height;
            } else {
                goto image;
            }
        }
    }

    if (s->context_initialized &&
        (s->width  != avctx->coded_width ||
         s->height != avctx->coded_height)) {
        ff_vc1_decode_end(avctx);
    }

    if (!s->context_initialized) {
        if (ff_msmpeg4_decode_init(avctx) < 0 || ff_vc1_decode_init_alloc_tables(v) < 0)
            return -1;

        s->low_delay = !avctx->has_b_frames || v->res_sprite;

        if (v->profile == PROFILE_ADVANCED) {
            s->h_edge_pos = avctx->coded_width;
            s->v_edge_pos = avctx->coded_height;
        }
    }

    /* We need to set current_picture_ptr before reading the header,
     * otherwise we cannot store anything in there. */
    if (s->current_picture_ptr == NULL || s->current_picture_ptr->f.data[0]) {
        int i = ff_find_unused_picture(s, 0);
        if (i < 0)
            goto err;
        s->current_picture_ptr = &s->picture[i];
    }

    // do parse frame header
    v->pic_header_flag = 0;
    if (v->profile < PROFILE_ADVANCED) {
        if (ff_vc1_parse_frame_header(v, &s->gb) < 0) {
            goto err;
        }
    } else {
        if (ff_vc1_parse_frame_header_adv(v, &s->gb) < 0) {
            goto err;
        }
    }

    if (avctx->debug & FF_DEBUG_PICT_INFO)
        av_log(v->s.avctx, AV_LOG_DEBUG, "pict_type: %c\n", av_get_picture_type_char(s->pict_type));

    if ((avctx->codec_id == AV_CODEC_ID_WMV3IMAGE || avctx->codec_id == AV_CODEC_ID_VC1IMAGE)
        && s->pict_type != AV_PICTURE_TYPE_I) {
        av_log(v->s.avctx, AV_LOG_ERROR, "Sprite decoder: expected I-frame\n");
        goto err;
    }

    // process pulldown flags
    s->current_picture_ptr->f.repeat_pict = 0;
    // Pulldown flags are only valid when 'broadcast' has been set.
    // So ticks_per_frame will be 2
    if (v->rff) {
        // repeat field
        s->current_picture_ptr->f.repeat_pict = 1;
    } else if (v->rptfrm) {
        // repeat frames
        s->current_picture_ptr->f.repeat_pict = v->rptfrm * 2;
    }

    // for skipping the frame
    s->current_picture.f.pict_type = s->pict_type;
    s->current_picture.f.key_frame = s->pict_type == AV_PICTURE_TYPE_I;

    /* skip B-frames if we don't have reference frames */
    if (s->last_picture_ptr == NULL && (s->pict_type == AV_PICTURE_TYPE_B || s->dropable)) {
        goto err;
    }
    if ((avctx->skip_frame >= AVDISCARD_NONREF && s->pict_type == AV_PICTURE_TYPE_B) ||
        (avctx->skip_frame >= AVDISCARD_NONKEY && s->pict_type != AV_PICTURE_TYPE_I) ||
         avctx->skip_frame >= AVDISCARD_ALL) {
        goto end;
    }

    if (s->next_p_frame_damaged) {
        if (s->pict_type == AV_PICTURE_TYPE_B)
            goto end;
        else
            s->next_p_frame_damaged = 0;
    }

    if (ff_MPV_frame_start(s, avctx) < 0) {
        goto err;
    }

    v->s.current_picture_ptr->f.interlaced_frame = (v->fcm != PROGRESSIVE);
    v->s.current_picture_ptr->f.top_field_first  = v->tff;

    s->me.qpel_put = s->dsp.put_qpel_pixels_tab;
    s->me.qpel_avg = s->dsp.avg_qpel_pixels_tab;

    if ((CONFIG_VC1_VDPAU_DECODER)
        &&s->avctx->codec->capabilities&CODEC_CAP_HWACCEL_VDPAU)
        ff_vdpau_vc1_decode_picture(s, buf_start, (buf + buf_size) - buf_start);
    else if (avctx->hwaccel) {
        if (avctx->hwaccel->start_frame(avctx, buf, buf_size) < 0)
            goto err;
        if (avctx->hwaccel->decode_slice(avctx, buf_start, (buf + buf_size) - buf_start) < 0)
            goto err;
        if (avctx->hwaccel->end_frame(avctx) < 0)
            goto err;
    } else {
        ff_er_frame_start(s);

        v->bits = buf_size * 8;
        if (v->field_mode) {
            uint8_t *tmp[2];
            s->current_picture.f.linesize[0] <<= 1;
            s->current_picture.f.linesize[1] <<= 1;
            s->current_picture.f.linesize[2] <<= 1;
            s->linesize                      <<= 1;
            s->uvlinesize                    <<= 1;
            tmp[0]          = v->mv_f_last[0];
            tmp[1]          = v->mv_f_last[1];
            v->mv_f_last[0] = v->mv_f_next[0];
            v->mv_f_last[1] = v->mv_f_next[1];
            v->mv_f_next[0] = v->mv_f[0];
            v->mv_f_next[1] = v->mv_f[1];
            v->mv_f[0] = tmp[0];
            v->mv_f[1] = tmp[1];
        }
        mb_height = s->mb_height >> v->field_mode;
        for (i = 0; i <= n_slices; i++) {
            if (i > 0 &&  slices[i - 1].mby_start >= mb_height) {
                if (v->field_mode <= 0) {
                    av_log(v->s.avctx, AV_LOG_ERROR, "Slice %d starts beyond "
                           "picture boundary (%d >= %d)\n", i,
                           slices[i - 1].mby_start, mb_height);
                    continue;
                }
                v->second_field = 1;
                v->blocks_off   = s->mb_width  * s->mb_height << 1;
                v->mb_off       = s->mb_stride * s->mb_height >> 1;
            } else {
                v->second_field = 0;
                v->blocks_off   = 0;
                v->mb_off       = 0;
            }
            if (i) {
                v->pic_header_flag = 0;
                if (v->field_mode && i == n_slices1 + 2) {
                    if (ff_vc1_parse_frame_header_adv(v, &s->gb) < 0) {
                        av_log(v->s.avctx, AV_LOG_ERROR, "Field header damaged\n");
                        continue;
                    }
                } else if (get_bits1(&s->gb)) {
                    v->pic_header_flag = 1;
                    if (ff_vc1_parse_frame_header_adv(v, &s->gb) < 0) {
                        av_log(v->s.avctx, AV_LOG_ERROR, "Slice header damaged\n");
                        continue;
                    }
                }
            }
            s->start_mb_y = (i == 0) ? 0 : FFMAX(0, slices[i-1].mby_start % mb_height);
            if (!v->field_mode || v->second_field)
                s->end_mb_y = (i == n_slices     ) ? mb_height : FFMIN(mb_height, slices[i].mby_start % mb_height);
            else
                s->end_mb_y = (i <= n_slices1 + 1) ? mb_height : FFMIN(mb_height, slices[i].mby_start % mb_height);
<<<<<<< HEAD
            if (s->end_mb_y <= s->start_mb_y) {
                av_log(v->s.avctx, AV_LOG_ERROR, "end mb y %d %d invalid\n", s->end_mb_y, s->start_mb_y);
                continue;
            }
            vc1_decode_blocks(v);
=======
            ff_vc1_decode_blocks(v);
>>>>>>> 7627c35a
            if (i != n_slices)
                s->gb = slices[i].gb;
        }
        if (v->field_mode) {
            v->second_field = 0;
            if (s->pict_type == AV_PICTURE_TYPE_B) {
                memcpy(v->mv_f_base, v->mv_f_next_base,
                       2 * (s->b8_stride * (s->mb_height * 2 + 1) + s->mb_stride * (s->mb_height + 1) * 2));
            }
            s->current_picture.f.linesize[0] >>= 1;
            s->current_picture.f.linesize[1] >>= 1;
            s->current_picture.f.linesize[2] >>= 1;
            s->linesize                      >>= 1;
            s->uvlinesize                    >>= 1;
        }
//av_log(s->avctx, AV_LOG_INFO, "Consumed %i/%i bits\n", get_bits_count(&s->gb), s->gb.size_in_bits);
//  if (get_bits_count(&s->gb) > buf_size * 8)
//      return -1;
        if(s->error_occurred && s->pict_type == AV_PICTURE_TYPE_B)
            goto err;
        if(!v->field_mode)
            ff_er_frame_end(s);
    }

    ff_MPV_frame_end(s);

    if (avctx->codec_id == AV_CODEC_ID_WMV3IMAGE || avctx->codec_id == AV_CODEC_ID_VC1IMAGE) {
image:
        avctx->width  = avctx->coded_width  = v->output_width;
        avctx->height = avctx->coded_height = v->output_height;
        if (avctx->skip_frame >= AVDISCARD_NONREF)
            goto end;
#if CONFIG_WMV3IMAGE_DECODER || CONFIG_VC1IMAGE_DECODER
        if (vc1_decode_sprites(v, &s->gb))
            goto err;
#endif
        *pict      = v->sprite_output_frame;
        *data_size = sizeof(AVFrame);
    } else {
        if (s->pict_type == AV_PICTURE_TYPE_B || s->low_delay) {
            *pict = s->current_picture_ptr->f;
        } else if (s->last_picture_ptr != NULL) {
            *pict = s->last_picture_ptr->f;
        }
        if (s->last_picture_ptr || s->low_delay) {
            *data_size = sizeof(AVFrame);
            ff_print_debug_info(s, pict);
        }
    }

end:
    av_free(buf2);
    for (i = 0; i < n_slices; i++)
        av_free(slices[i].buf);
    av_free(slices);
    return buf_size;

err:
    av_free(buf2);
    for (i = 0; i < n_slices; i++)
        av_free(slices[i].buf);
    av_free(slices);
    return -1;
}


static const AVProfile profiles[] = {
    { FF_PROFILE_VC1_SIMPLE,   "Simple"   },
    { FF_PROFILE_VC1_MAIN,     "Main"     },
    { FF_PROFILE_VC1_COMPLEX,  "Complex"  },
    { FF_PROFILE_VC1_ADVANCED, "Advanced" },
    { FF_PROFILE_UNKNOWN },
};

AVCodec ff_vc1_decoder = {
    .name           = "vc1",
    .type           = AVMEDIA_TYPE_VIDEO,
    .id             = AV_CODEC_ID_VC1,
    .priv_data_size = sizeof(VC1Context),
    .init           = vc1_decode_init,
    .close          = ff_vc1_decode_end,
    .decode         = vc1_decode_frame,
    .capabilities   = CODEC_CAP_DR1 | CODEC_CAP_DELAY,
    .long_name      = NULL_IF_CONFIG_SMALL("SMPTE VC-1"),
    .pix_fmts       = ff_hwaccel_pixfmt_list_420,
    .profiles       = NULL_IF_CONFIG_SMALL(profiles)
};

#if CONFIG_WMV3_DECODER
AVCodec ff_wmv3_decoder = {
    .name           = "wmv3",
    .type           = AVMEDIA_TYPE_VIDEO,
    .id             = AV_CODEC_ID_WMV3,
    .priv_data_size = sizeof(VC1Context),
    .init           = vc1_decode_init,
    .close          = ff_vc1_decode_end,
    .decode         = vc1_decode_frame,
    .capabilities   = CODEC_CAP_DR1 | CODEC_CAP_DELAY,
    .long_name      = NULL_IF_CONFIG_SMALL("Windows Media Video 9"),
    .pix_fmts       = ff_hwaccel_pixfmt_list_420,
    .profiles       = NULL_IF_CONFIG_SMALL(profiles)
};
#endif

#if CONFIG_WMV3_VDPAU_DECODER
AVCodec ff_wmv3_vdpau_decoder = {
    .name           = "wmv3_vdpau",
    .type           = AVMEDIA_TYPE_VIDEO,
    .id             = AV_CODEC_ID_WMV3,
    .priv_data_size = sizeof(VC1Context),
    .init           = vc1_decode_init,
    .close          = ff_vc1_decode_end,
    .decode         = vc1_decode_frame,
    .capabilities   = CODEC_CAP_DR1 | CODEC_CAP_DELAY | CODEC_CAP_HWACCEL_VDPAU,
    .long_name      = NULL_IF_CONFIG_SMALL("Windows Media Video 9 VDPAU"),
    .pix_fmts       = (const enum PixelFormat[]){ PIX_FMT_VDPAU_WMV3, PIX_FMT_NONE },
    .profiles       = NULL_IF_CONFIG_SMALL(profiles)
};
#endif

#if CONFIG_VC1_VDPAU_DECODER
AVCodec ff_vc1_vdpau_decoder = {
    .name           = "vc1_vdpau",
    .type           = AVMEDIA_TYPE_VIDEO,
    .id             = AV_CODEC_ID_VC1,
    .priv_data_size = sizeof(VC1Context),
    .init           = vc1_decode_init,
    .close          = ff_vc1_decode_end,
    .decode         = vc1_decode_frame,
    .capabilities   = CODEC_CAP_DR1 | CODEC_CAP_DELAY | CODEC_CAP_HWACCEL_VDPAU,
    .long_name      = NULL_IF_CONFIG_SMALL("SMPTE VC-1 VDPAU"),
    .pix_fmts       = (const enum PixelFormat[]){ PIX_FMT_VDPAU_VC1, PIX_FMT_NONE },
    .profiles       = NULL_IF_CONFIG_SMALL(profiles)
};
#endif

#if CONFIG_WMV3IMAGE_DECODER
AVCodec ff_wmv3image_decoder = {
    .name           = "wmv3image",
    .type           = AVMEDIA_TYPE_VIDEO,
    .id             = AV_CODEC_ID_WMV3IMAGE,
    .priv_data_size = sizeof(VC1Context),
    .init           = vc1_decode_init,
    .close          = ff_vc1_decode_end,
    .decode         = vc1_decode_frame,
    .capabilities   = CODEC_CAP_DR1,
    .flush          = vc1_sprite_flush,
    .long_name      = NULL_IF_CONFIG_SMALL("Windows Media Video 9 Image"),
    .pix_fmts       = ff_pixfmt_list_420
};
#endif

#if CONFIG_VC1IMAGE_DECODER
AVCodec ff_vc1image_decoder = {
    .name           = "vc1image",
    .type           = AVMEDIA_TYPE_VIDEO,
    .id             = AV_CODEC_ID_VC1IMAGE,
    .priv_data_size = sizeof(VC1Context),
    .init           = vc1_decode_init,
    .close          = ff_vc1_decode_end,
    .decode         = vc1_decode_frame,
    .capabilities   = CODEC_CAP_DR1,
    .flush          = vc1_sprite_flush,
    .long_name      = NULL_IF_CONFIG_SMALL("Windows Media Video 9 Image v2"),
    .pix_fmts       = ff_pixfmt_list_420
};
#endif<|MERGE_RESOLUTION|>--- conflicted
+++ resolved
@@ -5613,15 +5613,11 @@
                 s->end_mb_y = (i == n_slices     ) ? mb_height : FFMIN(mb_height, slices[i].mby_start % mb_height);
             else
                 s->end_mb_y = (i <= n_slices1 + 1) ? mb_height : FFMIN(mb_height, slices[i].mby_start % mb_height);
-<<<<<<< HEAD
             if (s->end_mb_y <= s->start_mb_y) {
                 av_log(v->s.avctx, AV_LOG_ERROR, "end mb y %d %d invalid\n", s->end_mb_y, s->start_mb_y);
                 continue;
             }
-            vc1_decode_blocks(v);
-=======
             ff_vc1_decode_blocks(v);
->>>>>>> 7627c35a
             if (i != n_slices)
                 s->gb = slices[i].gb;
         }
