/*
 * ALSA input and output
 * Copyright (c) 2007 Luca Abeni ( lucabe72 email it )
 * Copyright (c) 2007 Benoit Fouet ( benoit fouet free fr )
 *
 * This file is part of FFmpeg.
 *
 * FFmpeg is free software; you can redistribute it and/or
 * modify it under the terms of the GNU Lesser General Public
 * License as published by the Free Software Foundation; either
 * version 2.1 of the License, or (at your option) any later version.
 *
 * FFmpeg is distributed in the hope that it will be useful,
 * but WITHOUT ANY WARRANTY; without even the implied warranty of
 * MERCHANTABILITY or FITNESS FOR A PARTICULAR PURPOSE.  See the GNU
 * Lesser General Public License for more details.
 *
 * You should have received a copy of the GNU Lesser General Public
 * License along with FFmpeg; if not, write to the Free Software
 * Foundation, Inc., 51 Franklin Street, Fifth Floor, Boston, MA 02110-1301 USA
 */

/**
 * @file
 * ALSA input and output: definitions and structures
 * @author Luca Abeni ( lucabe72 email it )
 * @author Benoit Fouet ( benoit fouet free fr )
 */

#ifndef AVDEVICE_ALSA_AUDIO_H
#define AVDEVICE_ALSA_AUDIO_H

#include <alsa/asoundlib.h>
#include "config.h"
#include "libavutil/log.h"
#include "libavformat/timefilter.h"
#include "avdevice.h"

/* XXX: we make the assumption that the soundcard accepts this format */
/* XXX: find better solution with "preinit" method, needed also in
        other formats */
#define DEFAULT_CODEC_ID AV_NE(CODEC_ID_PCM_S16BE, CODEC_ID_PCM_S16LE)

typedef void (*ff_reorder_func)(const void *, void *, int);

<<<<<<< HEAD
#define ALSA_BUFFER_SIZE_MAX 32768
=======
#define ALSA_BUFFER_SIZE_MAX 65536
>>>>>>> 1450d6e6

typedef struct {
    AVClass *class;
    snd_pcm_t *h;
    int frame_size;  ///< bytes per sample * channels
    int period_size; ///< preferred size for reads and writes, in frames
    int sample_rate; ///< sample rate set by user
    int channels;    ///< number of channels set by user
    TimeFilter *timefilter;
    void (*reorder_func)(const void *, void *, int);
    void *reorder_buf;
    int reorder_buf_size; ///< in frames
} AlsaData;

/**
 * Open an ALSA PCM.
 *
 * @param s media file handle
 * @param mode either SND_PCM_STREAM_CAPTURE or SND_PCM_STREAM_PLAYBACK
 * @param sample_rate in: requested sample rate;
 *                    out: actually selected sample rate
 * @param channels number of channels
 * @param codec_id in: requested CodecID or CODEC_ID_NONE;
 *                 out: actually selected CodecID, changed only if
 *                 CODEC_ID_NONE was requested
 *
 * @return 0 if OK, AVERROR_xxx on error
 */
int ff_alsa_open(AVFormatContext *s, snd_pcm_stream_t mode,
                 unsigned int *sample_rate,
                 int channels, enum CodecID *codec_id);

/**
 * Close the ALSA PCM.
 *
 * @param s1 media file handle
 *
 * @return 0
 */
int ff_alsa_close(AVFormatContext *s1);

/**
 * Try to recover from ALSA buffer underrun.
 *
 * @param s1 media file handle
 * @param err error code reported by the previous ALSA call
 *
 * @return 0 if OK, AVERROR_xxx on error
 */
int ff_alsa_xrun_recover(AVFormatContext *s1, int err);

int ff_alsa_extend_reorder_buf(AlsaData *s, int size);

#endif /* AVDEVICE_ALSA_AUDIO_H */<|MERGE_RESOLUTION|>--- conflicted
+++ resolved
@@ -43,11 +43,7 @@
 
 typedef void (*ff_reorder_func)(const void *, void *, int);
 
-<<<<<<< HEAD
-#define ALSA_BUFFER_SIZE_MAX 32768
-=======
 #define ALSA_BUFFER_SIZE_MAX 65536
->>>>>>> 1450d6e6
 
 typedef struct {
     AVClass *class;
