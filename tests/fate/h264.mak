--- conflicted
+++ resolved
@@ -193,147 +193,146 @@
 FATE_SAMPLES_AVCONV += $(FATE_H264-yes)
 fate-h264: $(FATE_H264-yes)
 
-<<<<<<< HEAD
-fate-h264-conformance-aud_mw_e: CMD = framecrc -vsync drop -i $(SAMPLES)/h264-conformance/AUD_MW_E.264
-fate-h264-conformance-ba1_ft_c: CMD = framecrc -vsync drop -i $(SAMPLES)/h264-conformance/BA1_FT_C.264
-fate-h264-conformance-ba1_sony_d: CMD = framecrc -vsync drop -i $(SAMPLES)/h264-conformance/BA1_Sony_D.jsv
-fate-h264-conformance-ba2_sony_f: CMD = framecrc -vsync drop -i $(SAMPLES)/h264-conformance/BA2_Sony_F.jsv
-fate-h264-conformance-ba3_sva_c: CMD = framecrc -vsync drop -i $(SAMPLES)/h264-conformance/BA3_SVA_C.264
-fate-h264-conformance-ba_mw_d: CMD = framecrc -vsync drop -i $(SAMPLES)/h264-conformance/BA_MW_D.264
-fate-h264-conformance-bamq1_jvc_c: CMD = framecrc -vsync drop -i $(SAMPLES)/h264-conformance/BAMQ1_JVC_C.264
-fate-h264-conformance-bamq2_jvc_c: CMD = framecrc -vsync drop -i $(SAMPLES)/h264-conformance/BAMQ2_JVC_C.264
-fate-h264-conformance-banm_mw_d: CMD = framecrc -vsync drop -i $(SAMPLES)/h264-conformance/BANM_MW_D.264
-fate-h264-conformance-basqp1_sony_c: CMD = framecrc -vsync drop -i $(SAMPLES)/h264-conformance/BASQP1_Sony_C.jsv
-fate-h264-conformance-caba1_sony_d: CMD = framecrc -vsync drop -i $(SAMPLES)/h264-conformance/CABA1_Sony_D.jsv
-fate-h264-conformance-caba1_sva_b: CMD = framecrc -vsync drop -i $(SAMPLES)/h264-conformance/CABA1_SVA_B.264
-fate-h264-conformance-caba2_sony_e: CMD = framecrc -vsync drop -i $(SAMPLES)/h264-conformance/CABA2_Sony_E.jsv
-fate-h264-conformance-caba2_sva_b: CMD = framecrc -vsync drop -i $(SAMPLES)/h264-conformance/CABA2_SVA_B.264
-fate-h264-conformance-caba3_sony_c: CMD = framecrc -vsync drop -i $(SAMPLES)/h264-conformance/CABA3_Sony_C.jsv
-fate-h264-conformance-caba3_sva_b: CMD = framecrc -vsync drop -i $(SAMPLES)/h264-conformance/CABA3_SVA_B.264
-fate-h264-conformance-caba3_toshiba_e: CMD = framecrc -vsync drop -i $(SAMPLES)/h264-conformance/CABA3_TOSHIBA_E.264
-fate-h264-conformance-cabac_mot_fld0_full: CMD = framecrc -vsync drop -i $(SAMPLES)/h264-conformance/camp_mot_fld0_full.26l
-fate-h264-conformance-cabac_mot_frm0_full: CMD = framecrc -vsync drop -i $(SAMPLES)/h264-conformance/camp_mot_frm0_full.26l
-fate-h264-conformance-cabac_mot_mbaff0_full: CMD = framecrc -vsync drop -i $(SAMPLES)/h264-conformance/camp_mot_mbaff0_full.26l
-fate-h264-conformance-cabac_mot_picaff0_full: CMD = framecrc -vsync drop -i $(SAMPLES)/h264-conformance/camp_mot_picaff0_full.26l
-fate-h264-conformance-cabaci3_sony_b: CMD = framecrc -vsync drop -i $(SAMPLES)/h264-conformance/CABACI3_Sony_B.jsv
-fate-h264-conformance-cabast3_sony_e: CMD = framecrc -vsync drop -i $(SAMPLES)/h264-conformance/CABAST3_Sony_E.jsv
-fate-h264-conformance-cabastbr3_sony_b: CMD = framecrc -vsync drop -i $(SAMPLES)/h264-conformance/CABASTBR3_Sony_B.jsv
-fate-h264-conformance-cabref3_sand_d: CMD = framecrc -vsync drop -i $(SAMPLES)/h264-conformance/CABREF3_Sand_D.264
-fate-h264-conformance-cacqp3_sony_d: CMD = framecrc -vsync drop -i $(SAMPLES)/h264-conformance/CACQP3_Sony_D.jsv
-fate-h264-conformance-cafi1_sva_c: CMD = framecrc -vsync drop -i $(SAMPLES)/h264-conformance/CAFI1_SVA_C.264
-fate-h264-conformance-cama1_sony_c: CMD = framecrc -vsync drop -i $(SAMPLES)/h264-conformance/CAMA1_Sony_C.jsv
-fate-h264-conformance-cama1_toshiba_b: CMD = framecrc -vsync drop -i $(SAMPLES)/h264-conformance/CAMA1_TOSHIBA_B.264
-fate-h264-conformance-cama1_vtc_c: CMD = framecrc -vsync drop -i $(SAMPLES)/h264-conformance/cama1_vtc_c.avc
-fate-h264-conformance-cama2_vtc_b: CMD = framecrc -vsync drop -i $(SAMPLES)/h264-conformance/cama2_vtc_b.avc
-fate-h264-conformance-cama3_sand_e: CMD = framecrc -vsync drop -i $(SAMPLES)/h264-conformance/CAMA3_Sand_E.264
-fate-h264-conformance-cama3_vtc_b: CMD = framecrc -vsync drop -i $(SAMPLES)/h264-conformance/cama3_vtc_b.avc
-fate-h264-conformance-camaci3_sony_c: CMD = framecrc -vsync drop -i $(SAMPLES)/h264-conformance/CAMACI3_Sony_C.jsv
-fate-h264-conformance-camanl1_toshiba_b: CMD = framecrc -vsync drop -i $(SAMPLES)/h264-conformance/CAMANL1_TOSHIBA_B.264
-fate-h264-conformance-camanl2_toshiba_b: CMD = framecrc -vsync drop -i $(SAMPLES)/h264-conformance/CAMANL2_TOSHIBA_B.264
-fate-h264-conformance-camanl3_sand_e: CMD = framecrc -vsync drop -i $(SAMPLES)/h264-conformance/CAMANL3_Sand_E.264
-fate-h264-conformance-camasl3_sony_b: CMD = framecrc -vsync drop -i $(SAMPLES)/h264-conformance/CAMASL3_Sony_B.jsv
-fate-h264-conformance-camp_mot_mbaff_l30: CMD = framecrc -vsync drop -i $(SAMPLES)/h264-conformance/CAMP_MOT_MBAFF_L30.26l
-fate-h264-conformance-camp_mot_mbaff_l31: CMD = framecrc -vsync drop -i $(SAMPLES)/h264-conformance/CAMP_MOT_MBAFF_L31.26l
-fate-h264-conformance-canl1_sony_e: CMD = framecrc -vsync drop -i $(SAMPLES)/h264-conformance/CANL1_Sony_E.jsv
-fate-h264-conformance-canl1_sva_b: CMD = framecrc -vsync drop -i $(SAMPLES)/h264-conformance/CANL1_SVA_B.264
-fate-h264-conformance-canl1_toshiba_g: CMD = framecrc -vsync drop -i $(SAMPLES)/h264-conformance/CANL1_TOSHIBA_G.264
-fate-h264-conformance-canl2_sony_e: CMD = framecrc -vsync drop -i $(SAMPLES)/h264-conformance/CANL2_Sony_E.jsv
-fate-h264-conformance-canl2_sva_b: CMD = framecrc -vsync drop -i $(SAMPLES)/h264-conformance/CANL2_SVA_B.264
-fate-h264-conformance-canl3_sony_c: CMD = framecrc -vsync drop -i $(SAMPLES)/h264-conformance/CANL3_Sony_C.jsv
-fate-h264-conformance-canl3_sva_b: CMD = framecrc -vsync drop -i $(SAMPLES)/h264-conformance/CANL3_SVA_B.264
-fate-h264-conformance-canl4_sva_b: CMD = framecrc -vsync drop -i $(SAMPLES)/h264-conformance/CANL4_SVA_B.264
-fate-h264-conformance-canlma2_sony_c: CMD = framecrc -vsync drop -i $(SAMPLES)/h264-conformance/CANLMA2_Sony_C.jsv
-fate-h264-conformance-canlma3_sony_c: CMD = framecrc -vsync drop -i $(SAMPLES)/h264-conformance/CANLMA3_Sony_C.jsv
-fate-h264-conformance-capa1_toshiba_b: CMD = framecrc -vsync drop -i $(SAMPLES)/h264-conformance/CAPA1_TOSHIBA_B.264
-fate-h264-conformance-capama3_sand_f: CMD = framecrc -vsync drop -i $(SAMPLES)/h264-conformance/CAPAMA3_Sand_F.264
-fate-h264-conformance-capcm1_sand_e: CMD = framecrc -vsync drop -i $(SAMPLES)/h264-conformance/CAPCM1_Sand_E.264
-fate-h264-conformance-capcmnl1_sand_e: CMD = framecrc -vsync drop -i $(SAMPLES)/h264-conformance/CAPCMNL1_Sand_E.264
-fate-h264-conformance-capm3_sony_d: CMD = framecrc -vsync drop -i $(SAMPLES)/h264-conformance/CAPM3_Sony_D.jsv
-fate-h264-conformance-caqp1_sony_b: CMD = framecrc -vsync drop -i $(SAMPLES)/h264-conformance/CAQP1_Sony_B.jsv
-fate-h264-conformance-cavlc_mot_fld0_full_b: CMD = framecrc -vsync drop -i $(SAMPLES)/h264-conformance/cvmp_mot_fld0_full_B.26l
-fate-h264-conformance-cavlc_mot_frm0_full_b: CMD = framecrc -vsync drop -i $(SAMPLES)/h264-conformance/cvmp_mot_frm0_full_B.26l
-fate-h264-conformance-cavlc_mot_mbaff0_full_b: CMD = framecrc -vsync drop -i $(SAMPLES)/h264-conformance/cvmp_mot_mbaff0_full_B.26l
-fate-h264-conformance-cavlc_mot_picaff0_full_b: CMD = framecrc -vsync drop -i $(SAMPLES)/h264-conformance/cvmp_mot_picaff0_full_B.26l
-fate-h264-conformance-cawp1_toshiba_e: CMD = framecrc -vsync drop -i $(SAMPLES)/h264-conformance/CAWP1_TOSHIBA_E.264
-fate-h264-conformance-cawp5_toshiba_e: CMD = framecrc -vsync drop -i $(SAMPLES)/h264-conformance/CAWP5_TOSHIBA_E.264
-fate-h264-conformance-ci1_ft_b: CMD = framecrc -vsync drop -i $(SAMPLES)/h264-conformance/CI1_FT_B.264
-fate-h264-conformance-ci_mw_d: CMD = framecrc -vsync drop -i $(SAMPLES)/h264-conformance/CI_MW_D.264
-fate-h264-conformance-cvbs3_sony_c: CMD = framecrc -vsync drop -i $(SAMPLES)/h264-conformance/CVBS3_Sony_C.jsv
-fate-h264-conformance-cvcanlma2_sony_c: CMD = framecrc -vsync drop -i $(SAMPLES)/h264-conformance/CVCANLMA2_Sony_C.jsv
-fate-h264-conformance-cvfi1_sony_d: CMD = framecrc -vsync drop -i $(SAMPLES)/h264-conformance/CVFI1_Sony_D.jsv
-fate-h264-conformance-cvfi1_sva_c: CMD = framecrc -vsync drop -i $(SAMPLES)/h264-conformance/CVFI1_SVA_C.264
-fate-h264-conformance-cvfi2_sony_h: CMD = framecrc -vsync drop -i $(SAMPLES)/h264-conformance/CVFI2_Sony_H.jsv
-fate-h264-conformance-cvfi2_sva_c: CMD = framecrc -vsync drop -i $(SAMPLES)/h264-conformance/CVFI2_SVA_C.264
-fate-h264-conformance-cvma1_sony_d: CMD = framecrc -vsync drop -i $(SAMPLES)/h264-conformance/CVMA1_Sony_D.jsv
-fate-h264-conformance-cvma1_toshiba_b: CMD = framecrc -vsync drop -i $(SAMPLES)/h264-conformance/CVMA1_TOSHIBA_B.264
-fate-h264-conformance-cvmanl1_toshiba_b: CMD = framecrc -vsync drop -i $(SAMPLES)/h264-conformance/CVMANL1_TOSHIBA_B.264
-fate-h264-conformance-cvmanl2_toshiba_b: CMD = framecrc -vsync drop -i $(SAMPLES)/h264-conformance/CVMANL2_TOSHIBA_B.264
-fate-h264-conformance-cvmapaqp3_sony_e: CMD = framecrc -vsync drop -i $(SAMPLES)/h264-conformance/CVMAPAQP3_Sony_E.jsv
-fate-h264-conformance-cvmaqp2_sony_g: CMD = framecrc -vsync drop -i $(SAMPLES)/h264-conformance/CVMAQP2_Sony_G.jsv
-fate-h264-conformance-cvmaqp3_sony_d: CMD = framecrc -vsync drop -i $(SAMPLES)/h264-conformance/CVMAQP3_Sony_D.jsv
-fate-h264-conformance-cvmp_mot_fld_l30_b: CMD = framecrc -vsync drop -i $(SAMPLES)/h264-conformance/CVMP_MOT_FLD_L30_B.26l
-fate-h264-conformance-cvmp_mot_frm_l31_b: CMD = framecrc -vsync drop -i $(SAMPLES)/h264-conformance/CVMP_MOT_FRM_L31_B.26l
-fate-h264-conformance-cvnlfi1_sony_c: CMD = framecrc -vsync drop -i $(SAMPLES)/h264-conformance/CVNLFI1_Sony_C.jsv
-fate-h264-conformance-cvnlfi2_sony_h: CMD = framecrc -vsync drop -i $(SAMPLES)/h264-conformance/CVNLFI2_Sony_H.jsv
-fate-h264-conformance-cvpa1_toshiba_b: CMD = framecrc -vsync drop -i $(SAMPLES)/h264-conformance/CVPA1_TOSHIBA_B.264
-fate-h264-conformance-cvpcmnl1_sva_c: CMD = framecrc -vsync drop -i $(SAMPLES)/h264-conformance/CVPCMNL1_SVA_C.264
-fate-h264-conformance-cvpcmnl2_sva_c: CMD = framecrc -vsync drop -i $(SAMPLES)/h264-conformance/CVPCMNL2_SVA_C.264
-fate-h264-conformance-cvwp1_toshiba_e: CMD = framecrc -vsync drop -i $(SAMPLES)/h264-conformance/CVWP1_TOSHIBA_E.264
-fate-h264-conformance-cvwp2_toshiba_e: CMD = framecrc -vsync drop -i $(SAMPLES)/h264-conformance/CVWP2_TOSHIBA_E.264
-fate-h264-conformance-cvwp3_toshiba_e: CMD = framecrc -vsync drop -i $(SAMPLES)/h264-conformance/CVWP3_TOSHIBA_E.264
-fate-h264-conformance-cvwp5_toshiba_e: CMD = framecrc -vsync drop -i $(SAMPLES)/h264-conformance/CVWP5_TOSHIBA_E.264
-fate-h264-conformance-fi1_sony_e: CMD = framecrc -vsync drop -i $(SAMPLES)/h264-conformance/FI1_Sony_E.jsv
-fate-h264-conformance-frext-alphaconformanceg: CMD = framecrc -vsync drop -i $(SAMPLES)/h264-conformance/FRext/test8b43.264
-fate-h264-conformance-frext-bcrm_freh10: CMD = framecrc -vsync drop -i $(SAMPLES)/h264-conformance/FRext/freh10.264 -vsync drop
-fate-h264-conformance-frext-brcm_freh11: CMD = framecrc -vsync drop -i $(SAMPLES)/h264-conformance/FRext/freh11.264 -vsync drop
-fate-h264-conformance-frext-brcm_freh3: CMD = framecrc -vsync drop -i $(SAMPLES)/h264-conformance/FRext/freh3.264
-fate-h264-conformance-frext-brcm_freh4: CMD = framecrc -vsync drop -i $(SAMPLES)/h264-conformance/FRext/freh4.264 -vsync drop
-fate-h264-conformance-frext-brcm_freh5: CMD = framecrc -vsync drop -i $(SAMPLES)/h264-conformance/FRext/freh5.264
-fate-h264-conformance-frext-brcm_freh8: CMD = framecrc -vsync drop -i $(SAMPLES)/h264-conformance/FRext/freh8.264
-fate-h264-conformance-frext-brcm_freh9: CMD = framecrc -vsync drop -i $(SAMPLES)/h264-conformance/FRext/freh9.264
-fate-h264-conformance-frext-freh12_b: CMD = framecrc -vsync drop -i $(SAMPLES)/h264-conformance/FRext/Freh12_B.264
-fate-h264-conformance-frext-freh1_b: CMD = framecrc -vsync drop -i $(SAMPLES)/h264-conformance/FRext/Freh1_B.264
-fate-h264-conformance-frext-freh2_b: CMD = framecrc -vsync drop -i $(SAMPLES)/h264-conformance/FRext/Freh2_B.264
-fate-h264-conformance-frext-freh6: CMD = framecrc -vsync drop -i $(SAMPLES)/h264-conformance/FRext/freh6.264 -vsync drop
-fate-h264-conformance-frext-freh7_b: CMD = framecrc -vsync drop -i $(SAMPLES)/h264-conformance/FRext/Freh7_B.264 -vsync drop
-fate-h264-conformance-frext-frext01_jvc_d: CMD = framecrc -vsync drop -i $(SAMPLES)/h264-conformance/FRext/FREXT01_JVC_D.264
-fate-h264-conformance-frext-frext02_jvc_c: CMD = framecrc -vsync drop -i $(SAMPLES)/h264-conformance/FRext/FREXT02_JVC_C.264
-fate-h264-conformance-frext-frext1_panasonic_c: CMD = framecrc -vsync drop -i $(SAMPLES)/h264-conformance/FRext/FRExt1_Panasonic.avc
-fate-h264-conformance-frext-frext2_panasonic_b: CMD = framecrc -vsync drop -i $(SAMPLES)/h264-conformance/FRext/FRExt2_Panasonic.avc -vsync 0
-fate-h264-conformance-frext-frext3_panasonic_d: CMD = framecrc -vsync drop -i $(SAMPLES)/h264-conformance/FRext/FRExt3_Panasonic.avc
-fate-h264-conformance-frext-frext4_panasonic_a: CMD = framecrc -vsync drop -i $(SAMPLES)/h264-conformance/FRext/FRExt4_Panasonic.avc
-fate-h264-conformance-frext-frext_mmco4_sony_b: CMD = framecrc -vsync drop -i $(SAMPLES)/h264-conformance/FRext/FRExt_MMCO4_Sony_B.264
-fate-h264-conformance-frext-hcaff1_hhi_b: CMD = framecrc -vsync drop -i $(SAMPLES)/h264-conformance/FRext/HCAFF1_HHI.264
-fate-h264-conformance-frext-hcafr1_hhi_c: CMD = framecrc -vsync drop -i $(SAMPLES)/h264-conformance/FRext/HCAFR1_HHI.264
-fate-h264-conformance-frext-hcafr2_hhi_a: CMD = framecrc -vsync drop -i $(SAMPLES)/h264-conformance/FRext/HCAFR2_HHI.264
-fate-h264-conformance-frext-hcafr3_hhi_a: CMD = framecrc -vsync drop -i $(SAMPLES)/h264-conformance/FRext/HCAFR3_HHI.264
-fate-h264-conformance-frext-hcafr4_hhi_a: CMD = framecrc -vsync drop -i $(SAMPLES)/h264-conformance/FRext/HCAFR4_HHI.264
-fate-h264-conformance-frext-hcamff1_hhi_b: CMD = framecrc -vsync drop -i $(SAMPLES)/h264-conformance/FRext/HCAMFF1_HHI.264
-fate-h264-conformance-frext-hi422fr10_sony_b: CMD = framecrc -vsync drop -i $(SAMPLES)/h264-conformance/FRext/Hi422FR10_SONY_B.264
-fate-h264-conformance-frext-hi422fr13_sony_b: CMD = framecrc -vsync drop -i $(SAMPLES)/h264-conformance/FRext/Hi422FR13_SONY_B.264 -pix_fmt yuv422p10le
-fate-h264-conformance-frext-hi422fr1_sony_a: CMD = framecrc -vsync drop -i $(SAMPLES)/h264-conformance/FRext/Hi422FR1_SONY_A.jsv
-fate-h264-conformance-frext-hi422fr6_sony_a: CMD = framecrc -vsync drop -i $(SAMPLES)/h264-conformance/FRext/Hi422FR6_SONY_A.jsv -pix_fmt yuv422p10le
-fate-h264-conformance-frext-hpca_brcm_c: CMD = framecrc -vsync drop -i $(SAMPLES)/h264-conformance/FRext/HPCA_BRCM_C.264
-fate-h264-conformance-frext-hpcadq_brcm_b: CMD = framecrc -vsync drop -i $(SAMPLES)/h264-conformance/FRext/HPCADQ_BRCM_B.264
-fate-h264-conformance-frext-hpcafl_bcrm_c: CMD = framecrc -vsync drop -i $(SAMPLES)/h264-conformance/FRext/HPCAFL_BRCM_C.264 -vsync drop
-fate-h264-conformance-frext-hpcaflnl_bcrm_c: CMD = framecrc -vsync drop -i $(SAMPLES)/h264-conformance/FRext/HPCAFLNL_BRCM_C.264 -vsync drop
-fate-h264-conformance-frext-hpcalq_brcm_b: CMD = framecrc -vsync drop -i $(SAMPLES)/h264-conformance/FRext/HPCALQ_BRCM_B.264
-fate-h264-conformance-frext-hpcamapalq_bcrm_b: CMD = framecrc -vsync drop -i $(SAMPLES)/h264-conformance/FRext/HPCAMAPALQ_BRCM_B.264 -vsync 0
-fate-h264-conformance-frext-hpcamolq_brcm_b: CMD = framecrc -vsync drop -i $(SAMPLES)/h264-conformance/FRext/HPCAMOLQ_BRCM_B.264
-fate-h264-conformance-frext-hpcanl_brcm_c: CMD = framecrc -vsync drop -i $(SAMPLES)/h264-conformance/FRext/HPCANL_BRCM_C.264
-fate-h264-conformance-frext-hpcaq2lq_brcm_b: CMD = framecrc -vsync drop -i $(SAMPLES)/h264-conformance/FRext/HPCAQ2LQ_BRCM_B.264
-fate-h264-conformance-frext-hpcv_brcm_a: CMD = framecrc -vsync drop -i $(SAMPLES)/h264-conformance/FRext/HPCV_BRCM_A.264
-fate-h264-conformance-frext-hpcvfl_bcrm_a: CMD = framecrc -vsync drop -i $(SAMPLES)/h264-conformance/FRext/HPCVFL_BRCM_A.264 -vsync drop
-fate-h264-conformance-frext-hpcvflnl_bcrm_a: CMD = framecrc -vsync drop -i $(SAMPLES)/h264-conformance/FRext/HPCVFLNL_BRCM_A.264 -vsync drop
-fate-h264-conformance-frext-hpcvmolq_brcm_b: CMD = framecrc -vsync drop -i $(SAMPLES)/h264-conformance/FRext/HPCVMOLQ_BRCM_B.264
-fate-h264-conformance-frext-hpcvnl_brcm_a: CMD = framecrc -vsync drop -i $(SAMPLES)/h264-conformance/FRext/HPCVNL_BRCM_A.264
-fate-h264-conformance-frext-pph10i1_panasonic_a: CMD = framecrc -vsync drop -i $(SAMPLES)/h264-conformance/FRext/PPH10I1_Panasonic_A.264 -pix_fmt yuv420p10le
-fate-h264-conformance-frext-pph10i2_panasonic_a: CMD = framecrc -vsync drop -i $(SAMPLES)/h264-conformance/FRext/PPH10I2_Panasonic_A.264 -pix_fmt yuv420p10le
-fate-h264-conformance-frext-pph10i3_panasonic_a: CMD = framecrc -vsync drop -i $(SAMPLES)/h264-conformance/FRext/PPH10I3_Panasonic_A.264 -pix_fmt yuv420p10le
-fate-h264-conformance-frext-pph10i4_panasonic_a: CMD = framecrc -vsync drop -i $(SAMPLES)/h264-conformance/FRext/PPH10I4_Panasonic_A.264 -pix_fmt yuv420p10le
-fate-h264-conformance-frext-pph10i5_panasonic_a: CMD = framecrc -vsync drop -i $(SAMPLES)/h264-conformance/FRext/PPH10I5_Panasonic_A.264 -pix_fmt yuv420p10le
-fate-h264-conformance-frext-pph10i6_panasonic_a: CMD = framecrc -vsync drop -i $(SAMPLES)/h264-conformance/FRext/PPH10I6_Panasonic_A.264 -pix_fmt yuv420p10le
-fate-h264-conformance-frext-pph10i7_panasonic_a: CMD = framecrc -vsync drop -i $(SAMPLES)/h264-conformance/FRext/PPH10I7_Panasonic_A.264 -pix_fmt yuv420p10le
+fate-h264-conformance-aud_mw_e:                   CMD = framecrc -vsync drop -i $(SAMPLES)/h264-conformance/AUD_MW_E.264
+fate-h264-conformance-ba1_ft_c:                   CMD = framecrc -vsync drop -i $(SAMPLES)/h264-conformance/BA1_FT_C.264
+fate-h264-conformance-ba1_sony_d:                 CMD = framecrc -vsync drop -i $(SAMPLES)/h264-conformance/BA1_Sony_D.jsv
+fate-h264-conformance-ba2_sony_f:                 CMD = framecrc -vsync drop -i $(SAMPLES)/h264-conformance/BA2_Sony_F.jsv
+fate-h264-conformance-ba3_sva_c:                  CMD = framecrc -vsync drop -i $(SAMPLES)/h264-conformance/BA3_SVA_C.264
+fate-h264-conformance-ba_mw_d:                    CMD = framecrc -vsync drop -i $(SAMPLES)/h264-conformance/BA_MW_D.264
+fate-h264-conformance-bamq1_jvc_c:                CMD = framecrc -vsync drop -i $(SAMPLES)/h264-conformance/BAMQ1_JVC_C.264
+fate-h264-conformance-bamq2_jvc_c:                CMD = framecrc -vsync drop -i $(SAMPLES)/h264-conformance/BAMQ2_JVC_C.264
+fate-h264-conformance-banm_mw_d:                  CMD = framecrc -vsync drop -i $(SAMPLES)/h264-conformance/BANM_MW_D.264
+fate-h264-conformance-basqp1_sony_c:              CMD = framecrc -vsync drop -i $(SAMPLES)/h264-conformance/BASQP1_Sony_C.jsv
+fate-h264-conformance-caba1_sony_d:               CMD = framecrc -vsync drop -i $(SAMPLES)/h264-conformance/CABA1_Sony_D.jsv
+fate-h264-conformance-caba1_sva_b:                CMD = framecrc -vsync drop -i $(SAMPLES)/h264-conformance/CABA1_SVA_B.264
+fate-h264-conformance-caba2_sony_e:               CMD = framecrc -vsync drop -i $(SAMPLES)/h264-conformance/CABA2_Sony_E.jsv
+fate-h264-conformance-caba2_sva_b:                CMD = framecrc -vsync drop -i $(SAMPLES)/h264-conformance/CABA2_SVA_B.264
+fate-h264-conformance-caba3_sony_c:               CMD = framecrc -vsync drop -i $(SAMPLES)/h264-conformance/CABA3_Sony_C.jsv
+fate-h264-conformance-caba3_sva_b:                CMD = framecrc -vsync drop -i $(SAMPLES)/h264-conformance/CABA3_SVA_B.264
+fate-h264-conformance-caba3_toshiba_e:            CMD = framecrc -vsync drop -i $(SAMPLES)/h264-conformance/CABA3_TOSHIBA_E.264
+fate-h264-conformance-cabac_mot_fld0_full:        CMD = framecrc -vsync drop -i $(SAMPLES)/h264-conformance/camp_mot_fld0_full.26l
+fate-h264-conformance-cabac_mot_frm0_full:        CMD = framecrc -vsync drop -i $(SAMPLES)/h264-conformance/camp_mot_frm0_full.26l
+fate-h264-conformance-cabac_mot_mbaff0_full:      CMD = framecrc -vsync drop -i $(SAMPLES)/h264-conformance/camp_mot_mbaff0_full.26l
+fate-h264-conformance-cabac_mot_picaff0_full:     CMD = framecrc -vsync drop -i $(SAMPLES)/h264-conformance/camp_mot_picaff0_full.26l
+fate-h264-conformance-cabaci3_sony_b:             CMD = framecrc -vsync drop -i $(SAMPLES)/h264-conformance/CABACI3_Sony_B.jsv
+fate-h264-conformance-cabast3_sony_e:             CMD = framecrc -vsync drop -i $(SAMPLES)/h264-conformance/CABAST3_Sony_E.jsv
+fate-h264-conformance-cabastbr3_sony_b:           CMD = framecrc -vsync drop -i $(SAMPLES)/h264-conformance/CABASTBR3_Sony_B.jsv
+fate-h264-conformance-cabref3_sand_d:             CMD = framecrc -vsync drop -i $(SAMPLES)/h264-conformance/CABREF3_Sand_D.264
+fate-h264-conformance-cacqp3_sony_d:              CMD = framecrc -vsync drop -i $(SAMPLES)/h264-conformance/CACQP3_Sony_D.jsv
+fate-h264-conformance-cafi1_sva_c:                CMD = framecrc -vsync drop -i $(SAMPLES)/h264-conformance/CAFI1_SVA_C.264
+fate-h264-conformance-cama1_sony_c:               CMD = framecrc -vsync drop -i $(SAMPLES)/h264-conformance/CAMA1_Sony_C.jsv
+fate-h264-conformance-cama1_toshiba_b:            CMD = framecrc -vsync drop -i $(SAMPLES)/h264-conformance/CAMA1_TOSHIBA_B.264
+fate-h264-conformance-cama1_vtc_c:                CMD = framecrc -vsync drop -i $(SAMPLES)/h264-conformance/cama1_vtc_c.avc
+fate-h264-conformance-cama2_vtc_b:                CMD = framecrc -vsync drop -i $(SAMPLES)/h264-conformance/cama2_vtc_b.avc
+fate-h264-conformance-cama3_sand_e:               CMD = framecrc -vsync drop -i $(SAMPLES)/h264-conformance/CAMA3_Sand_E.264
+fate-h264-conformance-cama3_vtc_b:                CMD = framecrc -vsync drop -i $(SAMPLES)/h264-conformance/cama3_vtc_b.avc
+fate-h264-conformance-camaci3_sony_c:             CMD = framecrc -vsync drop -i $(SAMPLES)/h264-conformance/CAMACI3_Sony_C.jsv
+fate-h264-conformance-camanl1_toshiba_b:          CMD = framecrc -vsync drop -i $(SAMPLES)/h264-conformance/CAMANL1_TOSHIBA_B.264
+fate-h264-conformance-camanl2_toshiba_b:          CMD = framecrc -vsync drop -i $(SAMPLES)/h264-conformance/CAMANL2_TOSHIBA_B.264
+fate-h264-conformance-camanl3_sand_e:             CMD = framecrc -vsync drop -i $(SAMPLES)/h264-conformance/CAMANL3_Sand_E.264
+fate-h264-conformance-camasl3_sony_b:             CMD = framecrc -vsync drop -i $(SAMPLES)/h264-conformance/CAMASL3_Sony_B.jsv
+fate-h264-conformance-camp_mot_mbaff_l30:         CMD = framecrc -vsync drop -i $(SAMPLES)/h264-conformance/CAMP_MOT_MBAFF_L30.26l
+fate-h264-conformance-camp_mot_mbaff_l31:         CMD = framecrc -vsync drop -i $(SAMPLES)/h264-conformance/CAMP_MOT_MBAFF_L31.26l
+fate-h264-conformance-canl1_sony_e:               CMD = framecrc -vsync drop -i $(SAMPLES)/h264-conformance/CANL1_Sony_E.jsv
+fate-h264-conformance-canl1_sva_b:                CMD = framecrc -vsync drop -i $(SAMPLES)/h264-conformance/CANL1_SVA_B.264
+fate-h264-conformance-canl1_toshiba_g:            CMD = framecrc -vsync drop -i $(SAMPLES)/h264-conformance/CANL1_TOSHIBA_G.264
+fate-h264-conformance-canl2_sony_e:               CMD = framecrc -vsync drop -i $(SAMPLES)/h264-conformance/CANL2_Sony_E.jsv
+fate-h264-conformance-canl2_sva_b:                CMD = framecrc -vsync drop -i $(SAMPLES)/h264-conformance/CANL2_SVA_B.264
+fate-h264-conformance-canl3_sony_c:               CMD = framecrc -vsync drop -i $(SAMPLES)/h264-conformance/CANL3_Sony_C.jsv
+fate-h264-conformance-canl3_sva_b:                CMD = framecrc -vsync drop -i $(SAMPLES)/h264-conformance/CANL3_SVA_B.264
+fate-h264-conformance-canl4_sva_b:                CMD = framecrc -vsync drop -i $(SAMPLES)/h264-conformance/CANL4_SVA_B.264
+fate-h264-conformance-canlma2_sony_c:             CMD = framecrc -vsync drop -i $(SAMPLES)/h264-conformance/CANLMA2_Sony_C.jsv
+fate-h264-conformance-canlma3_sony_c:             CMD = framecrc -vsync drop -i $(SAMPLES)/h264-conformance/CANLMA3_Sony_C.jsv
+fate-h264-conformance-capa1_toshiba_b:            CMD = framecrc -vsync drop -i $(SAMPLES)/h264-conformance/CAPA1_TOSHIBA_B.264
+fate-h264-conformance-capama3_sand_f:             CMD = framecrc -vsync drop -i $(SAMPLES)/h264-conformance/CAPAMA3_Sand_F.264
+fate-h264-conformance-capcm1_sand_e:              CMD = framecrc -vsync drop -i $(SAMPLES)/h264-conformance/CAPCM1_Sand_E.264
+fate-h264-conformance-capcmnl1_sand_e:            CMD = framecrc -vsync drop -i $(SAMPLES)/h264-conformance/CAPCMNL1_Sand_E.264
+fate-h264-conformance-capm3_sony_d:               CMD = framecrc -vsync drop -i $(SAMPLES)/h264-conformance/CAPM3_Sony_D.jsv
+fate-h264-conformance-caqp1_sony_b:               CMD = framecrc -vsync drop -i $(SAMPLES)/h264-conformance/CAQP1_Sony_B.jsv
+fate-h264-conformance-cavlc_mot_fld0_full_b:      CMD = framecrc -vsync drop -i $(SAMPLES)/h264-conformance/cvmp_mot_fld0_full_B.26l
+fate-h264-conformance-cavlc_mot_frm0_full_b:      CMD = framecrc -vsync drop -i $(SAMPLES)/h264-conformance/cvmp_mot_frm0_full_B.26l
+fate-h264-conformance-cavlc_mot_mbaff0_full_b:    CMD = framecrc -vsync drop -i $(SAMPLES)/h264-conformance/cvmp_mot_mbaff0_full_B.26l
+fate-h264-conformance-cavlc_mot_picaff0_full_b:   CMD = framecrc -vsync drop -i $(SAMPLES)/h264-conformance/cvmp_mot_picaff0_full_B.26l
+fate-h264-conformance-cawp1_toshiba_e:            CMD = framecrc -vsync drop -i $(SAMPLES)/h264-conformance/CAWP1_TOSHIBA_E.264
+fate-h264-conformance-cawp5_toshiba_e:            CMD = framecrc -vsync drop -i $(SAMPLES)/h264-conformance/CAWP5_TOSHIBA_E.264
+fate-h264-conformance-ci1_ft_b:                   CMD = framecrc -vsync drop -i $(SAMPLES)/h264-conformance/CI1_FT_B.264
+fate-h264-conformance-ci_mw_d:                    CMD = framecrc -vsync drop -i $(SAMPLES)/h264-conformance/CI_MW_D.264
+fate-h264-conformance-cvbs3_sony_c:               CMD = framecrc -vsync drop -i $(SAMPLES)/h264-conformance/CVBS3_Sony_C.jsv
+fate-h264-conformance-cvcanlma2_sony_c:           CMD = framecrc -vsync drop -i $(SAMPLES)/h264-conformance/CVCANLMA2_Sony_C.jsv
+fate-h264-conformance-cvfi1_sony_d:               CMD = framecrc -vsync drop -i $(SAMPLES)/h264-conformance/CVFI1_Sony_D.jsv
+fate-h264-conformance-cvfi1_sva_c:                CMD = framecrc -vsync drop -i $(SAMPLES)/h264-conformance/CVFI1_SVA_C.264
+fate-h264-conformance-cvfi2_sony_h:               CMD = framecrc -vsync drop -i $(SAMPLES)/h264-conformance/CVFI2_Sony_H.jsv
+fate-h264-conformance-cvfi2_sva_c:                CMD = framecrc -vsync drop -i $(SAMPLES)/h264-conformance/CVFI2_SVA_C.264
+fate-h264-conformance-cvma1_sony_d:               CMD = framecrc -vsync drop -i $(SAMPLES)/h264-conformance/CVMA1_Sony_D.jsv
+fate-h264-conformance-cvma1_toshiba_b:            CMD = framecrc -vsync drop -i $(SAMPLES)/h264-conformance/CVMA1_TOSHIBA_B.264
+fate-h264-conformance-cvmanl1_toshiba_b:          CMD = framecrc -vsync drop -i $(SAMPLES)/h264-conformance/CVMANL1_TOSHIBA_B.264
+fate-h264-conformance-cvmanl2_toshiba_b:          CMD = framecrc -vsync drop -i $(SAMPLES)/h264-conformance/CVMANL2_TOSHIBA_B.264
+fate-h264-conformance-cvmapaqp3_sony_e:           CMD = framecrc -vsync drop -i $(SAMPLES)/h264-conformance/CVMAPAQP3_Sony_E.jsv
+fate-h264-conformance-cvmaqp2_sony_g:             CMD = framecrc -vsync drop -i $(SAMPLES)/h264-conformance/CVMAQP2_Sony_G.jsv
+fate-h264-conformance-cvmaqp3_sony_d:             CMD = framecrc -vsync drop -i $(SAMPLES)/h264-conformance/CVMAQP3_Sony_D.jsv
+fate-h264-conformance-cvmp_mot_fld_l30_b:         CMD = framecrc -vsync drop -i $(SAMPLES)/h264-conformance/CVMP_MOT_FLD_L30_B.26l
+fate-h264-conformance-cvmp_mot_frm_l31_b:         CMD = framecrc -vsync drop -i $(SAMPLES)/h264-conformance/CVMP_MOT_FRM_L31_B.26l
+fate-h264-conformance-cvnlfi1_sony_c:             CMD = framecrc -vsync drop -i $(SAMPLES)/h264-conformance/CVNLFI1_Sony_C.jsv
+fate-h264-conformance-cvnlfi2_sony_h:             CMD = framecrc -vsync drop -i $(SAMPLES)/h264-conformance/CVNLFI2_Sony_H.jsv
+fate-h264-conformance-cvpa1_toshiba_b:            CMD = framecrc -vsync drop -i $(SAMPLES)/h264-conformance/CVPA1_TOSHIBA_B.264
+fate-h264-conformance-cvpcmnl1_sva_c:             CMD = framecrc -vsync drop -i $(SAMPLES)/h264-conformance/CVPCMNL1_SVA_C.264
+fate-h264-conformance-cvpcmnl2_sva_c:             CMD = framecrc -vsync drop -i $(SAMPLES)/h264-conformance/CVPCMNL2_SVA_C.264
+fate-h264-conformance-cvwp1_toshiba_e:            CMD = framecrc -vsync drop -i $(SAMPLES)/h264-conformance/CVWP1_TOSHIBA_E.264
+fate-h264-conformance-cvwp2_toshiba_e:            CMD = framecrc -vsync drop -i $(SAMPLES)/h264-conformance/CVWP2_TOSHIBA_E.264
+fate-h264-conformance-cvwp3_toshiba_e:            CMD = framecrc -vsync drop -i $(SAMPLES)/h264-conformance/CVWP3_TOSHIBA_E.264
+fate-h264-conformance-cvwp5_toshiba_e:            CMD = framecrc -vsync drop -i $(SAMPLES)/h264-conformance/CVWP5_TOSHIBA_E.264
+fate-h264-conformance-fi1_sony_e:                 CMD = framecrc -vsync drop -i $(SAMPLES)/h264-conformance/FI1_Sony_E.jsv
+fate-h264-conformance-frext-alphaconformanceg:    CMD = framecrc -vsync drop -i $(SAMPLES)/h264-conformance/FRext/test8b43.264
+fate-h264-conformance-frext-bcrm_freh10:          CMD = framecrc -vsync drop -i $(SAMPLES)/h264-conformance/FRext/freh10.264 -vsync drop
+fate-h264-conformance-frext-brcm_freh11:          CMD = framecrc -vsync drop -i $(SAMPLES)/h264-conformance/FRext/freh11.264 -vsync drop
+fate-h264-conformance-frext-brcm_freh3:           CMD = framecrc -vsync drop -i $(SAMPLES)/h264-conformance/FRext/freh3.264
+fate-h264-conformance-frext-brcm_freh4:           CMD = framecrc -vsync drop -i $(SAMPLES)/h264-conformance/FRext/freh4.264 -vsync drop
+fate-h264-conformance-frext-brcm_freh5:           CMD = framecrc -vsync drop -i $(SAMPLES)/h264-conformance/FRext/freh5.264
+fate-h264-conformance-frext-brcm_freh8:           CMD = framecrc -vsync drop -i $(SAMPLES)/h264-conformance/FRext/freh8.264
+fate-h264-conformance-frext-brcm_freh9:           CMD = framecrc -vsync drop -i $(SAMPLES)/h264-conformance/FRext/freh9.264
+fate-h264-conformance-frext-freh12_b:             CMD = framecrc -vsync drop -i $(SAMPLES)/h264-conformance/FRext/Freh12_B.264
+fate-h264-conformance-frext-freh1_b:              CMD = framecrc -vsync drop -i $(SAMPLES)/h264-conformance/FRext/Freh1_B.264
+fate-h264-conformance-frext-freh2_b:              CMD = framecrc -vsync drop -i $(SAMPLES)/h264-conformance/FRext/Freh2_B.264
+fate-h264-conformance-frext-freh6:                CMD = framecrc -vsync drop -i $(SAMPLES)/h264-conformance/FRext/freh6.264 -vsync drop
+fate-h264-conformance-frext-freh7_b:              CMD = framecrc -vsync drop -i $(SAMPLES)/h264-conformance/FRext/Freh7_B.264 -vsync drop
+fate-h264-conformance-frext-frext01_jvc_d:        CMD = framecrc -vsync drop -i $(SAMPLES)/h264-conformance/FRext/FREXT01_JVC_D.264
+fate-h264-conformance-frext-frext02_jvc_c:        CMD = framecrc -vsync drop -i $(SAMPLES)/h264-conformance/FRext/FREXT02_JVC_C.264
+fate-h264-conformance-frext-frext1_panasonic_c:   CMD = framecrc -vsync drop -i $(SAMPLES)/h264-conformance/FRext/FRExt1_Panasonic.avc
+fate-h264-conformance-frext-frext2_panasonic_b:   CMD = framecrc -vsync drop -i $(SAMPLES)/h264-conformance/FRext/FRExt2_Panasonic.avc -vsync 0
+fate-h264-conformance-frext-frext3_panasonic_d:   CMD = framecrc -vsync drop -i $(SAMPLES)/h264-conformance/FRext/FRExt3_Panasonic.avc
+fate-h264-conformance-frext-frext4_panasonic_a:   CMD = framecrc -vsync drop -i $(SAMPLES)/h264-conformance/FRext/FRExt4_Panasonic.avc
+fate-h264-conformance-frext-frext_mmco4_sony_b:   CMD = framecrc -vsync drop -i $(SAMPLES)/h264-conformance/FRext/FRExt_MMCO4_Sony_B.264
+fate-h264-conformance-frext-hcaff1_hhi_b:         CMD = framecrc -vsync drop -i $(SAMPLES)/h264-conformance/FRext/HCAFF1_HHI.264
+fate-h264-conformance-frext-hcafr1_hhi_c:         CMD = framecrc -vsync drop -i $(SAMPLES)/h264-conformance/FRext/HCAFR1_HHI.264
+fate-h264-conformance-frext-hcafr2_hhi_a:         CMD = framecrc -vsync drop -i $(SAMPLES)/h264-conformance/FRext/HCAFR2_HHI.264
+fate-h264-conformance-frext-hcafr3_hhi_a:         CMD = framecrc -vsync drop -i $(SAMPLES)/h264-conformance/FRext/HCAFR3_HHI.264
+fate-h264-conformance-frext-hcafr4_hhi_a:         CMD = framecrc -vsync drop -i $(SAMPLES)/h264-conformance/FRext/HCAFR4_HHI.264
+fate-h264-conformance-frext-hcamff1_hhi_b:        CMD = framecrc -vsync drop -i $(SAMPLES)/h264-conformance/FRext/HCAMFF1_HHI.264
+fate-h264-conformance-frext-hi422fr10_sony_b:     CMD = framecrc -vsync drop -i $(SAMPLES)/h264-conformance/FRext/Hi422FR10_SONY_B.264
+fate-h264-conformance-frext-hi422fr13_sony_b:     CMD = framecrc -vsync drop -i $(SAMPLES)/h264-conformance/FRext/Hi422FR13_SONY_B.264 -pix_fmt yuv422p10le
+fate-h264-conformance-frext-hi422fr1_sony_a:      CMD = framecrc -vsync drop -i $(SAMPLES)/h264-conformance/FRext/Hi422FR1_SONY_A.jsv
+fate-h264-conformance-frext-hi422fr6_sony_a:      CMD = framecrc -vsync drop -i $(SAMPLES)/h264-conformance/FRext/Hi422FR6_SONY_A.jsv -pix_fmt yuv422p10le
+fate-h264-conformance-frext-hpca_brcm_c:          CMD = framecrc -vsync drop -i $(SAMPLES)/h264-conformance/FRext/HPCA_BRCM_C.264
+fate-h264-conformance-frext-hpcadq_brcm_b:        CMD = framecrc -vsync drop -i $(SAMPLES)/h264-conformance/FRext/HPCADQ_BRCM_B.264
+fate-h264-conformance-frext-hpcafl_bcrm_c:        CMD = framecrc -vsync drop -i $(SAMPLES)/h264-conformance/FRext/HPCAFL_BRCM_C.264 -vsync drop
+fate-h264-conformance-frext-hpcaflnl_bcrm_c:      CMD = framecrc -vsync drop -i $(SAMPLES)/h264-conformance/FRext/HPCAFLNL_BRCM_C.264 -vsync drop
+fate-h264-conformance-frext-hpcalq_brcm_b:        CMD = framecrc -vsync drop -i $(SAMPLES)/h264-conformance/FRext/HPCALQ_BRCM_B.264
+fate-h264-conformance-frext-hpcamapalq_bcrm_b:    CMD = framecrc -vsync drop -i $(SAMPLES)/h264-conformance/FRext/HPCAMAPALQ_BRCM_B.264 -vsync 0
+fate-h264-conformance-frext-hpcamolq_brcm_b:      CMD = framecrc -vsync drop -i $(SAMPLES)/h264-conformance/FRext/HPCAMOLQ_BRCM_B.264
+fate-h264-conformance-frext-hpcanl_brcm_c:        CMD = framecrc -vsync drop -i $(SAMPLES)/h264-conformance/FRext/HPCANL_BRCM_C.264
+fate-h264-conformance-frext-hpcaq2lq_brcm_b:      CMD = framecrc -vsync drop -i $(SAMPLES)/h264-conformance/FRext/HPCAQ2LQ_BRCM_B.264
+fate-h264-conformance-frext-hpcv_brcm_a:          CMD = framecrc -vsync drop -i $(SAMPLES)/h264-conformance/FRext/HPCV_BRCM_A.264
+fate-h264-conformance-frext-hpcvfl_bcrm_a:        CMD = framecrc -vsync drop -i $(SAMPLES)/h264-conformance/FRext/HPCVFL_BRCM_A.264 -vsync drop
+fate-h264-conformance-frext-hpcvflnl_bcrm_a:      CMD = framecrc -vsync drop -i $(SAMPLES)/h264-conformance/FRext/HPCVFLNL_BRCM_A.264 -vsync drop
+fate-h264-conformance-frext-hpcvmolq_brcm_b:      CMD = framecrc -vsync drop -i $(SAMPLES)/h264-conformance/FRext/HPCVMOLQ_BRCM_B.264
+fate-h264-conformance-frext-hpcvnl_brcm_a:        CMD = framecrc -vsync drop -i $(SAMPLES)/h264-conformance/FRext/HPCVNL_BRCM_A.264
+fate-h264-conformance-frext-pph10i1_panasonic_a:  CMD = framecrc -vsync drop -i $(SAMPLES)/h264-conformance/FRext/PPH10I1_Panasonic_A.264 -pix_fmt yuv420p10le
+fate-h264-conformance-frext-pph10i2_panasonic_a:  CMD = framecrc -vsync drop -i $(SAMPLES)/h264-conformance/FRext/PPH10I2_Panasonic_A.264 -pix_fmt yuv420p10le
+fate-h264-conformance-frext-pph10i3_panasonic_a:  CMD = framecrc -vsync drop -i $(SAMPLES)/h264-conformance/FRext/PPH10I3_Panasonic_A.264 -pix_fmt yuv420p10le
+fate-h264-conformance-frext-pph10i4_panasonic_a:  CMD = framecrc -vsync drop -i $(SAMPLES)/h264-conformance/FRext/PPH10I4_Panasonic_A.264 -pix_fmt yuv420p10le
+fate-h264-conformance-frext-pph10i5_panasonic_a:  CMD = framecrc -vsync drop -i $(SAMPLES)/h264-conformance/FRext/PPH10I5_Panasonic_A.264 -pix_fmt yuv420p10le
+fate-h264-conformance-frext-pph10i6_panasonic_a:  CMD = framecrc -vsync drop -i $(SAMPLES)/h264-conformance/FRext/PPH10I6_Panasonic_A.264 -pix_fmt yuv420p10le
+fate-h264-conformance-frext-pph10i7_panasonic_a:  CMD = framecrc -vsync drop -i $(SAMPLES)/h264-conformance/FRext/PPH10I7_Panasonic_A.264 -pix_fmt yuv420p10le
 fate-h264-conformance-frext-pph422i1_panasonic_a: CMD = framecrc -vsync drop -i $(SAMPLES)/h264-conformance/FRext/PPH422I1_Panasonic_A.264 -pix_fmt yuv422p10le
 fate-h264-conformance-frext-pph422i2_panasonic_a: CMD = framecrc -vsync drop -i $(SAMPLES)/h264-conformance/FRext/PPH422I2_Panasonic_A.264 -pix_fmt yuv422p10le
 fate-h264-conformance-frext-pph422i3_panasonic_a: CMD = framecrc -vsync drop -i $(SAMPLES)/h264-conformance/FRext/PPH422I3_Panasonic_A.264 -pix_fmt yuv422p10le
@@ -341,216 +340,42 @@
 fate-h264-conformance-frext-pph422i5_panasonic_a: CMD = framecrc -vsync drop -i $(SAMPLES)/h264-conformance/FRext/PPH422I5_Panasonic_A.264 -pix_fmt yuv422p10le
 fate-h264-conformance-frext-pph422i6_panasonic_a: CMD = framecrc -vsync drop -i $(SAMPLES)/h264-conformance/FRext/PPH422I6_Panasonic_A.264 -pix_fmt yuv422p10le
 fate-h264-conformance-frext-pph422i7_panasonic_a: CMD = framecrc -vsync drop -i $(SAMPLES)/h264-conformance/FRext/PPH422I7_Panasonic_A.264 -pix_fmt yuv422p10le
-fate-h264-conformance-hcbp2_hhi_a: CMD = framecrc -vsync drop -i $(SAMPLES)/h264-conformance/HCBP2_HHI_A.264
-fate-h264-conformance-hcmp1_hhi_a: CMD = framecrc -vsync drop -i $(SAMPLES)/h264-conformance/HCMP1_HHI_A.264
-fate-h264-conformance-ls_sva_d: CMD = framecrc -vsync drop -i $(SAMPLES)/h264-conformance/LS_SVA_D.264
-fate-h264-conformance-midr_mw_d: CMD = framecrc -vsync drop -i $(SAMPLES)/h264-conformance/MIDR_MW_D.264
-fate-h264-conformance-mps_mw_a: CMD = framecrc -vsync drop -i $(SAMPLES)/h264-conformance/MPS_MW_A.264
-fate-h264-conformance-mr1_bt_a: CMD = framecrc -vsync drop -i $(SAMPLES)/h264-conformance/MR1_BT_A.h264
-fate-h264-conformance-mr1_mw_a: CMD = framecrc -vsync drop -i $(SAMPLES)/h264-conformance/MR1_MW_A.264
-fate-h264-conformance-mr2_mw_a: CMD = framecrc -vsync drop -i $(SAMPLES)/h264-conformance/MR2_MW_A.264
-fate-h264-conformance-mr2_tandberg_e: CMD = framecrc -vsync drop -i $(SAMPLES)/h264-conformance/MR2_TANDBERG_E.264
-fate-h264-conformance-mr3_tandberg_b: CMD = framecrc -vsync drop -i $(SAMPLES)/h264-conformance/MR3_TANDBERG_B.264
-fate-h264-conformance-mr4_tandberg_c: CMD = framecrc -vsync drop -i $(SAMPLES)/h264-conformance/MR4_TANDBERG_C.264
-fate-h264-conformance-mr5_tandberg_c: CMD = framecrc -vsync drop -i $(SAMPLES)/h264-conformance/MR5_TANDBERG_C.264
-fate-h264-conformance-mr6_bt_b: CMD = framecrc -vsync drop -i $(SAMPLES)/h264-conformance/MR6_BT_B.h264
-fate-h264-conformance-mr7_bt_b: CMD = framecrc -vsync drop -i $(SAMPLES)/h264-conformance/MR7_BT_B.h264
-fate-h264-conformance-mr8_bt_b: CMD = framecrc -vsync drop -i $(SAMPLES)/h264-conformance/MR8_BT_B.h264
-fate-h264-conformance-mr9_bt_b: CMD = framecrc -vsync drop -i $(SAMPLES)/h264-conformance/MR9_BT_B.h264
-fate-h264-conformance-mv1_brcm_d: CMD = framecrc -vsync drop -i $(SAMPLES)/h264-conformance/src19td.IBP.264
-fate-h264-conformance-nl1_sony_d: CMD = framecrc -vsync drop -i $(SAMPLES)/h264-conformance/NL1_Sony_D.jsv
-fate-h264-conformance-nl2_sony_h: CMD = framecrc -vsync drop -i $(SAMPLES)/h264-conformance/NL2_Sony_H.jsv
-fate-h264-conformance-nl3_sva_e: CMD = framecrc -vsync drop -i $(SAMPLES)/h264-conformance/NL3_SVA_E.264
-fate-h264-conformance-nlmq1_jvc_c: CMD = framecrc -vsync drop -i $(SAMPLES)/h264-conformance/NLMQ1_JVC_C.264
-fate-h264-conformance-nlmq2_jvc_c: CMD = framecrc -vsync drop -i $(SAMPLES)/h264-conformance/NLMQ2_JVC_C.264
-fate-h264-conformance-nrf_mw_e: CMD = framecrc -vsync drop -i $(SAMPLES)/h264-conformance/NRF_MW_E.264
-fate-h264-conformance-sharp_mp_field_1_b: CMD = framecrc -vsync drop -i $(SAMPLES)/h264-conformance/Sharp_MP_Field_1_B.jvt
-fate-h264-conformance-sharp_mp_field_2_b: CMD = framecrc -vsync drop -i $(SAMPLES)/h264-conformance/Sharp_MP_Field_2_B.jvt
-fate-h264-conformance-sharp_mp_field_3_b: CMD = framecrc -vsync drop -i $(SAMPLES)/h264-conformance/Sharp_MP_Field_3_B.jvt
-fate-h264-conformance-sharp_mp_paff_1r2: CMD = framecrc -vsync drop -i $(SAMPLES)/h264-conformance/Sharp_MP_PAFF_1r2.jvt
-fate-h264-conformance-sharp_mp_paff_2r: CMD = framecrc -vsync drop -i $(SAMPLES)/h264-conformance/Sharp_MP_PAFF_2.jvt
-fate-h264-conformance-sl1_sva_b: CMD = framecrc -vsync drop -i $(SAMPLES)/h264-conformance/SL1_SVA_B.264
-fate-h264-conformance-sva_ba1_b: CMD = framecrc -vsync drop -i $(SAMPLES)/h264-conformance/SVA_BA1_B.264
-fate-h264-conformance-sva_ba2_d: CMD = framecrc -vsync drop -i $(SAMPLES)/h264-conformance/SVA_BA2_D.264
-fate-h264-conformance-sva_base_b: CMD = framecrc -vsync drop -i $(SAMPLES)/h264-conformance/SVA_Base_B.264
-fate-h264-conformance-sva_cl1_e: CMD = framecrc -vsync drop -i $(SAMPLES)/h264-conformance/SVA_CL1_E.264
-fate-h264-conformance-sva_fm1_e: CMD = framecrc -vsync drop -i $(SAMPLES)/h264-conformance/SVA_FM1_E.264
-fate-h264-conformance-sva_nl1_b: CMD = framecrc -vsync drop -i $(SAMPLES)/h264-conformance/SVA_NL1_B.264
-fate-h264-conformance-sva_nl2_e: CMD = framecrc -vsync drop -i $(SAMPLES)/h264-conformance/SVA_NL2_E.264
-=======
-fate-h264-conformance-aud_mw_e:                   CMD = framecrc -i $(SAMPLES)/h264-conformance/AUD_MW_E.264
-fate-h264-conformance-ba1_ft_c:                   CMD = framecrc -i $(SAMPLES)/h264-conformance/BA1_FT_C.264
-fate-h264-conformance-ba1_sony_d:                 CMD = framecrc -i $(SAMPLES)/h264-conformance/BA1_Sony_D.jsv
-fate-h264-conformance-ba2_sony_f:                 CMD = framecrc -i $(SAMPLES)/h264-conformance/BA2_Sony_F.jsv
-fate-h264-conformance-ba3_sva_c:                  CMD = framecrc -i $(SAMPLES)/h264-conformance/BA3_SVA_C.264
-fate-h264-conformance-ba_mw_d:                    CMD = framecrc -i $(SAMPLES)/h264-conformance/BA_MW_D.264
-fate-h264-conformance-bamq1_jvc_c:                CMD = framecrc -i $(SAMPLES)/h264-conformance/BAMQ1_JVC_C.264
-fate-h264-conformance-bamq2_jvc_c:                CMD = framecrc -i $(SAMPLES)/h264-conformance/BAMQ2_JVC_C.264
-fate-h264-conformance-banm_mw_d:                  CMD = framecrc -i $(SAMPLES)/h264-conformance/BANM_MW_D.264
-fate-h264-conformance-basqp1_sony_c:              CMD = framecrc -i $(SAMPLES)/h264-conformance/BASQP1_Sony_C.jsv
-fate-h264-conformance-caba1_sony_d:               CMD = framecrc -i $(SAMPLES)/h264-conformance/CABA1_Sony_D.jsv
-fate-h264-conformance-caba1_sva_b:                CMD = framecrc -i $(SAMPLES)/h264-conformance/CABA1_SVA_B.264
-fate-h264-conformance-caba2_sony_e:               CMD = framecrc -i $(SAMPLES)/h264-conformance/CABA2_Sony_E.jsv
-fate-h264-conformance-caba2_sva_b:                CMD = framecrc -i $(SAMPLES)/h264-conformance/CABA2_SVA_B.264
-fate-h264-conformance-caba3_sony_c:               CMD = framecrc -i $(SAMPLES)/h264-conformance/CABA3_Sony_C.jsv
-fate-h264-conformance-caba3_sva_b:                CMD = framecrc -i $(SAMPLES)/h264-conformance/CABA3_SVA_B.264
-fate-h264-conformance-caba3_toshiba_e:            CMD = framecrc -i $(SAMPLES)/h264-conformance/CABA3_TOSHIBA_E.264
-fate-h264-conformance-cabac_mot_fld0_full:        CMD = framecrc -i $(SAMPLES)/h264-conformance/camp_mot_fld0_full.26l
-fate-h264-conformance-cabac_mot_frm0_full:        CMD = framecrc -i $(SAMPLES)/h264-conformance/camp_mot_frm0_full.26l
-fate-h264-conformance-cabac_mot_mbaff0_full:      CMD = framecrc -i $(SAMPLES)/h264-conformance/camp_mot_mbaff0_full.26l
-fate-h264-conformance-cabac_mot_picaff0_full:     CMD = framecrc -i $(SAMPLES)/h264-conformance/camp_mot_picaff0_full.26l
-fate-h264-conformance-cabaci3_sony_b:             CMD = framecrc -i $(SAMPLES)/h264-conformance/CABACI3_Sony_B.jsv
-fate-h264-conformance-cabast3_sony_e:             CMD = framecrc -i $(SAMPLES)/h264-conformance/CABAST3_Sony_E.jsv
-fate-h264-conformance-cabastbr3_sony_b:           CMD = framecrc -i $(SAMPLES)/h264-conformance/CABASTBR3_Sony_B.jsv
-fate-h264-conformance-cabref3_sand_d:             CMD = framecrc -i $(SAMPLES)/h264-conformance/CABREF3_Sand_D.264
-fate-h264-conformance-cacqp3_sony_d:              CMD = framecrc -i $(SAMPLES)/h264-conformance/CACQP3_Sony_D.jsv
-fate-h264-conformance-cafi1_sva_c:                CMD = framecrc -i $(SAMPLES)/h264-conformance/CAFI1_SVA_C.264
-fate-h264-conformance-cama1_sony_c:               CMD = framecrc -i $(SAMPLES)/h264-conformance/CAMA1_Sony_C.jsv
-fate-h264-conformance-cama1_toshiba_b:            CMD = framecrc -i $(SAMPLES)/h264-conformance/CAMA1_TOSHIBA_B.264
-fate-h264-conformance-cama1_vtc_c:                CMD = framecrc -i $(SAMPLES)/h264-conformance/cama1_vtc_c.avc
-fate-h264-conformance-cama2_vtc_b:                CMD = framecrc -i $(SAMPLES)/h264-conformance/cama2_vtc_b.avc
-fate-h264-conformance-cama3_sand_e:               CMD = framecrc -i $(SAMPLES)/h264-conformance/CAMA3_Sand_E.264
-fate-h264-conformance-cama3_vtc_b:                CMD = framecrc -i $(SAMPLES)/h264-conformance/cama3_vtc_b.avc
-fate-h264-conformance-camaci3_sony_c:             CMD = framecrc -i $(SAMPLES)/h264-conformance/CAMACI3_Sony_C.jsv
-fate-h264-conformance-camanl1_toshiba_b:          CMD = framecrc -i $(SAMPLES)/h264-conformance/CAMANL1_TOSHIBA_B.264
-fate-h264-conformance-camanl2_toshiba_b:          CMD = framecrc -i $(SAMPLES)/h264-conformance/CAMANL2_TOSHIBA_B.264
-fate-h264-conformance-camanl3_sand_e:             CMD = framecrc -i $(SAMPLES)/h264-conformance/CAMANL3_Sand_E.264
-fate-h264-conformance-camasl3_sony_b:             CMD = framecrc -i $(SAMPLES)/h264-conformance/CAMASL3_Sony_B.jsv
-fate-h264-conformance-camp_mot_mbaff_l30:         CMD = framecrc -i $(SAMPLES)/h264-conformance/CAMP_MOT_MBAFF_L30.26l
-fate-h264-conformance-camp_mot_mbaff_l31:         CMD = framecrc -i $(SAMPLES)/h264-conformance/CAMP_MOT_MBAFF_L31.26l
-fate-h264-conformance-canl1_sony_e:               CMD = framecrc -i $(SAMPLES)/h264-conformance/CANL1_Sony_E.jsv
-fate-h264-conformance-canl1_sva_b:                CMD = framecrc -i $(SAMPLES)/h264-conformance/CANL1_SVA_B.264
-fate-h264-conformance-canl1_toshiba_g:            CMD = framecrc -i $(SAMPLES)/h264-conformance/CANL1_TOSHIBA_G.264
-fate-h264-conformance-canl2_sony_e:               CMD = framecrc -i $(SAMPLES)/h264-conformance/CANL2_Sony_E.jsv
-fate-h264-conformance-canl2_sva_b:                CMD = framecrc -i $(SAMPLES)/h264-conformance/CANL2_SVA_B.264
-fate-h264-conformance-canl3_sony_c:               CMD = framecrc -i $(SAMPLES)/h264-conformance/CANL3_Sony_C.jsv
-fate-h264-conformance-canl3_sva_b:                CMD = framecrc -i $(SAMPLES)/h264-conformance/CANL3_SVA_B.264
-fate-h264-conformance-canl4_sva_b:                CMD = framecrc -i $(SAMPLES)/h264-conformance/CANL4_SVA_B.264
-fate-h264-conformance-canlma2_sony_c:             CMD = framecrc -i $(SAMPLES)/h264-conformance/CANLMA2_Sony_C.jsv
-fate-h264-conformance-canlma3_sony_c:             CMD = framecrc -i $(SAMPLES)/h264-conformance/CANLMA3_Sony_C.jsv
-fate-h264-conformance-capa1_toshiba_b:            CMD = framecrc -i $(SAMPLES)/h264-conformance/CAPA1_TOSHIBA_B.264
-fate-h264-conformance-capama3_sand_f:             CMD = framecrc -i $(SAMPLES)/h264-conformance/CAPAMA3_Sand_F.264
-fate-h264-conformance-capcm1_sand_e:              CMD = framecrc -i $(SAMPLES)/h264-conformance/CAPCM1_Sand_E.264
-fate-h264-conformance-capcmnl1_sand_e:            CMD = framecrc -i $(SAMPLES)/h264-conformance/CAPCMNL1_Sand_E.264
-fate-h264-conformance-capm3_sony_d:               CMD = framecrc -i $(SAMPLES)/h264-conformance/CAPM3_Sony_D.jsv
-fate-h264-conformance-caqp1_sony_b:               CMD = framecrc -i $(SAMPLES)/h264-conformance/CAQP1_Sony_B.jsv
-fate-h264-conformance-cavlc_mot_fld0_full_b:      CMD = framecrc -i $(SAMPLES)/h264-conformance/cvmp_mot_fld0_full_B.26l
-fate-h264-conformance-cavlc_mot_frm0_full_b:      CMD = framecrc -i $(SAMPLES)/h264-conformance/cvmp_mot_frm0_full_B.26l
-fate-h264-conformance-cavlc_mot_mbaff0_full_b:    CMD = framecrc -i $(SAMPLES)/h264-conformance/cvmp_mot_mbaff0_full_B.26l
-fate-h264-conformance-cavlc_mot_picaff0_full_b:   CMD = framecrc -i $(SAMPLES)/h264-conformance/cvmp_mot_picaff0_full_B.26l
-fate-h264-conformance-cawp1_toshiba_e:            CMD = framecrc -i $(SAMPLES)/h264-conformance/CAWP1_TOSHIBA_E.264
-fate-h264-conformance-cawp5_toshiba_e:            CMD = framecrc -i $(SAMPLES)/h264-conformance/CAWP5_TOSHIBA_E.264
-fate-h264-conformance-ci1_ft_b:                   CMD = framecrc -i $(SAMPLES)/h264-conformance/CI1_FT_B.264
-fate-h264-conformance-ci_mw_d:                    CMD = framecrc -i $(SAMPLES)/h264-conformance/CI_MW_D.264
-fate-h264-conformance-cvbs3_sony_c:               CMD = framecrc -i $(SAMPLES)/h264-conformance/CVBS3_Sony_C.jsv
-fate-h264-conformance-cvcanlma2_sony_c:           CMD = framecrc -i $(SAMPLES)/h264-conformance/CVCANLMA2_Sony_C.jsv
-fate-h264-conformance-cvfi1_sony_d:               CMD = framecrc -i $(SAMPLES)/h264-conformance/CVFI1_Sony_D.jsv
-fate-h264-conformance-cvfi1_sva_c:                CMD = framecrc -i $(SAMPLES)/h264-conformance/CVFI1_SVA_C.264
-fate-h264-conformance-cvfi2_sony_h:               CMD = framecrc -i $(SAMPLES)/h264-conformance/CVFI2_Sony_H.jsv
-fate-h264-conformance-cvfi2_sva_c:                CMD = framecrc -i $(SAMPLES)/h264-conformance/CVFI2_SVA_C.264
-fate-h264-conformance-cvma1_sony_d:               CMD = framecrc -i $(SAMPLES)/h264-conformance/CVMA1_Sony_D.jsv
-fate-h264-conformance-cvma1_toshiba_b:            CMD = framecrc -i $(SAMPLES)/h264-conformance/CVMA1_TOSHIBA_B.264
-fate-h264-conformance-cvmanl1_toshiba_b:          CMD = framecrc -i $(SAMPLES)/h264-conformance/CVMANL1_TOSHIBA_B.264
-fate-h264-conformance-cvmanl2_toshiba_b:          CMD = framecrc -i $(SAMPLES)/h264-conformance/CVMANL2_TOSHIBA_B.264
-fate-h264-conformance-cvmapaqp3_sony_e:           CMD = framecrc -i $(SAMPLES)/h264-conformance/CVMAPAQP3_Sony_E.jsv
-fate-h264-conformance-cvmaqp2_sony_g:             CMD = framecrc -i $(SAMPLES)/h264-conformance/CVMAQP2_Sony_G.jsv
-fate-h264-conformance-cvmaqp3_sony_d:             CMD = framecrc -i $(SAMPLES)/h264-conformance/CVMAQP3_Sony_D.jsv
-fate-h264-conformance-cvmp_mot_fld_l30_b:         CMD = framecrc -i $(SAMPLES)/h264-conformance/CVMP_MOT_FLD_L30_B.26l
-fate-h264-conformance-cvmp_mot_frm_l31_b:         CMD = framecrc -i $(SAMPLES)/h264-conformance/CVMP_MOT_FRM_L31_B.26l
-fate-h264-conformance-cvnlfi1_sony_c:             CMD = framecrc -i $(SAMPLES)/h264-conformance/CVNLFI1_Sony_C.jsv
-fate-h264-conformance-cvnlfi2_sony_h:             CMD = framecrc -i $(SAMPLES)/h264-conformance/CVNLFI2_Sony_H.jsv
-fate-h264-conformance-cvpa1_toshiba_b:            CMD = framecrc -i $(SAMPLES)/h264-conformance/CVPA1_TOSHIBA_B.264
-fate-h264-conformance-cvpcmnl1_sva_c:             CMD = framecrc -i $(SAMPLES)/h264-conformance/CVPCMNL1_SVA_C.264
-fate-h264-conformance-cvpcmnl2_sva_c:             CMD = framecrc -i $(SAMPLES)/h264-conformance/CVPCMNL2_SVA_C.264
-fate-h264-conformance-cvwp1_toshiba_e:            CMD = framecrc -i $(SAMPLES)/h264-conformance/CVWP1_TOSHIBA_E.264
-fate-h264-conformance-cvwp2_toshiba_e:            CMD = framecrc -i $(SAMPLES)/h264-conformance/CVWP2_TOSHIBA_E.264
-fate-h264-conformance-cvwp3_toshiba_e:            CMD = framecrc -i $(SAMPLES)/h264-conformance/CVWP3_TOSHIBA_E.264
-fate-h264-conformance-cvwp5_toshiba_e:            CMD = framecrc -i $(SAMPLES)/h264-conformance/CVWP5_TOSHIBA_E.264
-fate-h264-conformance-fi1_sony_e:                 CMD = framecrc -i $(SAMPLES)/h264-conformance/FI1_Sony_E.jsv
-fate-h264-conformance-frext-alphaconformanceg:    CMD = framecrc -i $(SAMPLES)/h264-conformance/FRext/test8b43.264
-fate-h264-conformance-frext-bcrm_freh10:          CMD = framecrc -i $(SAMPLES)/h264-conformance/FRext/freh10.264 -vsync 0
-fate-h264-conformance-frext-brcm_freh11:          CMD = framecrc -i $(SAMPLES)/h264-conformance/FRext/freh11.264 -vsync 0
-fate-h264-conformance-frext-brcm_freh3:           CMD = framecrc -i $(SAMPLES)/h264-conformance/FRext/freh3.264
-fate-h264-conformance-frext-brcm_freh4:           CMD = framecrc -i $(SAMPLES)/h264-conformance/FRext/freh4.264 -vsync 0
-fate-h264-conformance-frext-brcm_freh5:           CMD = framecrc -i $(SAMPLES)/h264-conformance/FRext/freh5.264
-fate-h264-conformance-frext-brcm_freh8:           CMD = framecrc -i $(SAMPLES)/h264-conformance/FRext/freh8.264
-fate-h264-conformance-frext-brcm_freh9:           CMD = framecrc -i $(SAMPLES)/h264-conformance/FRext/freh9.264
-fate-h264-conformance-frext-freh12_b:             CMD = framecrc -i $(SAMPLES)/h264-conformance/FRext/Freh12_B.264
-fate-h264-conformance-frext-freh1_b:              CMD = framecrc -i $(SAMPLES)/h264-conformance/FRext/Freh1_B.264
-fate-h264-conformance-frext-freh2_b:              CMD = framecrc -i $(SAMPLES)/h264-conformance/FRext/Freh2_B.264
-fate-h264-conformance-frext-freh6:                CMD = framecrc -i $(SAMPLES)/h264-conformance/FRext/freh6.264 -vsync 0
-fate-h264-conformance-frext-freh7_b:              CMD = framecrc -i $(SAMPLES)/h264-conformance/FRext/Freh7_B.264 -vsync 0
-fate-h264-conformance-frext-frext01_jvc_d:        CMD = framecrc -i $(SAMPLES)/h264-conformance/FRext/FREXT01_JVC_D.264
-fate-h264-conformance-frext-frext02_jvc_c:        CMD = framecrc -i $(SAMPLES)/h264-conformance/FRext/FREXT02_JVC_C.264
-fate-h264-conformance-frext-frext1_panasonic_c:   CMD = framecrc -i $(SAMPLES)/h264-conformance/FRext/FRExt1_Panasonic.avc
-fate-h264-conformance-frext-frext2_panasonic_b:   CMD = framecrc -i $(SAMPLES)/h264-conformance/FRext/FRExt2_Panasonic.avc -vsync 0
-fate-h264-conformance-frext-frext3_panasonic_d:   CMD = framecrc -i $(SAMPLES)/h264-conformance/FRext/FRExt3_Panasonic.avc
-fate-h264-conformance-frext-frext4_panasonic_a:   CMD = framecrc -i $(SAMPLES)/h264-conformance/FRext/FRExt4_Panasonic.avc
-fate-h264-conformance-frext-frext_mmco4_sony_b:   CMD = framecrc -i $(SAMPLES)/h264-conformance/FRext/FRExt_MMCO4_Sony_B.264
-fate-h264-conformance-frext-hcaff1_hhi_b:         CMD = framecrc -i $(SAMPLES)/h264-conformance/FRext/HCAFF1_HHI.264
-fate-h264-conformance-frext-hcafr1_hhi_c:         CMD = framecrc -i $(SAMPLES)/h264-conformance/FRext/HCAFR1_HHI.264
-fate-h264-conformance-frext-hcafr2_hhi_a:         CMD = framecrc -i $(SAMPLES)/h264-conformance/FRext/HCAFR2_HHI.264
-fate-h264-conformance-frext-hcafr3_hhi_a:         CMD = framecrc -i $(SAMPLES)/h264-conformance/FRext/HCAFR3_HHI.264
-fate-h264-conformance-frext-hcafr4_hhi_a:         CMD = framecrc -i $(SAMPLES)/h264-conformance/FRext/HCAFR4_HHI.264
-fate-h264-conformance-frext-hcamff1_hhi_b:        CMD = framecrc -i $(SAMPLES)/h264-conformance/FRext/HCAMFF1_HHI.264
-fate-h264-conformance-frext-hpca_brcm_c:          CMD = framecrc -i $(SAMPLES)/h264-conformance/FRext/HPCA_BRCM_C.264
-fate-h264-conformance-frext-hpcadq_brcm_b:        CMD = framecrc -i $(SAMPLES)/h264-conformance/FRext/HPCADQ_BRCM_B.264
-fate-h264-conformance-frext-hpcafl_bcrm_c:        CMD = framecrc -i $(SAMPLES)/h264-conformance/FRext/HPCAFL_BRCM_C.264 -vsync 0
-fate-h264-conformance-frext-hpcaflnl_bcrm_c:      CMD = framecrc -i $(SAMPLES)/h264-conformance/FRext/HPCAFLNL_BRCM_C.264 -vsync 0
-fate-h264-conformance-frext-hpcalq_brcm_b:        CMD = framecrc -i $(SAMPLES)/h264-conformance/FRext/HPCALQ_BRCM_B.264
-fate-h264-conformance-frext-hpcamapalq_bcrm_b:    CMD = framecrc -i $(SAMPLES)/h264-conformance/FRext/HPCAMAPALQ_BRCM_B.264 -vsync 0
-fate-h264-conformance-frext-hpcamolq_brcm_b:      CMD = framecrc -i $(SAMPLES)/h264-conformance/FRext/HPCAMOLQ_BRCM_B.264
-fate-h264-conformance-frext-hpcanl_brcm_c:        CMD = framecrc -i $(SAMPLES)/h264-conformance/FRext/HPCANL_BRCM_C.264
-fate-h264-conformance-frext-hpcaq2lq_brcm_b:      CMD = framecrc -i $(SAMPLES)/h264-conformance/FRext/HPCAQ2LQ_BRCM_B.264
-fate-h264-conformance-frext-hpcv_brcm_a:          CMD = framecrc -i $(SAMPLES)/h264-conformance/FRext/HPCV_BRCM_A.264
-fate-h264-conformance-frext-hpcvfl_bcrm_a:        CMD = framecrc -i $(SAMPLES)/h264-conformance/FRext/HPCVFL_BRCM_A.264 -vsync 0
-fate-h264-conformance-frext-hpcvflnl_bcrm_a:      CMD = framecrc -i $(SAMPLES)/h264-conformance/FRext/HPCVFLNL_BRCM_A.264 -vsync 0
-fate-h264-conformance-frext-hpcvmolq_brcm_b:      CMD = framecrc -i $(SAMPLES)/h264-conformance/FRext/HPCVMOLQ_BRCM_B.264
-fate-h264-conformance-frext-hpcvnl_brcm_a:        CMD = framecrc -i $(SAMPLES)/h264-conformance/FRext/HPCVNL_BRCM_A.264
-fate-h264-conformance-frext-pph10i1_panasonic_a:  CMD = framecrc -i $(SAMPLES)/h264-conformance/FRext/PPH10I1_Panasonic_A.264 -pix_fmt yuv420p10le
-fate-h264-conformance-frext-pph10i2_panasonic_a:  CMD = framecrc -i $(SAMPLES)/h264-conformance/FRext/PPH10I2_Panasonic_A.264 -pix_fmt yuv420p10le
-fate-h264-conformance-frext-pph10i3_panasonic_a:  CMD = framecrc -i $(SAMPLES)/h264-conformance/FRext/PPH10I3_Panasonic_A.264 -pix_fmt yuv420p10le
-fate-h264-conformance-frext-pph10i4_panasonic_a:  CMD = framecrc -i $(SAMPLES)/h264-conformance/FRext/PPH10I4_Panasonic_A.264 -pix_fmt yuv420p10le
-fate-h264-conformance-frext-pph10i5_panasonic_a:  CMD = framecrc -i $(SAMPLES)/h264-conformance/FRext/PPH10I5_Panasonic_A.264 -pix_fmt yuv420p10le
-fate-h264-conformance-frext-pph10i6_panasonic_a:  CMD = framecrc -i $(SAMPLES)/h264-conformance/FRext/PPH10I6_Panasonic_A.264 -pix_fmt yuv420p10le
-fate-h264-conformance-frext-pph10i7_panasonic_a:  CMD = framecrc -i $(SAMPLES)/h264-conformance/FRext/PPH10I7_Panasonic_A.264 -pix_fmt yuv420p10le
-fate-h264-conformance-hcbp2_hhi_a:                CMD = framecrc -i $(SAMPLES)/h264-conformance/HCBP2_HHI_A.264
-fate-h264-conformance-hcmp1_hhi_a:                CMD = framecrc -i $(SAMPLES)/h264-conformance/HCMP1_HHI_A.264
-fate-h264-conformance-ls_sva_d:                   CMD = framecrc -i $(SAMPLES)/h264-conformance/LS_SVA_D.264
-fate-h264-conformance-midr_mw_d:                  CMD = framecrc -i $(SAMPLES)/h264-conformance/MIDR_MW_D.264
-fate-h264-conformance-mps_mw_a:                   CMD = framecrc -i $(SAMPLES)/h264-conformance/MPS_MW_A.264
-fate-h264-conformance-mr1_bt_a:                   CMD = framecrc -i $(SAMPLES)/h264-conformance/MR1_BT_A.h264
-fate-h264-conformance-mr1_mw_a:                   CMD = framecrc -i $(SAMPLES)/h264-conformance/MR1_MW_A.264
-fate-h264-conformance-mr2_mw_a:                   CMD = framecrc -i $(SAMPLES)/h264-conformance/MR2_MW_A.264
-fate-h264-conformance-mr2_tandberg_e:             CMD = framecrc -i $(SAMPLES)/h264-conformance/MR2_TANDBERG_E.264
-fate-h264-conformance-mr3_tandberg_b:             CMD = framecrc -i $(SAMPLES)/h264-conformance/MR3_TANDBERG_B.264
-fate-h264-conformance-mr4_tandberg_c:             CMD = framecrc -strict 1 -i $(SAMPLES)/h264-conformance/MR4_TANDBERG_C.264
-fate-h264-conformance-mr5_tandberg_c:             CMD = framecrc -strict 1 -i $(SAMPLES)/h264-conformance/MR5_TANDBERG_C.264
-fate-h264-conformance-mr6_bt_b:                   CMD = framecrc -i $(SAMPLES)/h264-conformance/MR6_BT_B.h264
-fate-h264-conformance-mr7_bt_b:                   CMD = framecrc -i $(SAMPLES)/h264-conformance/MR7_BT_B.h264
-fate-h264-conformance-mr8_bt_b:                   CMD = framecrc -i $(SAMPLES)/h264-conformance/MR8_BT_B.h264
-fate-h264-conformance-mr9_bt_b:                   CMD = framecrc -i $(SAMPLES)/h264-conformance/MR9_BT_B.h264
-fate-h264-conformance-mv1_brcm_d:                 CMD = framecrc -i $(SAMPLES)/h264-conformance/src19td.IBP.264
-fate-h264-conformance-nl1_sony_d:                 CMD = framecrc -i $(SAMPLES)/h264-conformance/NL1_Sony_D.jsv
-fate-h264-conformance-nl2_sony_h:                 CMD = framecrc -i $(SAMPLES)/h264-conformance/NL2_Sony_H.jsv
-fate-h264-conformance-nl3_sva_e:                  CMD = framecrc -i $(SAMPLES)/h264-conformance/NL3_SVA_E.264
-fate-h264-conformance-nlmq1_jvc_c:                CMD = framecrc -i $(SAMPLES)/h264-conformance/NLMQ1_JVC_C.264
-fate-h264-conformance-nlmq2_jvc_c:                CMD = framecrc -i $(SAMPLES)/h264-conformance/NLMQ2_JVC_C.264
-fate-h264-conformance-nrf_mw_e:                   CMD = framecrc -i $(SAMPLES)/h264-conformance/NRF_MW_E.264
-fate-h264-conformance-sharp_mp_field_1_b:         CMD = framecrc -i $(SAMPLES)/h264-conformance/Sharp_MP_Field_1_B.jvt
-fate-h264-conformance-sharp_mp_field_2_b:         CMD = framecrc -i $(SAMPLES)/h264-conformance/Sharp_MP_Field_2_B.jvt
-fate-h264-conformance-sharp_mp_field_3_b:         CMD = framecrc -i $(SAMPLES)/h264-conformance/Sharp_MP_Field_3_B.jvt
-fate-h264-conformance-sharp_mp_paff_1r2:          CMD = framecrc -i $(SAMPLES)/h264-conformance/Sharp_MP_PAFF_1r2.jvt
-fate-h264-conformance-sharp_mp_paff_2r:           CMD = framecrc -i $(SAMPLES)/h264-conformance/Sharp_MP_PAFF_2.jvt
-fate-h264-conformance-sl1_sva_b:                  CMD = framecrc -i $(SAMPLES)/h264-conformance/SL1_SVA_B.264
-fate-h264-conformance-sva_ba1_b:                  CMD = framecrc -i $(SAMPLES)/h264-conformance/SVA_BA1_B.264
-fate-h264-conformance-sva_ba2_d:                  CMD = framecrc -i $(SAMPLES)/h264-conformance/SVA_BA2_D.264
-fate-h264-conformance-sva_base_b:                 CMD = framecrc -i $(SAMPLES)/h264-conformance/SVA_Base_B.264
-fate-h264-conformance-sva_cl1_e:                  CMD = framecrc -i $(SAMPLES)/h264-conformance/SVA_CL1_E.264
-fate-h264-conformance-sva_fm1_e:                  CMD = framecrc -i $(SAMPLES)/h264-conformance/SVA_FM1_E.264
-fate-h264-conformance-sva_nl1_b:                  CMD = framecrc -i $(SAMPLES)/h264-conformance/SVA_NL1_B.264
-fate-h264-conformance-sva_nl2_e:                  CMD = framecrc -i $(SAMPLES)/h264-conformance/SVA_NL2_E.264
->>>>>>> 1944d532
+fate-h264-conformance-hcbp2_hhi_a:                CMD = framecrc -vsync drop -i $(SAMPLES)/h264-conformance/HCBP2_HHI_A.264
+fate-h264-conformance-hcmp1_hhi_a:                CMD = framecrc -vsync drop -i $(SAMPLES)/h264-conformance/HCMP1_HHI_A.264
+fate-h264-conformance-ls_sva_d:                   CMD = framecrc -vsync drop -i $(SAMPLES)/h264-conformance/LS_SVA_D.264
+fate-h264-conformance-midr_mw_d:                  CMD = framecrc -vsync drop -i $(SAMPLES)/h264-conformance/MIDR_MW_D.264
+fate-h264-conformance-mps_mw_a:                   CMD = framecrc -vsync drop -i $(SAMPLES)/h264-conformance/MPS_MW_A.264
+fate-h264-conformance-mr1_bt_a:                   CMD = framecrc -vsync drop -i $(SAMPLES)/h264-conformance/MR1_BT_A.h264
+fate-h264-conformance-mr1_mw_a:                   CMD = framecrc -vsync drop -i $(SAMPLES)/h264-conformance/MR1_MW_A.264
+fate-h264-conformance-mr2_mw_a:                   CMD = framecrc -vsync drop -i $(SAMPLES)/h264-conformance/MR2_MW_A.264
+fate-h264-conformance-mr2_tandberg_e:             CMD = framecrc -vsync drop -i $(SAMPLES)/h264-conformance/MR2_TANDBERG_E.264
+fate-h264-conformance-mr3_tandberg_b:             CMD = framecrc -vsync drop -i $(SAMPLES)/h264-conformance/MR3_TANDBERG_B.264
+fate-h264-conformance-mr4_tandberg_c:             CMD = framecrc -vsync drop -i $(SAMPLES)/h264-conformance/MR4_TANDBERG_C.264
+fate-h264-conformance-mr5_tandberg_c:             CMD = framecrc -vsync drop -i $(SAMPLES)/h264-conformance/MR5_TANDBERG_C.264
+fate-h264-conformance-mr6_bt_b:                   CMD = framecrc -vsync drop -i $(SAMPLES)/h264-conformance/MR6_BT_B.h264
+fate-h264-conformance-mr7_bt_b:                   CMD = framecrc -vsync drop -i $(SAMPLES)/h264-conformance/MR7_BT_B.h264
+fate-h264-conformance-mr8_bt_b:                   CMD = framecrc -vsync drop -i $(SAMPLES)/h264-conformance/MR8_BT_B.h264
+fate-h264-conformance-mr9_bt_b:                   CMD = framecrc -vsync drop -i $(SAMPLES)/h264-conformance/MR9_BT_B.h264
+fate-h264-conformance-mv1_brcm_d:                 CMD = framecrc -vsync drop -i $(SAMPLES)/h264-conformance/src19td.IBP.264
+fate-h264-conformance-nl1_sony_d:                 CMD = framecrc -vsync drop -i $(SAMPLES)/h264-conformance/NL1_Sony_D.jsv
+fate-h264-conformance-nl2_sony_h:                 CMD = framecrc -vsync drop -i $(SAMPLES)/h264-conformance/NL2_Sony_H.jsv
+fate-h264-conformance-nl3_sva_e:                  CMD = framecrc -vsync drop -i $(SAMPLES)/h264-conformance/NL3_SVA_E.264
+fate-h264-conformance-nlmq1_jvc_c:                CMD = framecrc -vsync drop -i $(SAMPLES)/h264-conformance/NLMQ1_JVC_C.264
+fate-h264-conformance-nlmq2_jvc_c:                CMD = framecrc -vsync drop -i $(SAMPLES)/h264-conformance/NLMQ2_JVC_C.264
+fate-h264-conformance-nrf_mw_e:                   CMD = framecrc -vsync drop -i $(SAMPLES)/h264-conformance/NRF_MW_E.264
+fate-h264-conformance-sharp_mp_field_1_b:         CMD = framecrc -vsync drop -i $(SAMPLES)/h264-conformance/Sharp_MP_Field_1_B.jvt
+fate-h264-conformance-sharp_mp_field_2_b:         CMD = framecrc -vsync drop -i $(SAMPLES)/h264-conformance/Sharp_MP_Field_2_B.jvt
+fate-h264-conformance-sharp_mp_field_3_b:         CMD = framecrc -vsync drop -i $(SAMPLES)/h264-conformance/Sharp_MP_Field_3_B.jvt
+fate-h264-conformance-sharp_mp_paff_1r2:          CMD = framecrc -vsync drop -i $(SAMPLES)/h264-conformance/Sharp_MP_PAFF_1r2.jvt
+fate-h264-conformance-sharp_mp_paff_2r:           CMD = framecrc -vsync drop -i $(SAMPLES)/h264-conformance/Sharp_MP_PAFF_2.jvt
+fate-h264-conformance-sl1_sva_b:                  CMD = framecrc -vsync drop -i $(SAMPLES)/h264-conformance/SL1_SVA_B.264
+fate-h264-conformance-sva_ba1_b:                  CMD = framecrc -vsync drop -i $(SAMPLES)/h264-conformance/SVA_BA1_B.264
+fate-h264-conformance-sva_ba2_d:                  CMD = framecrc -vsync drop -i $(SAMPLES)/h264-conformance/SVA_BA2_D.264
+fate-h264-conformance-sva_base_b:                 CMD = framecrc -vsync drop -i $(SAMPLES)/h264-conformance/SVA_Base_B.264
+fate-h264-conformance-sva_cl1_e:                  CMD = framecrc -vsync drop -i $(SAMPLES)/h264-conformance/SVA_CL1_E.264
+fate-h264-conformance-sva_fm1_e:                  CMD = framecrc -vsync drop -i $(SAMPLES)/h264-conformance/SVA_FM1_E.264
+fate-h264-conformance-sva_nl1_b:                  CMD = framecrc -vsync drop -i $(SAMPLES)/h264-conformance/SVA_NL1_B.264
+fate-h264-conformance-sva_nl2_e:                  CMD = framecrc -vsync drop -i $(SAMPLES)/h264-conformance/SVA_NL2_E.264
 
 fate-h264-bsf-mp4toannexb:                        CMD = md5 -i $(SAMPLES)/h264/interlaced_crop.mp4 -vcodec copy -bsf h264_mp4toannexb -f h264
 fate-h264-extreme-plane-pred:                     CMD = framemd5 -i $(SAMPLES)/h264/extreme-plane-pred.h264
